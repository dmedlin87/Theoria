--- conflicted
+++ resolved
@@ -64,16 +64,10 @@
 
       - name: Install Python dependencies
         run: |
-<<<<<<< HEAD
-          pip install ".[api]" -c constraints/prod.txt -c constraints-ci.txt
-          pip install ".[ml]" -c constraints/prod.txt -c constraints-ci.txt
-          pip install ".[dev]" -c constraints/dev.txt -c constraints-ci.txt
-=======
           pip install --no-deps -e ".[api,ml,dev]"
           pip install -c constraints/prod.txt -c constraints-ci.txt ".[api]"
           pip install -c constraints/prod.txt -c constraints-ci.txt ".[ml]"
           pip install -c constraints/dev.txt -c constraints-ci.txt ".[dev]"
->>>>>>> 45d856f9
 
       - name: Set up Node.js
         uses: actions/setup-node@2028fbc5c25fe9cf00d9f06a71cc4710d4507903 # v6
@@ -242,16 +236,10 @@
 
       - name: Install Python dependencies
         run: |
-<<<<<<< HEAD
-          pip install ".[api]" -c constraints/prod.txt -c constraints-ci.txt
-          pip install ".[ml]" -c constraints/prod.txt -c constraints-ci.txt
-          pip install ".[dev]" -c constraints/dev.txt -c constraints-ci.txt
-=======
           pip install --no-deps -e ".[api,ml,dev]"
           pip install -c constraints/prod.txt -c constraints-ci.txt ".[api]"
           pip install -c constraints/prod.txt -c constraints-ci.txt ".[ml]"
           pip install -c constraints/dev.txt -c constraints-ci.txt ".[dev]"
->>>>>>> 45d856f9
 
       - name: Run ${{ matrix.suite }} pytest suite with profiling
         env:
@@ -426,16 +414,10 @@
 
       - name: Install Python dependencies
         run: |
-<<<<<<< HEAD
-          pip install ".[api]" -c constraints/prod.txt -c constraints-ci.txt
-          pip install ".[ml]" -c constraints/prod.txt -c constraints-ci.txt
-          pip install ".[dev]" -c constraints/dev.txt -c constraints-ci.txt
-=======
           pip install --no-deps -e ".[api,ml,dev]"
           pip install -c constraints/prod.txt -c constraints-ci.txt ".[api]"
           pip install -c constraints/prod.txt -c constraints-ci.txt ".[ml]"
           pip install -c constraints/dev.txt -c constraints-ci.txt ".[dev]"
->>>>>>> 45d856f9
 
       - name: Set up Node.js
         uses: actions/setup-node@2028fbc5c25fe9cf00d9f06a71cc4710d4507903 # v6
