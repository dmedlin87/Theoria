name: Security - CodeQL

on:
  push:
    branches: [main]
  pull_request:
  schedule:
    - cron: '0 5 * * 1'

permissions:
  contents: read
  security-events: write
  actions: read

jobs:
  analyze:
    name: Analyze
    runs-on: ubuntu-latest
    steps:
      - name: Checkout repository
        uses: actions/checkout@08c6903cd8c0fde910a37f88322edcfb5dd907a8 # v5

      - name: Set up Python
        uses: actions/setup-python@e797f83bcb11b83ae66e0230d6156d7c80228e7c # v6
        with:
          python-version: '3.11'

      - name: Initialize CodeQL
<<<<<<< HEAD
        uses: github/codeql-action/init@825303e8b1cac72c418fc564ba550b32b2741b90 # v4
=======
        uses: github/codeql-action/init@16140ae1a102900babc80a33c44059580f687047 # v4
>>>>>>> 13739f7a
        with:
          languages: python,javascript

      - name: Analyze
<<<<<<< HEAD
        uses: github/codeql-action/analyze@825303e8b1cac72c418fc564ba550b32b2741b90 # v4
=======
        uses: github/codeql-action/analyze@16140ae1a102900babc80a33c44059580f687047 # v4
>>>>>>> 13739f7a
<|MERGE_RESOLUTION|>--- conflicted
+++ resolved
@@ -26,17 +26,9 @@
           python-version: '3.11'
 
       - name: Initialize CodeQL
-<<<<<<< HEAD
-        uses: github/codeql-action/init@825303e8b1cac72c418fc564ba550b32b2741b90 # v4
-=======
         uses: github/codeql-action/init@16140ae1a102900babc80a33c44059580f687047 # v4
->>>>>>> 13739f7a
         with:
           languages: python,javascript
 
       - name: Analyze
-<<<<<<< HEAD
-        uses: github/codeql-action/analyze@825303e8b1cac72c418fc564ba550b32b2741b90 # v4
-=======
-        uses: github/codeql-action/analyze@16140ae1a102900babc80a33c44059580f687047 # v4
->>>>>>> 13739f7a
+        uses: github/codeql-action/analyze@16140ae1a102900babc80a33c44059580f687047 # v4