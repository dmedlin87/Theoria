--- conflicted
+++ resolved
@@ -21,11 +21,7 @@
         uses: actions/checkout@08c6903cd8c0fde910a37f88322edcfb5dd907a8 # v5
 
       - name: Run Scorecard analysis
-<<<<<<< HEAD
-        uses: ossf/scorecard-action@99c09fe975337306107572b4fdf4db224cf8e2f2 # v2.4.3
-=======
         uses: ossf/scorecard-action@4eaacf0543bb3f2c246792bd56e8cdeffafb205a # v2.4.3
->>>>>>> 13739f7a
         with:
           results_file: results.sarif
           results_format: sarif
@@ -33,11 +29,7 @@
           # OIDC signing is automatic with id-token: write permission
 
       - name: Upload SARIF
-<<<<<<< HEAD
-        uses: github/codeql-action/upload-sarif@825303e8b1cac72c418fc564ba550b32b2741b90 # v4
-=======
         uses: github/codeql-action/upload-sarif@16140ae1a102900babc80a33c44059580f687047 # v4
->>>>>>> 13739f7a
         with:
           sarif_file: results.sarif
 
