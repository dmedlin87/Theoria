--- conflicted
+++ resolved
@@ -142,26 +142,13 @@
 
 ### API Authentication
 
-<<<<<<< HEAD
 The API requires authentication credentials before starting. If neither API keys nor JWT settings are present and anonymous access is disabled, the service aborts during startup with an authentication error. Configure one or more of the following to run the API successfully:
-=======
-The API validates its authentication configuration at startup. If anonymous
-access is disabled and no API keys or JWT credentials are provided, the service
-aborts launch with a configuration error. Configure one or more of the
-following to satisfy the startup checks:
->>>>>>> c5cc2baf
 
 - **API Keys**: Set `THEO_API_KEYS` environment variable
 - **JWT Settings**: Set `THEO_AUTH_JWT_SECRET` (and optional issuer/audience)
 - **Anonymous Access** (dev only): Set `THEO_AUTH_ALLOW_ANONYMOUS=1`
 
-<<<<<<< HEAD
 Either supplying credentials or enabling anonymous access resolves the startup failure and allows requests to succeed.
-=======
-Supplying credentials or enabling `THEO_AUTH_ALLOW_ANONYMOUS` allows the API to
-start normally. When anonymous access remains disabled without credentials,
-requests fail with HTTP 403.
->>>>>>> c5cc2baf
 
 ### Topic Digest Notifications
 
