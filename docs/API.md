--- conflicted
+++ resolved
@@ -7,7 +7,6 @@
 - **Base URL:** `/` (all paths below are relative to the FastAPI root)
 
 - **Content type:** `application/json` unless noted otherwise
-<<<<<<< HEAD
 - **Authentication:** required. Supply either an API key (`THEO_API_KEYS`) or
   a JWT bearer token (`THEO_AUTH_JWT_*`). For isolated local testing you may
   opt into anonymous requests by setting `THEO_AUTH_ALLOW_ANONYMOUS=1` before
@@ -25,18 +24,6 @@
   "detail": "Human readable message"
 }
 ```
-=======
-
-- **Authentication:** not required (the MVP runs in trusted environments)
-
-- **Error format:** errors follow FastAPI's default structure:
-
-  ```json
-  {
-    "detail": "Human readable message"
-  }
-  ```
->>>>>>> 69c108bc
 
 The sections below describe each resource group, required inputs, and response
 payloads.
@@ -61,17 +48,10 @@
 
 Accepts binary uploads via `multipart/form-data`.
 
-<<<<<<< HEAD
 | Field         | Type            | Required | Notes                                   |
 | ------------- | --------------- | -------- | --------------------------------------- |
 | `file`        | File            | ✅       | Any supported document (PDF, DOCX, etc) |
 | `frontmatter` | Text (JSON str) | ❌       | Optional metadata overrides             |
-=======
-| Field | Type | Required | Notes |
-| ------------ | --------------- | -------- | --------------------------------------- |
-| `file` | File | ✅ | Any supported document (PDF, DOCX, etc) |
-| `frontmatter`| Text (JSON str) | ❌ | Optional metadata overrides |
->>>>>>> 69c108bc
 
 The uploaded file is stored temporarily, parsed synchronously, and indexed.
 
@@ -110,19 +90,11 @@
 Uploads pre-generated transcripts, optionally paired with the original audio.
 The request uses `multipart/form-data` with the following fields:
 
-<<<<<<< HEAD
 | Field         | Type            | Required | Notes                                      |
 | ------------- | --------------- | -------- | ------------------------------------------ |
 | `transcript`  | File            | ✅       | Transcript file (WebVTT, plain text, etc.) |
 | `audio`       | File            | ❌       | Optional audio/video binary for reference  |
 | `frontmatter` | Text (JSON str) | ❌       | Optional metadata overrides                |
-=======
-| Field | Type | Required | Notes |
-| ------------- | --------------- | -------- | ----------------------------------------------- |
-| `transcript` | File | ✅ | Transcript file (WebVTT, plain text, etc.) |
-| `audio` | File | ❌ | Optional audio/video binary for reference |
-| `frontmatter` | Text (JSON str) | ❌ | Optional metadata overrides |
->>>>>>> 69c108bc
 
 The pipeline parses the transcript and indexes generated passages. Audio, when
 provided, is stored long enough to support downstream enrichments.
@@ -198,7 +170,6 @@
 Runs hybrid retrieval (vector + lexical) over the indexed passages. Query
 parameters:
 
-<<<<<<< HEAD
 | Parameter     | Type | Description                                      |
 | ------------- | ---- | ------------------------------------------------ |
 | `q`           | str  | Keyword query                                    |
@@ -207,16 +178,6 @@
 | `author`      | str  | Filter by canonical author                       |
 | `source_type` | str  | Filter by document source type                   |
 | `k`           | int  | Number of results to return (1 – 50, default 10) |
-=======
-| Parameter | Type | Description |
-| ------------- | ------ | --------------------------------------------- |
-| `q` | str | Keyword query |
-| `osis` | str | Normalized OSIS Bible reference |
-| `collection` | str | Restrict results to a specific collection |
-| `author` | str | Filter by canonical author |
-| `source_type` | str | Filter by document source type |
-| `k` | int | Number of results to return (1 – 50, default 10)|
->>>>>>> 69c108bc
 
 Example response:
 
@@ -276,7 +237,6 @@
 
 Query parameters:
 
-<<<<<<< HEAD
 | Parameter     | Type | Description                                      |
 | ------------- | ---- | ------------------------------------------------ |
 | `window`      | str  | Bucket size: `week`, `month`, `quarter`, `year`. |
@@ -284,15 +244,6 @@
 | `source_type` | str  | Optional filter mirroring `/mentions`.           |
 | `collection`  | str  | Optional filter mirroring `/mentions`.           |
 | `author`      | str  | Optional filter mirroring `/mentions`.           |
-=======
-| Parameter | Type | Description |
-| ------------- | ------ | ------------------------------------------------ |
-| `window` | str | Bucket size: `week`, `month`, `quarter`, `year`. |
-| `limit` | int | Max number of windows to return (default 36). |
-| `source_type` | str | Optional filter mirroring `/mentions`. |
-| `collection` | str | Optional filter mirroring `/mentions`. |
-| `author` | str | Optional filter mirroring `/mentions`. |
->>>>>>> 69c108bc
 
 Example response:
 
@@ -324,19 +275,11 @@
 
 Aggregate creators and their quotes for an OSIS reference. Query parameters:
 
-<<<<<<< HEAD
 | Parameter        | Type | Description                                                         |
 | ---------------- | ---- | ------------------------------------------------------------------- |
 | `osis`           | str  | Required OSIS reference or short range (e.g., `John.1.1-John.1.3`). |
 | `limit_creators` | int  | Optional maximum creators to return (default 10, max 50).           |
 | `limit_quotes`   | int  | Optional maximum quotes per creator (default 3, max 10).            |
-=======
-| Parameter | Type | Description |
-| ---------------- | ---- | -------------------------------------------------------------- |
-| `osis` | str | Required OSIS reference or short range (e.g., `John.1.1-John.1.3`). |
-| `limit_creators` | int | Optional maximum creators to return (default 10, max 50). |
-| `limit_quotes` | int | Optional maximum quotes per creator (default 3, max 10). |
->>>>>>> 69c108bc
 
 Response:
 
@@ -394,7 +337,6 @@
 
 Query parameters:
 
-<<<<<<< HEAD
 | Parameter        | Type  | Description                                                 |
 | ---------------- | ----- | ----------------------------------------------------------- |
 | `osis`           | str   | Required OSIS anchor (e.g., `John.1.1`).                    |
@@ -402,15 +344,6 @@
 | `claim_type`     | str   | Optional claim type filter (case-insensitive).              |
 | `tag`            | str   | Restrict to notes where `tags` contains the provided label. |
 | `min_confidence` | float | Minimum inclusive confidence score (`0.0` – `1.0`).         |
-=======
-| Parameter | Type | Description |
-| ----------------- | ------ | ---------------------------------------------------------------- |
-| `osis` | str | Required OSIS anchor (e.g., `John.1.1`). |
-| `stance` | str | Optional stance label filter (case-insensitive). |
-| `claim_type` | str | Optional claim type filter (case-insensitive). |
-| `tag` | str | Restrict to notes where `tags` contains the provided label. |
-| `min_confidence` | float | Minimum inclusive confidence score (`0.0` – `1.0`). |
->>>>>>> 69c108bc
 
 Example filtered response:
 
@@ -449,7 +382,6 @@
 
 Query parameters:
 
-<<<<<<< HEAD
 | Parameter     | Type | Description                                  |
 | ------------- | ---- | -------------------------------------------- |
 | `osis`        | list | One or more OSIS ranges (`osis=Luke.2.1-7`). |
@@ -457,17 +389,6 @@
 | `perspective` | list | Perspective (apologetic/skeptical/neutral).  |
 |               |      | Multiple values allowed.                     |
 | `limit`       | int  | Max number of items to return (default 25).  |
-=======
-| Parameter | Type | Description |
-| --------- | ------ | ------------------------------------------------ |
-| `osis` | list | One or more OSIS ranges (`osis=Luke.2.1-7`). |
-| `topic` | str | Optional tag filter (e.g., `chronology`). |
-| `perspective` | list | Optional perspective filter. Accepts any of the |
-| | | values in [`PERSPECTIVE_CHOICES`](../theo/services/api/app/research/contradictions.py): |
-| | | `apologetic`, `skeptical`, or `neutral`. Multiple |
-| | | values allowed. |
-| `limit` | int | Max number of items to return (default 25). |
->>>>>>> 69c108bc
 
 Response (truncated):
 
@@ -496,17 +417,10 @@
 
 Query parameters:
 
-<<<<<<< HEAD
 | Parameter | Type | Description                             |
 | --------- | ---- | --------------------------------------- |
 | `query`   | str  | Partial place name (e.g., `Bethlehem`). |
 | `limit`   | int  | Max number of results (default 10).     |
-=======
-| Parameter | Type | Description |
-| --------- | ---- | -------------------------------------------- |
-| `query` | str | Partial place name (e.g., `Bethlehem`). |
-| `limit` | int | Max number of results (default 10). |
->>>>>>> 69c108bc
 
 Response:
 
@@ -556,17 +470,10 @@
 
 Lists documents with pagination.
 
-<<<<<<< HEAD
 | Parameter | Type | Description                          |
 | --------- | ---- | ------------------------------------ |
 | `limit`   | int  | Page size (1 – 100, default 20)      |
 | `offset`  | int  | Zero-based result offset (default 0) |
-=======
-| Parameter | Type | Description |
-| --------- | ---- | ---------------------------------- |
-| `limit` | int | Page size (1 – 100, default 20) |
-| `offset` | int | Zero-based result offset (default 0)|
->>>>>>> 69c108bc
 
 Response:
 
