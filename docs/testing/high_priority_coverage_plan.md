# High-Priority Test Coverage Expansion Plan

## Overview
The latest coverage review highlights that our backend coverage is only **28.3%** overall, with multiple critical modules below 20% coverage, far from the 80–90% targets set in the testing ADR.【F:docs/archive/planning/COVERAGE_SUMMARY.md†L1-L132】 Among the highest-impact gaps are three packages in the API service layer:

| Rank | Module | Current Coverage | Target |
|------|--------|------------------|--------|
| 1 | `theo/services/api/app/core` | 0.0% | ≥90% |
| 2 | `theo/services/api/app/ingest` | 16.2% | ≥90% |
| 3 | `theo/services/api/app/retriever` | 12.8% | ≥90% |

This document inventories the tests we need to build to bring each module close to 90% line coverage while protecting their most failure-prone behaviours.

---

## 1. `theo/services/api/app/core`
The `core` package contains legacy shim modules that re-export functionality from the application facades with deprecation warnings. Even though the logic surface is small, missing coverage risks regressions in import-time warnings and symbol forwarding.

### Key Surfaces to Exercise
* Deprecation warnings emitted on import for each shim (`database`, `runtime`, `secret_migration`, `settings`, `settings_store`, `version`).【F:theo/services/api/app/core/database.py†L1-L25】【F:theo/services/api/app/core/runtime.py†L1-L15】【F:theo/services/api/app/core/secret_migration.py†L1-L15】【F:theo/services/api/app/core/settings.py†L1-L23】【F:theo/services/api/app/core/settings_store.py†L1-L27】【F:theo/services/api/app/core/version.py†L1-L15】
* `__all__` exports remain aligned with the facade API to prevent dynamic import breakage.
* Forwarded call semantics—each shim should invoke the underlying facade function without mutating arguments.

### Planned Tests
| Type | Scenario | Notes |
|------|----------|-------|
| Unit | `pytest.warns(DeprecationWarning)` around importing each shim module. | Use `importlib.reload` to verify warnings fire once per import.
| Unit | Validate `__all__` contents match expected symbol names, and `getattr` returns the facade object. | Monkeypatch the facade symbols with sentinels before import to ensure forwarding.
| Unit | Verify forwarded functions propagate return values and exceptions unchanged. | Patch facade callables to record arguments; assert passthrough behaviour for `get_settings`, `require_setting`, `migrate_secret_settings`, and `allow_insecure_startup`.
| Regression | When facade raises, ensure shim re-raises the same exception type (e.g., `SettingNotFoundError`). | Helps catch accidental wrapping in future refactors.

### Additional Coverage Boosters
* Use parametrised tests to cover all shim modules in a single file to minimise duplication.
* Add a docstring assertion test to ensure warning text stays actionable (guards accidental edits).

### Progress
* ✅ Added `tests/services/api/app/core/test_shims.py` to assert each shim emits a deprecation warning on first import, preserves its `__all__` exports, and forwards facade calls without mutating arguments.

---

## 2. `theo/services/api/app/ingest`
This package orchestrates ingestion flows (file, transcript, URL, OSIS), metadata parsing, network hygiene, and embedding generation. Failures here directly affect content availability and safety, so we need a mix of unit, integration, and property-style tests.

### High-Risk Components
* **Orchestrator + Pipeline wiring** – `IngestOrchestrator` handles retries, fallbacks, and state mutation across heterogeneous stages.【F:theo/services/api/app/ingest/orchestrator.py†L11-L123】
* **Pipeline entry points** – `PipelineDependencies`, `_ensure_success`, and the `run_pipeline_for_*` helpers shape context, instrumentation, and persistence behaviour.【F:theo/services/api/app/ingest/pipeline.py†L93-L377】
* **Network guards** – Host validation, redirect handling, and fetch limits in `network.py` defend against SSRF and unbounded downloads.【F:theo/services/api/app/ingest/network.py†L1-L334】【F:theo/services/api/app/ingest/network.py†L200-L425】
* **Metadata & chunking** – Markdown frontmatter parsing, guardrail extraction, and chunk assembly drive downstream retrieval quality.【F:theo/services/api/app/ingest/metadata.py†L1-L199】
* **Embedding service** – Lazy loading, caching, resilience hooks, and deterministic fallback are critical for deterministic tests and production parity.【F:theo/services/api/app/ingest/embeddings.py†L12-L177】

### Planned Tests

#### 2.1 Unit Tests
| Focus | Scenario | Techniques |
|-------|----------|------------|
| Orchestrator | Success path aggregates stage outputs and metadata; failure path returns immediately with last error. | Stub stages implementing `SourceFetcher`/`Parser` to supply deterministic state transitions. Assert attempts counting, state accumulation, and failure short-circuit.
| Orchestrator | Retry logic honours `ErrorPolicyDecision` (`retry=True`, `fallback` swap, `max_retries`). | Inject a fake `error_policy` via `IngestContext` returning scripted decisions; assert fallback stage invocation and final failure.
| PipelineDependencies | `build_context` defaults to real facades yet falls back to `NullGraphProjector` when `get_graph_projector` raises.【F:theo/services/api/app/ingest/pipeline.py†L93-L120】 | Monkeypatch facades to raise/succeed and assert instrumentation wiring.
| `_ensure_success` | Returns document on success; raises underlying exception or `UnsupportedSourceError` when failures lack metadata.【F:theo/services/api/app/ingest/pipeline.py†L129-L143】 | Construct `OrchestratorResult` fixtures representing each branch.
| Title factories | `_file_title_default` and `_transcript_title_default` normalise `Path` and string values.【F:theo/services/api/app/ingest/pipeline.py†L220-L232】 | Parametrised tests with `Path`, string, and missing inputs.
| URL pipeline | `_UrlDocumentPersister` delegates to transcript vs. text persisters by `source_type` flag.【F:theo/services/api/app/ingest/pipeline.py†L334-L369】 | Use spy persisters to assert dispatch decisions.
| `ensure_url_allowed` wrapper | Allows explicitly whitelisted hosts even when DNS resolution fails, while still blocking private ranges.【F:theo/services/api/app/ingest/pipeline.py†L145-L189】 | Patch `ingest_network` helpers; simulate allowed/blocked host permutations.
| Network validation | Cover `normalise_host`, `resolve_host_addresses`, allow/deny lists, and blocked CIDRs.【F:theo/services/api/app/ingest/network.py†L29-L153】 | Freeze DNS results with monkeypatches; leverage `pytest.mark.parametrize` for IPv4/IPv6 cases.
| Redirect handler | Guard against redirect loops, excessive depth, and missing `Location`.【F:theo/services/api/app/ingest/network.py†L155-L189】 | Construct fake responses/opener stubs.
| `fetch_web_document` | Enforces byte limits, timeout translation, metadata enrichment, and ensures final URL revalidation.【F:theo/services/api/app/ingest/network.py†L191-L314】 | Feed deterministic `BytesIO` response objects; assert errors when `Content-Length` or stream exceeds `max_bytes`.
| YouTube helpers | `extract_youtube_video_id` handles watch, shorts, embed, and youtu.be shapes; `is_youtube_url` matches canonical hosts.【F:theo/services/api/app/ingest/network.py†L400-L425】 | Table-driven tests for representative URLs and unsupported hosts.
| Metadata parsing | `parse_frontmatter_from_markdown`, `parse_text_file`, `merge_metadata`, and guardrail helpers normalise YAML and nested structures.【F:theo/services/api/app/ingest/metadata.py†L51-L199】 | Include property-style checks ensuring overrides win and duplicates deduplicate.
| Embeddings cache | `EmbeddingService.embed` uses deterministic fallback, caches hits, and records cache stats when `unique_misses` shrink.【F:theo/services/api/app/ingest/embeddings.py†L42-L126】【F:theo/services/api/app/ingest/embeddings.py†L150-L212】 | Patch `_RuntimeFlagModel` to raise; inspect `_cache` ordering and metadata on spans via test tracer.
| Embeddings resilience | When `_encode` triggers `ResilienceError`, ensure exception bubbles and span attributes are set.【F:theo/services/api/app/ingest/embeddings.py†L123-L176】 | Fake backend raising `ResilienceError` with metadata.

#### 2.2 Integration Tests
| Flow | Scenario | Notes |
|------|----------|-------|
| File pipeline | Compose stub `FileSourceFetcher`, `FileParser`, and `TextDocumentPersister` to assert document persistence and instrumentation context from `_orchestrate`. | Use in-memory SQLAlchemy session and sentinel document objects to avoid disk IO.
| Transcript pipeline | Validate `_transcript_title_default`, chunk merging, and `TranscriptDocumentPersister` wiring by simulating transcript state. | Reuse `TranscriptSegment` fixtures to ensure metadata persists.
| URL pipeline | Simulate YouTube ingest end-to-end with patched network + transcript fixtures to cover `_UrlDocumentPersister`, metadata merging, and `_ensure_success`. | Use `ensure_url_allowed` allowlist path plus transcript fixtures from `fixtures/youtube`.
| OSIS import | Provide small OSIS XML fixture to confirm commentary seeds stored and error path when parser omits `commentary_result`. | Mock `OsisCommentaryParser` to drop payload for negative case.【F:theo/services/api/app/ingest/pipeline.py†L234-L268】

#### 2.3 Property / Fuzz Tests
* Property-based test around `merge_metadata` ensuring associative merging regardless of dict order (Hypothesis).【F:theo/services/api/app/ingest/metadata.py†L122-L134】
* Generate random guardrail inputs (lists/strings) to guarantee `_normalise_guardrail_collection` deduplicates and strips whitespace. 【F:theo/services/api/app/ingest/metadata.py†L167-L197】
* Hypothesis strategies for URLs to stress `normalise_host` and blocked network parsing without hitting the network stack.【F:theo/services/api/app/ingest/network.py†L29-L107】

#### 2.4 Fixtures & Utilities
* Shared fake settings object exposing ingest allow/block lists and user agent.
* Stub `ErrorPolicyDecision` dataclass to reuse across orchestrator tests.
* Reusable `FakeResponse` class for network tests (supports `.read`, `.headers`, `.geturl`).

### Progress
* ✅ Covered `ensure_url_allowed` allow-list bypass and blocked-network rejection paths through `tests/services/api/app/ingest/test_pipeline_url_guards.py`.
* ✅ Added `tests/services/api/app/ingest/test_metadata.py` to verify `merge_metadata` nested override semantics.
* ✅ Implemented `tests/services/api/app/ingest/test_pipeline_core.py` to exercise `PipelineDependencies`, `_ensure_success`, default title factories, and `_UrlDocumentPersister` dispatch logic.
* ✅ Added `tests/services/api/app/ingest/test_orchestrator.py` to cover success, retry/fallback, and terminal failure behaviours of `IngestOrchestrator`.
* ✅ Added `tests/services/api/app/ingest/test_network.py` to cover host normalisation, redirect loop detection, fetch byte limits, and YouTube helper utilities.
* ✅ Expanded `tests/services/api/app/ingest/test_metadata.py` with guardrail property tests, metadata serialisation, topic aggregation, and HTML parsing checks.
* ✅ Added `tests/services/api/app/ingest/test_embeddings.py` to validate embedding cache behaviour, resilience telemetry, and lexical representation fallbacks.

---

## 3. `theo/services/api/app/retriever`
The retriever package powers hybrid semantic + lexical search, annotation hydration, and document APIs. Coverage must span ranking math, guardrail filters, and database interactions.

### High-Risk Components
* **Hybrid ranking pipeline** – Tokenisation, highlight extraction, candidate scoring, guardrail filters, and fallbacks in `hybrid.py`.【F:theo/services/api/app/retriever/hybrid.py†L1-L600】
* **Document API helpers** – Pagination, detail expansion, and annotation CRUD in `documents.py`.【F:theo/services/api/app/retriever/documents.py†L1-L200】
* **Annotation utilities** – JSON normalisation, legacy support, and indexing logic.【F:theo/services/api/app/retriever/annotations.py†L1-L150】
* **Metadata composition** – `compose_passage_meta` merges document context for clients.【F:theo/services/api/app/retriever/utils.py†L1-L49】

### Planned Tests

#### 3.1 Unit Tests
| Focus | Scenario | Techniques |
|-------|----------|------------|
| Tokenisation | `_tokenise`, `_lexical_score`, `_snippet`, `_build_highlights` handle mixed case, duplicate tokens, and length limits.【F:theo/services/api/app/retriever/hybrid.py†L60-L104】 | Table-driven tests verifying punctuation stripping and ellipsis handling.
| Metadata merge | `_build_result` includes annotations payloads and snippet logic.【F:theo/services/api/app/retriever/hybrid.py†L106-L143】 | Provide fake passage/document objects and annotation DTOs.
| Document ranking | `_apply_document_ranks` assigns ranks and highlights per document.【F:theo/services/api/app/retriever/hybrid.py†L146-L157】 | Validate deterministic ordering and highlight calls.
| Candidate scoring | `_score_candidates` weights lexical/vector/TEI scores, applies osis bonus, and skips zero-score items.【F:theo/services/api/app/retriever/hybrid.py†L160-L213】 | Build `_Candidate` objects with various flag combinations.
| Merge & limit | `_merge_scored_candidates` trims to `k`, computes document max scores, and updates ranks.【F:theo/services/api/app/retriever/hybrid.py†L216-L235】 | Ensure duplicates by document collapse correctly.
| OSIS helpers | `_osis_distance_value` and `_mark_candidate_osis` behave for overlapping/non-overlapping references.【F:theo/services/api/app/retriever/hybrid.py†L248-L267】 | Use deterministic `expand_osis_reference` stubs.
| Guardrail filters | `_passes_author_filter`, `_matches_tradition`, `_matches_topic_domain`, `_passes_guardrail_filters` respect casefolding and missing data.【F:theo/services/api/app/retriever/hybrid.py†L269-L312】 | Parametrise over None/empty values.
| TEI helpers | `_tei_terms` and `_tei_match_score` aggregate list/dict structures and search blobs.【F:theo/services/api/app/retriever/hybrid.py†L315-L341】 | Provide sample metadata dicts with nested values.
| SQL builders | `_build_base_query`, `_build_vector_statement`, `_build_lexical_statement`, `_build_tei_statement` add expected columns and predicates.【F:theo/services/api/app/retriever/hybrid.py†L343-L398】 | Use SQLAlchemy `Compile` with a fake dialect to assert generated SQL fragments without hitting DB.
| Fallback search filters | `_fallback_search` filters by authors, guardrails, OSIS, and lexical/TEI thresholds before scoring.【F:theo/services/api/app/retriever/hybrid.py†L400-L501】 | Replace database session with stub returning scripted rows.
| Postgres hybrid | Branches for vector, lexical, TEI, OSIS pipelines populate `_Candidate` map and respect guardrails.【F:theo/services/api/app/retriever/hybrid.py†L504-L599】 | Use fake session returning iterables; assert candidate map contents.
| Document APIs | `list_documents` pagination, `get_document` missing ID raises, `get_document_passages` totals, `get_latest_digest_document` fallback, `update_document` partial updates, `list_annotations`/`create_annotation`/`delete_annotation` semantics.【F:theo/services/api/app/retriever/documents.py†L37-L200】 | Backed by SQLite test database with fixture data.
| Annotation serialisation | `prepare_annotation_body` rejects empty text, deduplicates passage IDs; `annotation_to_schema` handles JSON and legacy raw text.【F:theo/services/api/app/retriever/annotations.py†L21-L116】 | Include legacy string body and JSON document cases.
| Annotation loading | `load_annotations_for_documents` and `index_annotations_by_passage` skip empty IDs and group correctly.【F:theo/services/api/app/retriever/annotations.py†L118-L150】 | Provide multiple documents with overlapping passage IDs.
| Compose meta | `compose_passage_meta` merges document info with passage meta while preserving overrides.【F:theo/services/api/app/retriever/utils.py†L10-L49】 | Validate that passage metadata wins when keys overlap.

#### 3.2 Integration Tests
| Flow | Scenario | Notes |
|------|----------|-------|
| Hybrid search (vector+lexical) | Seed in-memory Postgres-compatible session (or SQLite with stub vector operations) with passages/documents, run `_postgres_hybrid_search` via dependency injection, and assert combined ranking order. | Use fake embedding service returning deterministic vectors to avoid pgvector dependency.
| Hybrid OSIS-only | Provide OSIS references to ensure `_mark_candidate_osis` and `osis_intersects` filter results correctly. | Use stub `expand_osis_reference` returning deterministic sets.
| Document CRUD | Create document + annotations, then exercise `create_annotation`, `list_annotations`, and `delete_annotation` end-to-end to ensure case builder sync called and database state updates. | Transactional fixture resets DB between tests.

#### 3.3 Property Tests
* Hypothesis-driven fuzzing for `prepare_annotation_body` to ensure passage ID deduplication and metadata passthrough regardless of ordering.【F:theo/services/api/app/retriever/annotations.py†L30-L56】
* Generate random guardrail metadata for `_matches_topic_domain` to confirm normalised comparisons remain symmetric.【F:theo/services/api/app/retriever/hybrid.py†L294-L312】

#### 3.4 Observability Assertions
* Trace attribute tests verifying `_annotate_retrieval_span` sets fields for query, filters, cache status, and backend.【F:theo/services/api/app/retriever/hybrid.py†L29-L57】
* Latency metric assertions in `_fallback_search` ensure span attributes record result count and latency.【F:theo/services/api/app/retriever/hybrid.py†L400-L501】

### Progress
* ✅ Implemented `tests/services/api/app/retriever/test_utils.py` to ensure `compose_passage_meta` merges document context with passage overrides while returning `None` when no metadata is available.
* ✅ Added `tests/services/api/app/retriever/test_annotations.py` to cover annotation payload serialisation, legacy body handling, batched loading, and passage indexing helpers.
<<<<<<< HEAD
* ✅ Added `tests/services/api/app/retriever/test_hybrid.py` to exercise tokenisation, snippet/highlight generation, candidate scoring, OSIS distance calculation, guardrail filters, and TEI matching helpers.
=======
* ✅ Added `tests/services/api/app/retriever/test_hybrid.py` to exercise tokenisation, highlight building, candidate scoring/merging, OSIS guards, TEI helpers, and SQL statement builders.
* ✅ Added `tests/services/api/app/retriever/test_documents.py` to verify document listing/detail pagination, latest digest selection, update semantics, and annotation CRUD pathways with an in-memory SQLite database.
>>>>>>> 1f940818

---

## Implementation Roadmap
1. **Bootstrap fixtures & fakes** – Create reusable fake settings, sessions, and response helpers shared across ingest/retriever tests.
2. **Backfill unit suites** – Prioritise shim coverage (core), orchestrator/pipeline basics (ingest), and annotation utilities (retriever) for quick wins toward 90%.
3. **Layer integration tests** – Once helpers are in place, add orchestrator and hybrid search integration tests to validate cross-module behaviour.
4. **Introduce property-based checks** – After deterministic fixtures exist, layer Hypothesis strategies for metadata and guardrail normalisation to guard against regression drift.
<<<<<<< HEAD
5. **Track coverage growth** – Run `pytest --cov` after each milestone and update the coverage report, ensuring each package crosses the 90% threshold before moving on.
6. **Next iteration focus** – Implement retriever document API CRUD tests and fallback search integration checks to close the remaining hybrid coverage gaps.
=======
5. **Plan next iteration** – Target hybrid fallback/search integration exercises and retriever observability assertions now that unit scaffolding is in place.
6. **Track coverage growth** – Run `pytest --cov` after each milestone and update the coverage report, ensuring each package crosses the 90% threshold before moving on.
>>>>>>> 1f940818

Following this plan will eliminate the three largest blind spots in our backend coverage and establish a reusable testing toolkit for subsequent modules.<|MERGE_RESOLUTION|>--- conflicted
+++ resolved
@@ -145,12 +145,8 @@
 ### Progress
 * ✅ Implemented `tests/services/api/app/retriever/test_utils.py` to ensure `compose_passage_meta` merges document context with passage overrides while returning `None` when no metadata is available.
 * ✅ Added `tests/services/api/app/retriever/test_annotations.py` to cover annotation payload serialisation, legacy body handling, batched loading, and passage indexing helpers.
-<<<<<<< HEAD
-* ✅ Added `tests/services/api/app/retriever/test_hybrid.py` to exercise tokenisation, snippet/highlight generation, candidate scoring, OSIS distance calculation, guardrail filters, and TEI matching helpers.
-=======
 * ✅ Added `tests/services/api/app/retriever/test_hybrid.py` to exercise tokenisation, highlight building, candidate scoring/merging, OSIS guards, TEI helpers, and SQL statement builders.
 * ✅ Added `tests/services/api/app/retriever/test_documents.py` to verify document listing/detail pagination, latest digest selection, update semantics, and annotation CRUD pathways with an in-memory SQLite database.
->>>>>>> 1f940818
 
 ---
 
@@ -159,12 +155,7 @@
 2. **Backfill unit suites** – Prioritise shim coverage (core), orchestrator/pipeline basics (ingest), and annotation utilities (retriever) for quick wins toward 90%.
 3. **Layer integration tests** – Once helpers are in place, add orchestrator and hybrid search integration tests to validate cross-module behaviour.
 4. **Introduce property-based checks** – After deterministic fixtures exist, layer Hypothesis strategies for metadata and guardrail normalisation to guard against regression drift.
-<<<<<<< HEAD
 5. **Track coverage growth** – Run `pytest --cov` after each milestone and update the coverage report, ensuring each package crosses the 90% threshold before moving on.
 6. **Next iteration focus** – Implement retriever document API CRUD tests and fallback search integration checks to close the remaining hybrid coverage gaps.
-=======
-5. **Plan next iteration** – Target hybrid fallback/search integration exercises and retriever observability assertions now that unit scaffolding is in place.
-6. **Track coverage growth** – Run `pytest --cov` after each milestone and update the coverage report, ensuring each package crosses the 90% threshold before moving on.
->>>>>>> 1f940818
 
 Following this plan will eliminate the three largest blind spots in our backend coverage and establish a reusable testing toolkit for subsequent modules.