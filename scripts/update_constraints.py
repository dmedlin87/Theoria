#!/usr/bin/env python3
"""Refresh extras constraint lockfiles.
Usage:
    python scripts/update_constraints.py          # rewrite constraint files
    python scripts/update_constraints.py --check  # verify files are up to date
"""
from __future__ import annotations
import argparse
import subprocess
import sys
from pathlib import Path

REPO_ROOT = Path(__file__).resolve().parents[1]
CONSTRAINTS_DIR = REPO_ROOT / "constraints"

TARGETS = {
    "prod": {
        "extras": ("base", "api", "ml"),
        "destination": CONSTRAINTS_DIR / "prod.txt",
    },
    "dev": {
        "extras": ("base", "api", "ml", "dev"),
        "destination": CONSTRAINTS_DIR / "dev.txt",
    },
}

CPU_TORCH_INDEX = "https://download.pytorch.org/whl/cpu"
DEFAULT_PYPI_INDEX = "https://pypi.org/simple"
TORCH_PIP_ARGS = f"--index-url {CPU_TORCH_INDEX} --extra-index-url {DEFAULT_PYPI_INDEX}"


def run_uv_compile(extras: tuple[str, ...], destination: Path) -> Path:
    """Run uv pip compile for a combination of extras and return the generated file path."""
    try:
        relative_output = destination.relative_to(REPO_ROOT)
    except ValueError:
        relative_output = destination

    cmd = [
        "uv",
        "pip",
        "compile",
        "--generate-hashes",
        "--quiet",
    ]
    for extra in extras:
        cmd.append(f"--extra={extra}")

    cmd.extend([
        "--output-file",
        str(relative_output),
        "pyproject.toml",
    ])

    if "ml" in extras:
        cmd.extend(["--index-url", CPU_TORCH_INDEX])
        cmd.extend(["--extra-index-url", DEFAULT_PYPI_INDEX])
<<<<<<< HEAD
    subprocess.run(cmd, check=True, cwd=REPO_ROOT)
    return destination
=======
        # Add index strategy to allow searching across multiple indexes
        cmd.extend(["--index-strategy", "unsafe-best-match"])
>>>>>>> 019f099b

    subprocess.run(cmd, check=True, cwd=REPO_ROOT)
    return destination

def check_constraints() -> bool:
    ok = True
    for name, config in TARGETS.items():
        destination = config["destination"]
        extras = config["extras"]
        original_bytes = destination.read_bytes() if destination.exists() else None

        try:
            run_uv_compile(extras, destination)
        except subprocess.CalledProcessError:
            if original_bytes is None:
                destination.unlink(missing_ok=True)
            else:
                destination.write_bytes(original_bytes)
            raise

        updated_bytes = destination.read_bytes()
        if original_bytes is None:
            print(
                f"Missing constraint file for target '{name}' (expected {destination}).",
                file=sys.stderr,
            )
            ok = False
        elif original_bytes != updated_bytes:
            print(
                f"Constraint file '{destination.relative_to(REPO_ROOT)}' is out of date; "
                f"run update_constraints.py.",
                file=sys.stderr,
            )
            ok = False

        if original_bytes is None:
            destination.unlink(missing_ok=True)
        else:
            destination.write_bytes(original_bytes)

    return ok

def update_constraints() -> None:
    CONSTRAINTS_DIR.mkdir(exist_ok=True)
    for name, config in TARGETS.items():
        destination = config["destination"]
        destination.parent.mkdir(parents=True, exist_ok=True)
        print(
            "Updating constraints for target "
            f"'{name}' -> {destination.relative_to(REPO_ROOT)} (extras: {', '.join(config['extras'])})"
        )
        run_uv_compile(config["extras"], destination)


def main(argv: list[str] | None = None) -> int:
    parser = argparse.ArgumentParser(description="Refresh dependency constraint lockfiles.")
    parser.add_argument(
        "--check",
        action="store_true",
        help="Verify that the constraint files match the resolved extras without rewriting them.",
    )
    args = parser.parse_args(argv)

    if args.check:
        return 0 if check_constraints() else 1

    update_constraints()
    return 0

if __name__ == "__main__":
    raise SystemExit(main())<|MERGE_RESOLUTION|>--- conflicted
+++ resolved
@@ -55,13 +55,10 @@
     if "ml" in extras:
         cmd.extend(["--index-url", CPU_TORCH_INDEX])
         cmd.extend(["--extra-index-url", DEFAULT_PYPI_INDEX])
-<<<<<<< HEAD
     subprocess.run(cmd, check=True, cwd=REPO_ROOT)
     return destination
-=======
         # Add index strategy to allow searching across multiple indexes
         cmd.extend(["--index-strategy", "unsafe-best-match"])
->>>>>>> 019f099b
 
     subprocess.run(cmd, check=True, cwd=REPO_ROOT)
     return destination
