#!/usr/bin/env python3
"""Refresh extras constraint lockfiles.
Usage:
    python scripts/update_constraints.py          # rewrite constraint files
    python scripts/update_constraints.py --check  # verify files are up to date
"""
from __future__ import annotations
import argparse
import subprocess
import sys
from pathlib import Path

REPO_ROOT = Path(__file__).resolve().parents[1]
CONSTRAINTS_DIR = REPO_ROOT / "constraints"

TARGETS = {
    "prod": {
        "extras": ("base", "api", "ml"),
        "destination": CONSTRAINTS_DIR / "prod.txt",
    },
    "dev": {
        "extras": ("base", "api", "ml", "dev"),
        "destination": CONSTRAINTS_DIR / "dev.txt",
    },
}

CPU_TORCH_INDEX = "https://download.pytorch.org/whl/cpu"
DEFAULT_PYPI_INDEX = "https://pypi.org/simple"

<<<<<<< HEAD
=======

>>>>>>> 8c5ef16b

def run_uv_compile(extras: tuple[str, ...], destination: Path) -> Path:
    """Run uv pip compile for a combination of extras and return the generated file path."""
    try:
        relative_output = destination.relative_to(REPO_ROOT)
    except ValueError:
        relative_output = destination

    cmd = [
        "python",
        "-m",
        "uv",
        "pip",
        "compile",
        "--generate-hashes",
        "--quiet",
    ]
    for extra in extras:
        cmd.append(f"--extra={extra}")

    cmd.extend([
        "--output-file",
        str(relative_output),
        "pyproject.toml",
    ])

    if "ml" in extras:
        # Add index strategy to allow searching across multiple indexes
<<<<<<< HEAD
        cmd.extend(["--index-strategy", "unsafe-best-match"])
        cmd.extend(["--index-url", CPU_TORCH_INDEX])
        cmd.extend(["--extra-index-url", DEFAULT_PYPI_INDEX])
=======
        cmd.extend(
            [
                "--index-strategy",
                "unsafe-best-match",
                "--index-url",
                CPU_TORCH_INDEX,
                "--extra-index-url",
                DEFAULT_PYPI_INDEX,
            ]
        )
>>>>>>> 8c5ef16b
    subprocess.run(cmd, check=True, cwd=REPO_ROOT)
    return destination

def check_constraints() -> bool:
    ok = True
    for name, config in TARGETS.items():
        destination = config["destination"]
        extras = config["extras"]
        original_bytes = destination.read_bytes() if destination.exists() else None

        try:
            run_uv_compile(extras, destination)
        except subprocess.CalledProcessError:
            if original_bytes is None:
                destination.unlink(missing_ok=True)
            else:
                destination.write_bytes(original_bytes)
            raise

        updated_bytes = destination.read_bytes()
        if original_bytes is None:
            print(
                f"Missing constraint file for target '{name}' (expected {destination}).",
                file=sys.stderr,
            )
            ok = False
        elif original_bytes != updated_bytes:
            print(
                f"Constraint file '{destination.relative_to(REPO_ROOT)}' is out of date; "
                f"run update_constraints.py.",
                file=sys.stderr,
            )
            ok = False

        if original_bytes is None:
            destination.unlink(missing_ok=True)
        else:
            destination.write_bytes(original_bytes)

    return ok

def update_constraints() -> None:
    CONSTRAINTS_DIR.mkdir(exist_ok=True)
    for name, config in TARGETS.items():
        destination = config["destination"]
        destination.parent.mkdir(parents=True, exist_ok=True)
        print(
            "Updating constraints for target "
            f"'{name}' -> {destination.relative_to(REPO_ROOT)} (extras: {', '.join(config['extras'])})"
        )
        run_uv_compile(config["extras"], destination)


def main(argv: list[str] | None = None) -> int:
    parser = argparse.ArgumentParser(description="Refresh dependency constraint lockfiles.")
    parser.add_argument(
        "--check",
        action="store_true",
        help="Verify that the constraint files match the resolved extras without rewriting them.",
    )
    args = parser.parse_args(argv)

    if args.check:
        return 0 if check_constraints() else 1

    update_constraints()
    return 0

if __name__ == "__main__":
    raise SystemExit(main())<|MERGE_RESOLUTION|>--- conflicted
+++ resolved
@@ -27,10 +27,6 @@
 CPU_TORCH_INDEX = "https://download.pytorch.org/whl/cpu"
 DEFAULT_PYPI_INDEX = "https://pypi.org/simple"
 
-<<<<<<< HEAD
-=======
-
->>>>>>> 8c5ef16b
 
 def run_uv_compile(extras: tuple[str, ...], destination: Path) -> Path:
     """Run uv pip compile for a combination of extras and return the generated file path."""
@@ -59,11 +55,9 @@
 
     if "ml" in extras:
         # Add index strategy to allow searching across multiple indexes
-<<<<<<< HEAD
         cmd.extend(["--index-strategy", "unsafe-best-match"])
         cmd.extend(["--index-url", CPU_TORCH_INDEX])
         cmd.extend(["--extra-index-url", DEFAULT_PYPI_INDEX])
-=======
         cmd.extend(
             [
                 "--index-strategy",
@@ -74,7 +68,6 @@
                 DEFAULT_PYPI_INDEX,
             ]
         )
->>>>>>> 8c5ef16b
     subprocess.run(cmd, check=True, cwd=REPO_ROOT)
     return destination
 
