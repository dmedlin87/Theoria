--- conflicted
+++ resolved
@@ -57,12 +57,9 @@
     if "ml" in extras:
         cmd.extend(["--index-url", CPU_TORCH_INDEX])
         cmd.extend(["--extra-index-url", DEFAULT_PYPI_INDEX])
-<<<<<<< HEAD
         # Add index strategy to allow searching across multiple indexes
         cmd.extend(["--index-strategy", "unsafe-best-match"])
 
-=======
->>>>>>> c7d7ca80
     subprocess.run(cmd, check=True, cwd=REPO_ROOT)
     return destination
 
