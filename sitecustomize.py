--- conflicted
+++ resolved
@@ -1,197 +1,126 @@
-from __future__ import annotations
-
-import importlib
-import importlib.util
-import os
-import sys
-import types
-import warnings
-
-# Suppress noisy deprecation warnings emitted by schemathesis' dependency on
-# jsonschema internals. These warnings are acknowledged upstream and do not
-# impact functionality or test coverage.
-warnings.filterwarnings(
-    "ignore",
-    message="jsonschema.exceptions.RefResolutionError is deprecated",
-    category=DeprecationWarning,
-)
-warnings.filterwarnings(
-    "ignore",
-    message="jsonschema.RefResolver is deprecated as of v4.18.0",
-    category=DeprecationWarning,
-)
-
-# Silence SQLAlchemy metadata teardown warnings that are triggered during
-# drop_all in tests using in-memory SQLite. These warnings are benign for the
-# test suite and would otherwise obscure actionable output.
+140
+         
+        requested = {absolute}
+141
+         
+        if fromlist:
+142
+         
+            for entry in fromlist:
+143
+         
+                if entry in {"", "*"}:
+144
+         
+                    continue
+145
+         
+                requested.add(f"{absolute}.{entry}")
+146
+         
+​
+147
+         
+        if (
+148
+         
+            _WORKERS_TASKS_MODULE not in requested
+149
+         
+            or _WORKERS_TASKS_MODULE in sys.modules
+150
+         
+        ):
+151
+         
+            raise exc
+152
+         
+​
+153
+         
+        _install_workers_stub()
+154
+         
+​
+155
+         
+        return original_import(name, globals, locals, fromlist, level)
+156
+         
+​
+157
+         
+    builtins.__import__ = guarded_import  # type: ignore[assignment]
+158
+         
+    _register_workers_import_fallback._installed = True  # type: ignore[attr-defined]
+159
+         
+​
+160
+         
+​
+161
+     
+if _WORKERS_TASKS_MODULE not in sys.modules:  # pragma: no cover - import-time wiring only
+162
+         
+    if _should_install_workers_stub():
+163
+         
+        _install_workers_stub()
+164
+         
+    else:
+165
+         
+        _register_workers_import_fallback()
+166
+         
 try:
-    from sqlalchemy.exc import SAWarning
-except Exception:  # pragma: no cover - SQLAlchemy is always available in tests
-    SAWarning = None
-else:
-    warnings.filterwarnings(
-        "ignore",
-        message="Can't sort tables for DROP; an unresolvable foreign key dependency exists between tables",
-        category=SAWarning,
+167
+         
+    importlib.import_module("theo.services.api.app.workers.tasks")
+168
+     
+except Exception:  # pragma: no cover - executed only when optional deps missing
+169
+         
+    workers_pkg = importlib.import_module("theo.services.api.app.workers")
+170
+         
+    celery_stub = types.SimpleNamespace(
+171
+         
+        conf=types.SimpleNamespace(
+172
+         
+            task_always_eager=False,
+173
+         
+            task_ignore_result=False,
+174
+         
+            task_store_eager_result=False,
+175
+         
+        )
+176
+         
     )
-
-
-# Provide a lightweight stub for Celery tasks when optional dependencies are
-# unavailable in minimal test environments. Pytest session fixtures attempt to
-# patch ``theo.services.api.app.workers.tasks.celery`` during import. Without a
-# stub the import chain triggers heavy application wiring (Celery, Redis, etc.)
-# which is not needed for unit-level suites.
-<<<<<<< HEAD
-_WORKERS_TASKS_MODULE = "theo.services.api.app.workers.tasks"
-
-
-def _resolve_absolute_name(name: str, package: str | None, level: int) -> str:
-    """Resolve an import request to its absolute module name."""
-
-    if level == 0:
-        return name
-
-    if not package:
-        raise ValueError("Relative imports require a package context")
-
-    return importlib.util.resolve_name("." * level + name, package)
-
-
-=======
->>>>>>> 673b93e6
-def _should_install_workers_stub() -> bool:
-    """Determine if the Celery stub should be installed."""
-
-    override = os.environ.get("THEORIA_FORCE_WORKER_TASKS_STUB")
-    if override is not None:
-        return override.lower() not in {"0", "false", "no", ""}
-
-    # When Celery is unavailable the import would fail; pre-install the stub.
-    return importlib.util.find_spec("celery") is None
-
-
-def _install_workers_stub() -> None:
-    """Register a lightweight Celery stub to satisfy test imports."""
-
-    workers_pkg = importlib.import_module("theo.services.api.app.workers")
-
-    class _CeleryConfStub:
-        def __init__(self) -> None:
-            self.task_always_eager = False
-            self.task_eager_propagates = False
-            self.task_ignore_result = False
-            self.task_store_eager_result = False
-            self.broker_url = None
-            self.result_backend = None
-
-        def update(self, **kwargs: object) -> None:  # pragma: no cover - trivial
-            for key, value in kwargs.items():
-                setattr(self, key, value)
-
-    class _CeleryStub:
-        def __init__(self) -> None:
-            self.conf = _CeleryConfStub()
-
-        def task(self, *args: object, **kwargs: object):  # pragma: no cover - defensive
-            if args and callable(args[0]) and not kwargs:
-                return args[0]
-
-            def decorator(func: types.FunctionType) -> types.FunctionType:
-                return func
-
-            return decorator
-
-        def send_task(self, *args: object, **kwargs: object) -> None:  # pragma: no cover
-            raise RuntimeError("Celery stub cannot send tasks")
-
-<<<<<<< HEAD
-    stub_module = types.ModuleType(_WORKERS_TASKS_MODULE)
-    stub_module.celery = _CeleryStub()  # type: ignore[attr-defined]
-    sys.modules[_WORKERS_TASKS_MODULE] = stub_module
+177
+         
+    stub_module = types.ModuleType("theo.services.api.app.workers.tasks")
+178
+         
+    stub_module.celery = celery_stub
+179
+         
+    sys.modules[stub_module.__name__] = stub_module
+180
+         
     setattr(workers_pkg, "tasks", stub_module)
-
-
-def _register_workers_import_fallback() -> None:
-    """Install an import hook to lazily fall back to the Celery stub."""
-
-    if getattr(_register_workers_import_fallback, "_installed", False):
-        return
-
-    import builtins
-
-    original_import = builtins.__import__
-
-    def guarded_import(
-        name: str,
-        globals: dict[str, object] | None = None,
-        locals: dict[str, object] | None = None,
-        fromlist: tuple[str, ...] = (),
-        level: int = 0,
-    ):
-        package = None
-        if globals:
-            package = globals.get("__package__") or globals.get("__name__")
-
-        try:
-            return original_import(name, globals, locals, fromlist, level)
-        except ImportError as exc:
-            try:
-                absolute = _resolve_absolute_name(name, package, level)
-            except ValueError:
-                raise exc
-
-            requested = {absolute}
-            if fromlist:
-                for entry in fromlist:
-                    if entry in {"", "*"}:
-                        continue
-                    requested.add(f"{absolute}.{entry}")
-
-            if (
-                _WORKERS_TASKS_MODULE not in requested
-                or _WORKERS_TASKS_MODULE in sys.modules
-            ):
-                raise exc
-
-            _install_workers_stub()
-
-            return original_import(name, globals, locals, fromlist, level)
-
-    builtins.__import__ = guarded_import  # type: ignore[assignment]
-    _register_workers_import_fallback._installed = True  # type: ignore[attr-defined]
-
-
-if _WORKERS_TASKS_MODULE not in sys.modules:  # pragma: no cover - import-time wiring only
-    if _should_install_workers_stub():
-        _install_workers_stub()
-    else:
-        _register_workers_import_fallback()
-=======
-    module_name = "theo.services.api.app.workers.tasks"
-    stub_module = types.ModuleType(module_name)
-    stub_module.celery = _CeleryStub()  # type: ignore[attr-defined]
-    sys.modules[module_name] = stub_module
-    setattr(workers_pkg, "tasks", stub_module)
-
-
-if (
-    "theo.services.api.app.workers.tasks" not in sys.modules
-    and _should_install_workers_stub()
-):  # pragma: no cover - import-time wiring only
-    _install_workers_stub()
-try:
-    importlib.import_module("theo.services.api.app.workers.tasks")
-except Exception:  # pragma: no cover - executed only when optional deps missing
-    workers_pkg = importlib.import_module("theo.services.api.app.workers")
-    celery_stub = types.SimpleNamespace(
-        conf=types.SimpleNamespace(
-            task_always_eager=False,
-            task_ignore_result=False,
-            task_store_eager_result=False,
-        )
-    )
-    stub_module = types.ModuleType("theo.services.api.app.workers.tasks")
-    stub_module.celery = celery_stub
-    sys.modules[stub_module.__name__] = stub_module
-    setattr(workers_pkg, "tasks", stub_module)
->>>>>>> 673b93e6
+181
+     
+​