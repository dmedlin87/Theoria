--- conflicted
+++ resolved
@@ -68,20 +68,14 @@
 
 class TestDiscoveriesV1Routes:
     """Test v1 discovery routes with repository pattern."""
-<<<<<<< HEAD
     
     def test_list_discoveries_success(
         self, client_with_mock_repo, mock_discovery_repo, sample_discovery_dto
     ):
-=======
-
-    def test_list_discoveries_success(self, mock_discovery_repo, sample_discovery_dto):
->>>>>>> 456ac06e
         """List discoveries returns DTOs from repository."""
         # Setup mock
         mock_discovery_repo.list.return_value = [sample_discovery_dto]
 
-<<<<<<< HEAD
         response = client_with_mock_repo.get("/discoveries?user_id=test_user")
 
         # Verify response
@@ -150,107 +144,6 @@
     def test_mark_viewed_success(
         self, client_with_mock_repo, mock_discovery_repo, sample_discovery_dto
     ):
-=======
-        # Override dependency
-        from theo.services.api.app.routes import discoveries_v1
-        app.dependency_overrides[discoveries_v1.get_discovery_repository] = (
-            lambda: mock_discovery_repo
-        )
-
-        try:
-            client = TestClient(app)
-            response = client.get("/discoveries?user_id=test_user")
-
-            # Verify response
-            assert response.status_code == 200
-            data = response.json()
-            assert len(data) == 1
-            assert data[0]["title"] == "Test Pattern Discovery"
-            assert data[0]["confidence"] == 0.85
-
-            # Verify repository was called correctly
-            mock_discovery_repo.list.assert_called_once()
-            call_args = mock_discovery_repo.list.call_args[0][0]
-            assert isinstance(call_args, DiscoveryListFilters)
-            assert call_args.user_id == "test_user"
-        finally:
-            app.dependency_overrides.clear()
-
-    def test_list_discoveries_with_filters(self, mock_discovery_repo):
-        """List discoveries applies all filters."""
-        mock_discovery_repo.list.return_value = []
-
-        from theo.services.api.app.routes import discoveries_v1
-        app.dependency_overrides[discoveries_v1.get_discovery_repository] = (
-            lambda: mock_discovery_repo
-        )
-
-        try:
-            client = TestClient(app)
-            response = client.get(
-                "/discoveries?user_id=test_user&discovery_type=pattern&"
-                "viewed=false&min_confidence=0.7&limit=10&offset=5"
-            )
-
-            assert response.status_code == 200
-
-            # Verify filters were passed correctly
-            call_args = mock_discovery_repo.list.call_args[0][0]
-            assert call_args.discovery_type == "pattern"
-            assert call_args.viewed is False
-            assert call_args.min_confidence == 0.7
-            assert call_args.limit == 10
-            assert call_args.offset == 5
-        finally:
-            app.dependency_overrides.clear()
-
-    def test_get_discovery_success(self, mock_discovery_repo, sample_discovery_dto):
-        """Get single discovery by ID."""
-        mock_discovery_repo.get_by_id.return_value = sample_discovery_dto
-
-        from theo.services.api.app.routes import discoveries_v1
-        app.dependency_overrides[discoveries_v1.get_discovery_repository] = (
-            lambda: mock_discovery_repo
-        )
-
-        try:
-            client = TestClient(app)
-            response = client.get("/discoveries/1?user_id=test_user")
-
-            assert response.status_code == 200
-            data = response.json()
-            assert data["id"] == 1
-            assert data["title"] == "Test Pattern Discovery"
-
-            mock_discovery_repo.get_by_id.assert_called_once_with(1, "test_user")
-        finally:
-            app.dependency_overrides.clear()
-
-    def test_get_discovery_not_found(self, mock_discovery_repo):
-        """Get discovery returns 404 for missing discovery."""
-        mock_discovery_repo.get_by_id.return_value = None
-
-        from theo.services.api.app.routes import discoveries_v1
-        app.dependency_overrides[discoveries_v1.get_discovery_repository] = (
-            lambda: mock_discovery_repo
-        )
-
-        try:
-            client = TestClient(app)
-            response = client.get("/discoveries/999?user_id=test_user")
-
-            # Verify standardized error response
-            assert response.status_code == 404
-            data = response.json()
-            assert "error" in data
-            assert data["error"]["type"] == "NotFoundError"
-            assert data["error"]["resource_type"] == "Discovery"
-            assert data["error"]["resource_id"] == "999"
-        finally:
-            app.dependency_overrides.clear()
-
-    def test_mark_viewed_success(self, mock_discovery_repo, sample_discovery_dto):
->>>>>>> 456ac06e
         """Mark discovery as viewed."""
         viewed_dto = DiscoveryDTO(
             id=sample_discovery_dto.id,
@@ -267,7 +160,6 @@
         )
         mock_discovery_repo.mark_viewed.return_value = viewed_dto
 
-<<<<<<< HEAD
         response = client_with_mock_repo.post("/discoveries/1/view?user_id=test_user")
 
         assert response.status_code == 200
@@ -289,45 +181,6 @@
     def test_set_feedback_success(
         self, client_with_mock_repo, mock_discovery_repo, sample_discovery_dto
     ):
-=======
-        from theo.services.api.app.routes import discoveries_v1
-        app.dependency_overrides[discoveries_v1.get_discovery_repository] = (
-            lambda: mock_discovery_repo
-        )
-
-        try:
-            client = TestClient(app)
-            response = client.post("/discoveries/1/view?user_id=test_user")
-
-            assert response.status_code == 200
-            data = response.json()
-            assert data["viewed"] is True
-
-            mock_discovery_repo.mark_viewed.assert_called_once_with(1, "test_user")
-        finally:
-            app.dependency_overrides.clear()
-
-    def test_mark_viewed_not_found(self, mock_discovery_repo):
-        """Mark viewed returns 404 when discovery doesn't exist."""
-        mock_discovery_repo.mark_viewed.side_effect = LookupError("Not found")
-
-        from theo.services.api.app.routes import discoveries_v1
-        app.dependency_overrides[discoveries_v1.get_discovery_repository] = (
-            lambda: mock_discovery_repo
-        )
-
-        try:
-            client = TestClient(app)
-            response = client.post("/discoveries/999/view?user_id=test_user")
-
-            assert response.status_code == 404
-            data = response.json()
-            assert data["error"]["type"] == "NotFoundError"
-        finally:
-            app.dependency_overrides.clear()
-
-    def test_set_feedback_success(self, mock_discovery_repo, sample_discovery_dto):
->>>>>>> 456ac06e
         """Set user feedback on discovery."""
         feedback_dto = DiscoveryDTO(
             id=sample_discovery_dto.id,
@@ -344,7 +197,6 @@
         )
         mock_discovery_repo.set_reaction.return_value = feedback_dto
 
-<<<<<<< HEAD
         response = client_with_mock_repo.post(
             "/discoveries/1/feedback?user_id=test_user&reaction=helpful"
         )
@@ -356,28 +208,6 @@
         mock_discovery_repo.set_reaction.assert_called_once_with(
             1, "test_user", "helpful"
         )
-=======
-        from theo.services.api.app.routes import discoveries_v1
-        app.dependency_overrides[discoveries_v1.get_discovery_repository] = (
-            lambda: mock_discovery_repo
-        )
-
-        try:
-            client = TestClient(app)
-            response = client.post(
-                "/discoveries/1/feedback?user_id=test_user&reaction=helpful"
-            )
-
-            assert response.status_code == 200
-            data = response.json()
-            assert data["user_reaction"] == "helpful"
-
-            mock_discovery_repo.set_reaction.assert_called_once_with(
-                1, "test_user", "helpful"
-            )
-        finally:
-            app.dependency_overrides.clear()
->>>>>>> 456ac06e
 
 
 class TestRepositoryIntegration:
