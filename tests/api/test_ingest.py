--- conflicted
+++ resolved
@@ -452,18 +452,12 @@
         print(f"Response body: {response.text}")
     assert response.status_code == status.HTTP_400_BAD_REQUEST
     payload = response.json()
-<<<<<<< HEAD
     assert payload.get("error", {}).get("code") == "INGESTION_UNSUPPORTED_SOURCE"
     assert (
         payload.get("error", {}).get("message")
         == "Fetching URL timed out after 0.5 seconds"
     )
     assert payload.get("error", {}).get("severity") == "user"
-=======
-    assert payload.get("error", {}).get(
-        "message"
-    ) == "Fetching URL timed out after 0.5 seconds"
->>>>>>> 882b5025
     assert call_counter["count"] == 1
 
 
@@ -509,18 +503,12 @@
     response = api_client.post("/ingest/url", json={"url": "https://large.example.com"})
     assert response.status_code == status.HTTP_400_BAD_REQUEST
     payload = response.json()
-<<<<<<< HEAD
     assert payload.get("error", {}).get("code") == "INGESTION_UNSUPPORTED_SOURCE"
     assert (
         payload.get("error", {}).get("message")
         == "Fetched content exceeded maximum allowed size of 10 bytes"
     )
     assert payload.get("error", {}).get("severity") == "user"
-=======
-    assert payload.get("error", {}).get(
-        "message"
-    ) == "Fetched content exceeded maximum allowed size of 10 bytes"
->>>>>>> 882b5025
     assert call_counter["count"] == 1
 
 
@@ -586,13 +574,9 @@
     response = api_client.post("/ingest/url", json={"url": "https://loop.example.com"})
     assert response.status_code == status.HTTP_400_BAD_REQUEST
     payload = response.json()
-<<<<<<< HEAD
     assert payload.get("error", {}).get("code") == "INGESTION_UNSUPPORTED_SOURCE"
     assert payload.get("error", {}).get("message") == "URL redirect loop detected"
     assert payload.get("error", {}).get("severity") == "user"
-=======
-    assert payload.get("error", {}).get("message") == "URL redirect loop detected"
->>>>>>> 882b5025
     assert call_counter["count"] == 1
 
 def test_ingest_file_rejects_password_protected_pdf(api_client: TestClient) -> None:
