from __future__ import annotations

from datetime import datetime, timedelta, timezone
from pathlib import Path
import importlib.machinery as importlib_machinery
import sys
import types
from typing import Any

if "fastapi" not in sys.modules:
    fastapi_stub = types.ModuleType("fastapi")
    fastapi_stub.status = types.SimpleNamespace()
    sys.modules["fastapi"] = fastapi_stub

if "sqlalchemy" not in sys.modules:
    sqlalchemy_stub = types.ModuleType("sqlalchemy")

    sqlalchemy_stub.__path__ = []  # pragma: no cover - mark as package
    sqlalchemy_stub.__spec__ = importlib_machinery.ModuleSpec(
        "sqlalchemy", loader=None, is_package=True
    )

    class _FuncProxy:
        def __getattr__(self, name: str) -> Any:  # pragma: no cover - defensive
            raise NotImplementedError(f"sqlalchemy.func placeholder accessed for '{name}'")

    def _raise(*_args: object, **_kwargs: object) -> None:  # pragma: no cover
        raise NotImplementedError("sqlalchemy placeholder accessed")

    sqlalchemy_stub.func = _FuncProxy()
    sqlalchemy_stub.select = _raise
    sqlalchemy_stub.create_engine = _raise
    sqlalchemy_stub.text = lambda statement: statement

    exc_module = types.ModuleType("sqlalchemy.exc")

    class SQLAlchemyError(Exception):
        pass

    exc_module.SQLAlchemyError = SQLAlchemyError

    orm_module = types.ModuleType("sqlalchemy.orm")

    class Session:  # pragma: no cover - placeholder
        def __init__(self, *_args: object, **_kwargs: object) -> None:
            raise NotImplementedError("sqlalchemy.orm.Session placeholder accessed")

    orm_module.Session = Session

    engine_module = types.ModuleType("sqlalchemy.engine")

    class Engine:  # pragma: no cover - placeholder
        pass

    engine_module.Engine = Engine

    sql_module = types.ModuleType("sqlalchemy.sql")
    sql_module.__path__ = []  # pragma: no cover - mark as package
    sql_module.__spec__ = importlib_machinery.ModuleSpec(
        "sqlalchemy.sql", loader=None, is_package=True
    )
    elements_module = types.ModuleType("sqlalchemy.sql.elements")
    elements_module.__spec__ = importlib_machinery.ModuleSpec(
        "sqlalchemy.sql.elements", loader=None, is_package=True
    )

    class ClauseElement:  # pragma: no cover - placeholder
        pass

    elements_module.ClauseElement = ClauseElement
    sql_module.elements = elements_module
    sqlalchemy_stub.sql = sql_module

    sys.modules["sqlalchemy"] = sqlalchemy_stub
    sys.modules["sqlalchemy.exc"] = exc_module
    sys.modules["sqlalchemy.orm"] = orm_module
    sys.modules["sqlalchemy.engine"] = engine_module
    sys.modules["sqlalchemy.sql"] = sql_module
    sys.modules["sqlalchemy.sql.elements"] = elements_module

import json
import pytest
from click import ClickException
from sqlalchemy.exc import SQLAlchemyError

from theo.checkpoints import CURRENT_EMBEDDING_CHECKPOINT_VERSION
from theo.cli import (
    _batched,
    _commit_with_retry,
    _load_ids,
    _normalise_timestamp,
    _read_checkpoint,
    _write_checkpoint,
)


class _FlakySession:
    def __init__(self, failures: int) -> None:
        self._remaining_failures = failures
        self.commits = 0
        self.rollbacks = 0

    def commit(self) -> None:
        if self._remaining_failures:
            self._remaining_failures -= 1
            raise SQLAlchemyError("transient failure")
        self.commits += 1

    def rollback(self) -> None:
        self.rollbacks += 1


def test_batched_yields_chunks() -> None:
    iterator = iter(range(10))
    batches = list(_batched(iterator, 3))
    assert batches == [[0, 1, 2], [3, 4, 5], [6, 7, 8], [9]]


def test_batched_handles_empty_iterable() -> None:
    assert list(_batched(iter(()), 5)) == []


@pytest.mark.parametrize(
    "value, expected",
    [
        (None, None),
        (datetime(2024, 1, 1, 12, 0), datetime(2024, 1, 1, 12, 0, tzinfo=timezone.utc)),
        (
            datetime(2024, 1, 1, 12, 0, tzinfo=timezone(timedelta(hours=2))),
            datetime(2024, 1, 1, 10, 0, tzinfo=timezone.utc),
        ),
    ],
)
def test_normalise_timestamp(value: datetime | None, expected: datetime | None) -> None:
    actual = _normalise_timestamp(value)
    assert actual == expected


def test_load_ids_strips_and_deduplicates(tmp_path: Path) -> None:
    ids_file = tmp_path / "ids.txt"
    ids_file.write_text(" a \nA\nb\n\nB\n", encoding="utf-8")
    assert _load_ids(ids_file) == ["a", "A", "b", "B"]


def test_read_checkpoint_handles_missing_file(tmp_path: Path) -> None:
    missing_path = tmp_path / "missing.json"
    assert _read_checkpoint(missing_path) is None


def test_read_checkpoint_raises_on_invalid_json(tmp_path: Path) -> None:
    invalid_path = tmp_path / "invalid.json"
    invalid_path.write_text("not-json", encoding="utf-8")
<<<<<<< HEAD
=======
    assert _read_checkpoint(invalid_path) is None
>>>>>>> ebf2da18

    with pytest.raises(json.JSONDecodeError):
        _read_checkpoint(invalid_path)


def test_read_checkpoint_handles_non_mapping_payload(tmp_path: Path) -> None:
    wrong_type_path = tmp_path / "wrong.json"
    wrong_type_path.write_text("[]", encoding="utf-8")
    assert _read_checkpoint(wrong_type_path) is None


def test_write_checkpoint_roundtrip(tmp_path: Path) -> None:
    checkpoint = tmp_path / "state/checkpoint.json"
    metadata = {"flag": True}
    checkpoint_state = _write_checkpoint(
        checkpoint,
        processed=5,
        total=9,
        last_id="p5",
        metadata=metadata,
    )

    data = _read_checkpoint(checkpoint)
    assert data is not None
    assert data.processed == 5
    assert data.total == 9
    assert data.last_id == "p5"
    assert data.metadata == metadata
    assert data.created_at.tzinfo == timezone.utc
    assert data.updated_at.tzinfo == timezone.utc
    assert data.version == CURRENT_EMBEDDING_CHECKPOINT_VERSION


@pytest.mark.parametrize("failures", [0, 1, 2])
def test_commit_with_retry_retries_then_succeeds(monkeypatch: pytest.MonkeyPatch, failures: int) -> None:
    session = _FlakySession(failures)
    monkeypatch.setattr("time.sleep", lambda _seconds: None)
    _commit_with_retry(session, max_attempts=3, backoff=0)
    assert session.commits == 1
    assert session.rollbacks == failures


def test_commit_with_retry_raises_after_exhausting_attempts(monkeypatch: pytest.MonkeyPatch) -> None:
    session = _FlakySession(failures=3)
    monkeypatch.setattr("time.sleep", lambda _seconds: None)
    with pytest.raises(ClickException) as excinfo:
        _commit_with_retry(session, max_attempts=3, backoff=0)
    assert "Database commit failed" in str(excinfo.value)
    assert session.rollbacks == 3<|MERGE_RESOLUTION|>--- conflicted
+++ resolved
@@ -150,10 +150,7 @@
 def test_read_checkpoint_raises_on_invalid_json(tmp_path: Path) -> None:
     invalid_path = tmp_path / "invalid.json"
     invalid_path.write_text("not-json", encoding="utf-8")
-<<<<<<< HEAD
-=======
     assert _read_checkpoint(invalid_path) is None
->>>>>>> ebf2da18
 
     with pytest.raises(json.JSONDecodeError):
         _read_checkpoint(invalid_path)
