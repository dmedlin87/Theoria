--- conflicted
+++ resolved
@@ -101,9 +101,6 @@
     sqlalchemy_stub.exc = exc_module
     sqlalchemy_stub.orm = orm_module
     sqlalchemy_stub.engine = engine_module
-<<<<<<< HEAD
-    sqlalchemy_stub.sql = sql_module  # type: ignore[attr-defined]
-=======
     sql_module = types.ModuleType("sqlalchemy.sql")
     sql_module.__path__ = []
     sql_module.__spec__ = importlib_machinery.ModuleSpec(
@@ -120,7 +117,6 @@
     elements_module.ClauseElement = ClauseElement
     sql_module.elements = elements_module
     sqlalchemy_stub.sql = sql_module
->>>>>>> ebf2da18
 
     sys.modules["sqlalchemy"] = sqlalchemy_stub
     sys.modules["sqlalchemy.exc"] = exc_module
