from __future__ import annotations

import json
import sys
import types

from dataclasses import dataclass
from datetime import datetime, timezone
from pathlib import Path
from typing import Any, Iterable, List

import pytest
from click.testing import CliRunner

<<<<<<< HEAD
try:  # pragma: no cover - optional dependency in lightweight test runs
    from sqlalchemy.exc import SQLAlchemyError
except ModuleNotFoundError:  # pragma: no cover - exercised when dependency missing
    class SQLAlchemyError(Exception):
        """Fallback SQLAlchemyError when the real dependency is unavailable."""


@pytest.fixture
def cli_module(
    stub_sqlalchemy: types.ModuleType, stub_pythonbible: types.ModuleType
) -> Iterator[types.ModuleType]:
    """Import :mod:`theo.cli` with stubbed heavy dependencies."""

from theo.application.embeddings import (
    EmbeddingRebuildError,
    EmbeddingRebuildOptions,
    EmbeddingRebuildProgress,
    EmbeddingRebuildResult,
    EmbeddingRebuildService,
    EmbeddingRebuildStart,
    EmbeddingRebuildState,
)
try:  # pragma: no cover - optional dependency in lightweight test runs
    from sqlalchemy.exc import SQLAlchemyError
except ModuleNotFoundError:  # pragma: no cover - exercised when dependency missing

if "fastapi" not in sys.modules:
    fastapi_stub = types.ModuleType("fastapi")
    fastapi_stub.status = types.SimpleNamespace()
    sys.modules["fastapi"] = fastapi_stub
=======
>>>>>>> db4fcb04

def _install_sqlalchemy_stub() -> None:
    if "sqlalchemy" in sys.modules:
        return
    try:  # Prefer the real package when available.
        import importlib

        importlib.import_module("sqlalchemy")
        return
    except ModuleNotFoundError:
        pass

    sqlalchemy_stub = types.ModuleType("sqlalchemy")

    class _FuncProxy:
        def __getattr__(self, name: str) -> Any:  # pragma: no cover - defensive
            raise NotImplementedError(
                f"sqlalchemy.func placeholder accessed for '{name}'"
            )

    def _raise(*_args: object, **_kwargs: object) -> None:  # pragma: no cover
        raise NotImplementedError("sqlalchemy placeholder accessed")

    sqlalchemy_stub.func = _FuncProxy()
    sqlalchemy_stub.select = _raise
    sqlalchemy_stub.create_engine = _raise
    sqlalchemy_stub.text = lambda statement: statement

    exc_module = types.ModuleType("sqlalchemy.exc")

    class SQLAlchemyError(Exception):
        """Stub SQLAlchemyError used for import-time compatibility."""

    exc_module.SQLAlchemyError = SQLAlchemyError

    orm_module = types.ModuleType("sqlalchemy.orm")

<<<<<<< HEAD
    module_name = "theo.cli"
    original = sys.modules.pop(module_name, None)
    try:
        module = importlib.import_module(module_name)
    except ModuleNotFoundError as exc:
        if original is not None:
            sys.modules[module_name] = original
        pytest.skip(f"theo.cli unavailable: {exc}")
    try:
        yield module
    finally:
        sys.modules.pop(module_name, None)
        if original is not None:
            sys.modules[module_name] = original


@pytest.fixture
def rebuild_embeddings_cmd(cli_module: types.ModuleType):
    return cli_module.rebuild_embeddings_cmd


@pytest.fixture
def cli(cli_module: types.ModuleType):
    return cli_module.cli


@dataclass
class FakePassageRow:
    id: str
    text: str
    embedding: list[float] | None
    document_updated_at: datetime | None = None


class FakeCriterion:
    def __init__(self, op: str, getter, value: Any) -> None:
        self.op = op
        self.getter = getter
        self.value = value



@pytest.fixture
def rebuild_embeddings_cmd(cli_module: types.ModuleType):
    return cli_module.rebuild_embeddings_cmd




@pytest.fixture
def cli_module(
    stub_sqlalchemy: types.ModuleType, stub_pythonbible: types.ModuleType
) -> Iterator[types.ModuleType]:
    """Import :mod:`theo.cli` with stubbed heavy dependencies."""

    module_name = "theo.cli"
    original = sys.modules.pop(module_name, None)
    try:
        module = importlib.import_module(module_name)
    except ModuleNotFoundError as exc:
        if original is not None:
            sys.modules[module_name] = original
        pytest.skip(f"theo.cli unavailable: {exc}")
    try:
        yield module
    finally:
        sys.modules.pop(module_name, None)
        if original is not None:
            sys.modules[module_name] = original


@pytest.fixture
def rebuild_embeddings_cmd(cli_module: types.ModuleType):
    return cli_module.rebuild_embeddings_cmd


@pytest.fixture
def cli(cli_module: types.ModuleType):
    return cli_module.cli
    sql_module = types.ModuleType("sqlalchemy.sql")
    sql_module.__path__ = []  # type: ignore[attr-defined]
    sql_module.__package__ = "sqlalchemy"
    sql_spec = ModuleSpec("sqlalchemy.sql", loader=None, is_package=True)
    sql_spec.submodule_search_locations = []  # type: ignore[assignment]
    sql_module.__spec__ = sql_spec  # type: ignore[attr-defined]
    elements_module = types.ModuleType("sqlalchemy.sql.elements")
    elements_module.__package__ = "sqlalchemy.sql"
    elements_spec = ModuleSpec("sqlalchemy.sql.elements", loader=None, is_package=False)
    elements_spec.submodule_search_locations = []  # type: ignore[assignment]
    elements_module.__spec__ = elements_spec  # type: ignore[attr-defined]

    class ClauseElement:  # pragma: no cover - placeholder type
=======
    class Session:  # pragma: no cover - placeholder
        def __init__(self, *_args: object, **_kwargs: object) -> None:
            raise NotImplementedError("sqlalchemy.orm.Session placeholder accessed")

    orm_module.Session = Session

    engine_module = types.ModuleType("sqlalchemy.engine")

    class Engine:  # pragma: no cover - placeholder
>>>>>>> db4fcb04
        pass

    engine_module.Engine = Engine

    sqlalchemy_stub.exc = exc_module
    sqlalchemy_stub.orm = orm_module
    sqlalchemy_stub.engine = engine_module

    sys.modules["sqlalchemy"] = sqlalchemy_stub
    sys.modules["sqlalchemy.exc"] = exc_module
    sys.modules["sqlalchemy.orm"] = orm_module
    sys.modules["sqlalchemy.engine"] = engine_module


def _install_pythonbible_stub() -> None:
    if "pythonbible" in sys.modules:
        return
    try:
        import importlib

        importlib.import_module("pythonbible")
        return
    except ModuleNotFoundError:
        pass

    module = types.ModuleType("pythonbible")

    class _BookEntry:
        def __init__(self, name: str) -> None:
            self.name = name

        def __repr__(self) -> str:  # pragma: no cover - debug helper
            return f"Book.{self.name}"

        def __hash__(self) -> int:
            return hash(self.name)

        def __eq__(self, other: object) -> bool:
            return isinstance(other, _BookEntry) and other.name == self.name

    class _BookMeta(type):
        def __iter__(cls) -> Iterable["_BookEntry"]:  # pragma: no cover
            return iter(cls._members)

    class Book(metaclass=_BookMeta):
        _members: list[_BookEntry] = []

    def _register(name: str) -> _BookEntry:
        entry = _BookEntry(name)
        setattr(Book, name, entry)
        Book._members.append(entry)
        return entry

    for book_name in [
        "GENESIS",
        "EXODUS",
        "LEVITICUS",
        "NUMBERS",
        "DEUTERONOMY",
        "JOSHUA",
        "JUDGES",
        "RUTH",
        "SAMUEL_1",
        "SAMUEL_2",
        "KINGS_1",
        "KINGS_2",
        "CHRONICLES_1",
        "CHRONICLES_2",
        "EZRA",
        "NEHEMIAH",
        "ESTHER",
        "JOB",
        "PSALMS",
        "PROVERBS",
        "ECCLESIASTES",
        "SONG_OF_SONGS",
        "ISAIAH",
        "JEREMIAH",
        "LAMENTATIONS",
        "EZEKIEL",
        "DANIEL",
        "HOSEA",
        "JOEL",
        "AMOS",
        "OBADIAH",
        "JONAH",
        "MICAH",
        "NAHUM",
        "HABAKKUK",
        "ZEPHANIAH",
        "HAGGAI",
        "ZECHARIAH",
        "MALACHI",
        "MATTHEW",
        "MARK",
        "LUKE",
        "JOHN",
        "ACTS",
        "ROMANS",
        "CORINTHIANS_1",
        "CORINTHIANS_2",
        "GALATIANS",
        "EPHESIANS",
        "PHILIPPIANS",
        "COLOSSIANS",
        "THESSALONIANS_1",
        "THESSALONIANS_2",
        "TIMOTHY_1",
        "TIMOTHY_2",
        "TITUS",
        "PHILEMON",
        "HEBREWS",
        "JAMES",
        "PETER_1",
        "PETER_2",
        "JOHN_1",
        "JOHN_2",
        "JOHN_3",
        "JUDE",
        "REVELATION",
        "TOBIT",
        "WISDOM_OF_SOLOMON",
        "ECCLESIASTICUS",
        "ESDRAS_1",
        "MACCABEES_1",
        "MACCABEES_2",
    ]:
        _register(book_name)

    @dataclass(frozen=True)
    class NormalizedReference:
        book: _BookEntry
        start_chapter: int
        start_verse: int
        end_chapter: int
        end_verse: int

    def is_valid_verse_id(verse_id: int) -> bool:  # pragma: no cover - stub
        return isinstance(verse_id, int) and verse_id >= 0

    module.Book = Book
    module.NormalizedReference = NormalizedReference
    module.is_valid_verse_id = is_valid_verse_id

    sys.modules["pythonbible"] = module


_install_sqlalchemy_stub()
_install_pythonbible_stub()

from sqlalchemy.exc import SQLAlchemyError

from theo.cli import cli, rebuild_embeddings_cmd


@dataclass
class FakePassageRow:
    id: str
    text: str
    embedding: list[float] | None
    document_updated_at: datetime | None = None


class FakeCriterion:
    def __init__(self, op: str, getter, value: Any) -> None:
        self.op = op
        self.getter = getter
        self.value = value


class FakeColumn:
    def __init__(self, name: str, getter) -> None:
        self.name = name
        self.getter = getter

    def in_(self, values: Iterable[str]) -> "FakeCriterion":
        return FakeCriterion("in", self.getter, tuple(values))

    def is_(self, value: Any) -> "FakeCriterion":
        return FakeCriterion("is", self.getter, value)

    def __ge__(self, other: Any) -> "FakeCriterion":
        return FakeCriterion("ge", self.getter, other)


class FakePassageModel:
    id = FakeColumn("id", lambda row: row.id)
    embedding = FakeColumn("embedding", lambda row: row.embedding)


class FakeDocumentModel:
    updated_at = FakeColumn(
        "document_updated_at", lambda row: getattr(row, "document_updated_at", None)
    )


class FakeFunc:
    def count(self, column: FakeColumn) -> tuple[str, FakeColumn]:
        return ("count", column)


class FakeSelect:
    def __init__(self, mode: str, column: FakeColumn | None = None) -> None:
        self.mode = mode
        self.column = column
        self.filters: list[FakeCriterion] = []
        self.order_getter = None
        self.execution_kwargs: dict[str, Any] = {}

    def select_from(self, _entity: object) -> "FakeSelect":
        return self

    def where(self, criterion: FakeCriterion) -> "FakeSelect":
        self.filters.append(criterion)
        return self

    def join(self, _entity: object) -> "FakeSelect":
        return self

    def order_by(self, column: FakeColumn) -> "FakeSelect":
        self.order_getter = column.getter
        return self

    def execution_options(self, **kwargs: Any) -> "FakeSelect":
        self.execution_kwargs.update(kwargs)
        return self


def fake_select(target: object) -> FakeSelect:
    if isinstance(target, tuple) and target and target[0] == "count":
        return FakeSelect("count")
    if isinstance(target, FakeColumn):
        return FakeSelect("ids", column=target)
    if target is FakePassageModel:
        return FakeSelect("passages")
    raise AssertionError(f"Unexpected select target: {target!r}")


class FakeResult:
    def __init__(self, values: List[Any]) -> None:
        self._values = values

    def scalar_one(self) -> Any:
        if not self._values:
            raise AssertionError("No scalar available")
        return self._values[0]

    def scalars(self) -> Iterable[Any]:
        return iter(self._values)


class FakeRegistry:
    def __init__(self, engine: object) -> None:
        self.engine = engine
        self.resolved: list[str] = []

    def resolve(self, name: str) -> object:
        self.resolved.append(name)
        if name != "engine":
            raise KeyError(name)
        return self.engine


class FakeEmbeddingService:
    def __init__(self) -> None:
        self.embed_calls: list[tuple[list[str], int]] = []
        self._responses: list[list[list[float]]] = []

    def queue_response(self, vectors: list[list[float]]) -> None:
        self._responses.append(vectors)

    def embed(self, texts: list[str], *, batch_size: int) -> list[list[float]]:
        self.embed_calls.append((list(texts), batch_size))
        if self._responses:
            return self._responses.pop(0)
        return [[float(idx)] for idx, _ in enumerate(texts)]


class FakeSession:
    def __init__(self, env: "FakeCLIEnvironment") -> None:
        self.env = env
        self.bulk_updates: list[list[dict[str, Any]]] = []
        self.commits = 0
        self.rollback_called = False

    def __enter__(self) -> "FakeSession":
        return self

    def __exit__(self, exc_type, exc, tb) -> None:  # type: ignore[override]
        return None

    def execute(self, stmt: FakeSelect) -> FakeResult:
        filtered = self._apply_filters(stmt.filters)
        if stmt.mode == "count":
            return FakeResult([len(filtered)])
        if stmt.mode == "ids":
            assert stmt.column is not None
            values = [stmt.column.getter(row) for row in filtered]
            return FakeResult(values)
        if stmt.mode == "passages":
            items = list(filtered)
            if stmt.order_getter is not None:
                items.sort(key=stmt.order_getter)
            return FakeResult(items)
        raise AssertionError(f"Unknown select mode: {stmt.mode}")

    def bulk_update_mappings(self, _model: object, payload: list[dict[str, Any]]) -> None:
        self.bulk_updates.append(payload)
        for entry in payload:
            for row in self.env.passages:
                if row.id == entry["id"]:
                    row.embedding = entry.get("embedding")
                    break

    def commit(self) -> None:
        self.commits += 1

    def rollback(self) -> None:
        self.rollback_called = True

    def _apply_filters(self, filters: list[FakeCriterion]) -> list[FakePassageRow]:
        items = self.env.passages
        for criterion in filters:
            items = [row for row in items if self._match(row, criterion)]
        return items

    @staticmethod
    def _match(row: FakePassageRow, criterion: FakeCriterion) -> bool:
        value = criterion.getter(row)
        if criterion.op == "is":
            if criterion.value is None:
                return value is None
            return value is criterion.value
        if criterion.op == "in":
            return value in criterion.value
        if criterion.op == "ge":
            if value is None:
                return False
            return value >= criterion.value
        raise AssertionError(f"Unsupported criterion: {criterion.op}")


class FakeCLIEnvironment:
    def __init__(self, monkeypatch: pytest.MonkeyPatch) -> None:
        self.passages: list[FakePassageRow] = []
        self.embedding_service = FakeEmbeddingService()
        self.clear_cache_called = False
        self.registry = FakeRegistry(object())

        monkeypatch.setattr("theo.cli.resolve_application", self._resolve_application)
        monkeypatch.setattr("theo.cli.Session", lambda _engine: FakeSession(self))
        monkeypatch.setattr("theo.cli.get_embedding_service", lambda: self.embedding_service)
        monkeypatch.setattr("theo.cli.clear_embedding_cache", self._clear_embedding_cache)
        monkeypatch.setattr("theo.cli.select", fake_select)
        monkeypatch.setattr("theo.cli.func", FakeFunc())
        monkeypatch.setattr("theo.cli.Passage", FakePassageModel)
        monkeypatch.setattr("theo.cli.Document", FakeDocumentModel)

    def _resolve_application(self) -> tuple[object, FakeRegistry]:
        return object(), self.registry

    def _clear_embedding_cache(self) -> None:
        self.clear_cache_called = True

    def add_passage(
        self,
        *,
        id: str,
        text: str,
        embedding: list[float] | None = None,
        document_updated_at: datetime | None = None,
    ) -> FakePassageRow:
        row = FakePassageRow(
            id=id,
            text=text,
            embedding=embedding,
            document_updated_at=document_updated_at,
        )
        self.passages.append(row)
        return row


@pytest.fixture()
def runner() -> CliRunner:
    return CliRunner()


def test_rebuild_embeddings_fast_ids_checkpoint(
    monkeypatch: pytest.MonkeyPatch, tmp_path: Path, runner: CliRunner
) -> None:
    env = FakeCLIEnvironment(monkeypatch)
    env.add_passage(
        id="p1",
        text="First passage",
        embedding=None,
        document_updated_at=datetime(2024, 1, 1, tzinfo=timezone.utc),
    )
    env.add_passage(
        id="p2",
        text="Second passage",
        embedding=None,
        document_updated_at=datetime(2024, 1, 2, tzinfo=timezone.utc),
    )
    env.embedding_service.queue_response([[0.1, 0.2]])

    ids_path = tmp_path / "ids.txt"
    ids_path.write_text("p1\nmissing\n", encoding="utf-8")
    checkpoint_path = tmp_path / "checkpoint.json"

    result = runner.invoke(
        rebuild_embeddings_cmd,
        ["--fast", "--ids-file", str(ids_path), "--checkpoint-file", str(checkpoint_path)],
    )

    assert result.exit_code == 0, result.output
    assert env.embedding_service.embed_calls == [(["First passage"], 64)]
    assert "1 passage ID(s) were not found and will be skipped." in result.output
    assert "Rebuilding embeddings for 1 passage(s) using batch size 64." in result.output
    assert "Batch 1: updated 1/1 passages in" in result.output
    assert f"Checkpoint written to {checkpoint_path}" in result.output
    assert "Completed embedding rebuild for 1 passage(s)" in result.output

    checkpoint_data = json.loads(checkpoint_path.read_text(encoding="utf-8"))
    assert checkpoint_data["processed"] == 1
    assert checkpoint_data["total"] == 1
    assert checkpoint_data["last_id"] == "p1"
    metadata = checkpoint_data["metadata"]
    assert metadata == {
        "fast": True,
        "changed_since": None,
        "ids_file": str(ids_path),
        "ids_count": 2,
        "resume": False,
    }

    assert env.passages[0].embedding == [0.1, 0.2]


def test_rebuild_embeddings_resume_from_checkpoint(
    monkeypatch: pytest.MonkeyPatch, tmp_path: Path, runner: CliRunner
) -> None:
    env = FakeCLIEnvironment(monkeypatch)
    env.add_passage(id="p1", text="First", embedding=None)
    env.add_passage(id="p2", text="Second", embedding=None)
    env.embedding_service.queue_response([[0.9, 0.1]])

    checkpoint_path = tmp_path / "checkpoint.json"
    checkpoint_path.write_text(
        json.dumps({"processed": 1, "total": 2, "last_id": "p1"}),
        encoding="utf-8",
    )

    result = runner.invoke(
        rebuild_embeddings_cmd,
        ["--checkpoint-file", str(checkpoint_path), "--resume"],
    )

    assert result.exit_code == 0, result.output
    assert "Resuming from checkpoint" in result.output
    assert "Batch 1: updated 2/2 passages in" in result.output
    assert f"Checkpoint written to {checkpoint_path}" in result.output
    assert "Completed embedding rebuild for 2 passage(s)" in result.output

    assert env.embedding_service.embed_calls == [(["Second"], 128)]

    updated_data = json.loads(checkpoint_path.read_text(encoding="utf-8"))
    assert updated_data["processed"] == 2
    assert updated_data["total"] == 2
    assert updated_data["last_id"] == "p2"
    assert updated_data["metadata"] == {
        "fast": False,
        "changed_since": None,
        "ids_file": None,
        "ids_count": None,
        "resume": True,
    }


def test_rebuild_embeddings_errors_on_mismatched_vectors(
    monkeypatch: pytest.MonkeyPatch, runner: CliRunner
) -> None:
    env = FakeCLIEnvironment(monkeypatch)
    env.add_passage(id="p1", text="Only", embedding=None)
    env.embedding_service.queue_response([])

    result = runner.invoke(rebuild_embeddings_cmd, ["--fast"])

    assert result.exit_code == 1
    assert "Embedding backend returned mismatched batch size" in result.output


def test_rebuild_embeddings_clears_cache_when_requested(
    monkeypatch: pytest.MonkeyPatch, runner: CliRunner
) -> None:
    env = FakeCLIEnvironment(monkeypatch)
    env.add_passage(id="p1", text="Only", embedding=None)
    env.embedding_service.queue_response([[0.5, 0.5]])

    result = runner.invoke(rebuild_embeddings_cmd, ["--no-cache", "--fast"])

    assert result.exit_code == 0, result.output
    assert env.clear_cache_called is True
    assert "Completed embedding rebuild for 1 passage(s)" in result.output


def test_cli_help_lists_rebuild_command(runner: CliRunner) -> None:
    result = runner.invoke(cli, ["--help"])
    assert result.exit_code == 0
    assert "rebuild_embeddings" in result.output


def test_rebuild_embeddings_invalid_changed_since_format(runner: CliRunner) -> None:
    result = runner.invoke(rebuild_embeddings_cmd, ["--changed-since", "not-a-date"])
    assert result.exit_code == 2
    assert "Invalid value for '--changed-since'" in result.output


def test_rebuild_embeddings_requires_existing_ids_file(
    runner: CliRunner, tmp_path: Path
) -> None:
    missing_path = tmp_path / "missing.txt"
    result = runner.invoke(rebuild_embeddings_cmd, ["--ids-file", str(missing_path)])
    assert result.exit_code == 2
    assert "Invalid value for '--ids-file'" in result.output


def test_rebuild_embeddings_handles_empty_ids_file(
    monkeypatch: pytest.MonkeyPatch, runner: CliRunner, tmp_path: Path
) -> None:
    env = FakeCLIEnvironment(monkeypatch)
    ids_file = tmp_path / "ids.txt"
    ids_file.write_text("\n\n", encoding="utf-8")

    result = runner.invoke(rebuild_embeddings_cmd, ["--fast", "--ids-file", str(ids_file)])

    assert result.exit_code == 0
    assert "No passage IDs were found" in result.output
    assert env.embedding_service.embed_calls == []


def test_rebuild_embeddings_fast_skips_existing_embeddings(
    monkeypatch: pytest.MonkeyPatch, runner: CliRunner
) -> None:
    env = FakeCLIEnvironment(monkeypatch)
    env.add_passage(id="p1", text="New", embedding=None)
    env.add_passage(id="p2", text="Old", embedding=[0.0, 0.1])

    result = runner.invoke(rebuild_embeddings_cmd, ["--fast"])

    assert result.exit_code == 0, result.output
    assert env.embedding_service.embed_calls == [(["New"], 64)]
    assert env.passages[0].embedding is not None
    assert env.passages[1].embedding == [0.0, 0.1]
    assert "Rebuilding embeddings for 1 passage(s) using batch size 64." in result.output


def test_rebuild_embeddings_uses_standard_batch_size_when_not_fast(
    monkeypatch: pytest.MonkeyPatch, runner: CliRunner
) -> None:
    env = FakeCLIEnvironment(monkeypatch)
    env.add_passage(id="p1", text="One", embedding=None)

    result = runner.invoke(rebuild_embeddings_cmd, [])

    assert result.exit_code == 0, result.output
    assert env.embedding_service.embed_calls == [(["One"], 128)]
    assert "Rebuilding embeddings for 1 passage(s) using batch size 128." in result.output


def test_rebuild_embeddings_changed_since_filters_passages(
    monkeypatch: pytest.MonkeyPatch, runner: CliRunner, tmp_path: Path
) -> None:
    env = FakeCLIEnvironment(monkeypatch)
    env.add_passage(
        id="p1",
        text="Early",
        embedding=None,
        document_updated_at=datetime(2024, 1, 1, tzinfo=timezone.utc),
    )
    env.add_passage(
        id="p2",
        text="Recent",
        embedding=None,
        document_updated_at=datetime(2024, 2, 1, tzinfo=timezone.utc),
    )
    env.add_passage(
        id="p3",
        text="Latest",
        embedding=None,
        document_updated_at=datetime(2024, 3, 1, tzinfo=timezone.utc),
    )

    checkpoint = tmp_path / "checkpoint.json"
    result = runner.invoke(
        rebuild_embeddings_cmd,
        [
            "--changed-since",
            "2024-02-01T00:00:00",
            "--checkpoint-file",
            str(checkpoint),
        ],
    )

    assert result.exit_code == 0, result.output
    assert len(env.embedding_service.embed_calls) == 1
    assert env.embedding_service.embed_calls[0][0] == ["Recent", "Latest"]
    checkpoint_data = json.loads(checkpoint.read_text(encoding="utf-8"))
    assert checkpoint_data["metadata"]["changed_since"] == "2024-02-01T00:00:00+00:00"
    assert env.passages[0].embedding is None
    assert env.passages[1].embedding is not None
    assert env.passages[2].embedding is not None


def test_rebuild_embeddings_processes_multiple_batches(
    monkeypatch: pytest.MonkeyPatch, runner: CliRunner
) -> None:
    env = FakeCLIEnvironment(monkeypatch)
    for idx in range(65):
        env.add_passage(id=f"p{idx:03d}", text=f"Passage {idx}", embedding=None)

    result = runner.invoke(rebuild_embeddings_cmd, ["--fast"])

    assert result.exit_code == 0, result.output
    assert len(env.embedding_service.embed_calls) == 2
    assert len(env.embedding_service.embed_calls[0][0]) == 64
    assert len(env.embedding_service.embed_calls[1][0]) == 1
    assert "Batch 2" in result.output


def test_rebuild_embeddings_handles_application_resolution_failure(
    monkeypatch: pytest.MonkeyPatch, runner: CliRunner
) -> None:
    def _fail() -> tuple[object, object]:
        raise RuntimeError("boom")

    monkeypatch.setattr("theo.cli.resolve_application", _fail)

    result = runner.invoke(rebuild_embeddings_cmd, ["--fast"])

    assert result.exit_code == 1
    assert "Failed to resolve application" in result.output


def test_rebuild_embeddings_handles_session_initialisation_error(
    monkeypatch: pytest.MonkeyPatch, runner: CliRunner
) -> None:
    class _Registry:
        def __init__(self, engine: object) -> None:
            self.engine = engine

        def resolve(self, name: str) -> object:
            assert name == "engine"
            return self.engine

    engine = object()
    monkeypatch.setattr("theo.cli.resolve_application", lambda: (object(), _Registry(engine)))

    def _failing_session(_engine: object) -> None:
        raise SQLAlchemyError("cannot connect")

    monkeypatch.setattr("theo.cli.Session", _failing_session)

    result = runner.invoke(rebuild_embeddings_cmd, ["--fast"])

    assert result.exit_code == 1
    assert isinstance(result.exception, SQLAlchemyError)


def test_rebuild_embeddings_reports_embedding_backend_failure(
    monkeypatch: pytest.MonkeyPatch, runner: CliRunner
) -> None:
    env = FakeCLIEnvironment(monkeypatch)
    env.add_passage(id="p1", text="Only", embedding=None)

    def _raise(_texts: list[str], *, batch_size: int) -> list[list[float]]:
        raise RuntimeError("backend offline")

    monkeypatch.setattr(env.embedding_service, "embed", _raise)

    result = runner.invoke(rebuild_embeddings_cmd, ["--fast"])

    assert result.exit_code == 1
    assert "Embedding generation failed" in result.output


def test_rebuild_embeddings_resume_with_missing_checkpoint(
    monkeypatch: pytest.MonkeyPatch, runner: CliRunner, tmp_path: Path
) -> None:
    env = FakeCLIEnvironment(monkeypatch)
    env.add_passage(id="p1", text="Only", embedding=None)

    checkpoint = tmp_path / "checkpoint.json"

    result = runner.invoke(
        rebuild_embeddings_cmd,
        ["--checkpoint-file", str(checkpoint), "--resume"],
    )

    assert result.exit_code == 0, result.output
    assert "Resuming from checkpoint" not in result.output
    assert env.embedding_service.embed_calls == [(["Only"], 128)]


def test_rebuild_embeddings_integration_with_sqlite(
    monkeypatch: pytest.MonkeyPatch, runner: CliRunner, tmp_path: Path
) -> None:
    pytest.importorskip("sqlalchemy")

    from sqlalchemy import create_engine
    from sqlalchemy.orm import Session as SQLASession

    from theo.adapters.persistence.models import Base, Document, Passage

    db_path = tmp_path / "theo.db"
    engine = create_engine(f"sqlite:///{db_path}")
    Base.metadata.create_all(engine, tables=[Document.__table__, Passage.__table__])

    with SQLASession(engine) as session:
        doc1 = Document(id="d1", title="Doc 1")
        doc1.updated_at = datetime(2024, 1, 1, tzinfo=timezone.utc)
        doc2 = Document(id="d2", title="Doc 2")
        doc2.updated_at = datetime(2024, 2, 1, tzinfo=timezone.utc)
        session.add_all([doc1, doc2])
        session.flush()
        passage1 = Passage(id="p1", document_id=doc1.id, text="Doc 1 text", embedding=None)
        passage2 = Passage(id="p2", document_id=doc2.id, text="Doc 2 text", embedding=None)
        session.add_all([passage1, passage2])
        session.commit()

    class _IntegrationRegistry:
        def __init__(self, engine: object) -> None:
            self.engine = engine

        def resolve(self, name: str) -> object:
            assert name == "engine"
            return self.engine

    class _SimpleEmbeddingService:
        def __init__(self) -> None:
            self.calls: list[tuple[list[str], int]] = []

        def embed(self, texts: list[str], *, batch_size: int) -> list[list[float]]:
            self.calls.append((list(texts), batch_size))
            return [[0.1, 0.2] for _ in texts]

    embedding_service = _SimpleEmbeddingService()
    cache_calls: list[bool] = []

    monkeypatch.setattr(
        "theo.cli.resolve_application",
        lambda: (object(), _IntegrationRegistry(engine)),
    )
    monkeypatch.setattr("theo.cli.get_embedding_service", lambda: embedding_service)
    monkeypatch.setattr("theo.cli.clear_embedding_cache", lambda: cache_calls.append(True))

    ids_file = tmp_path / "ids.txt"
    ids_file.write_text("p2\n", encoding="utf-8")
    checkpoint = tmp_path / "checkpoint.json"

    result = runner.invoke(
        rebuild_embeddings_cmd,
        [
            "--no-cache",
            "--changed-since",
            "2024-02-01",
            "--ids-file",
            str(ids_file),
            "--checkpoint-file",
            str(checkpoint),
        ],
    )

    assert result.exit_code == 0, result.output
    assert cache_calls == [True]
    assert embedding_service.calls == [(["Doc 2 text"], 128)]

    with SQLASession(engine) as session:
        refreshed = session.get(Passage, "p2")
        assert refreshed is not None
        assert refreshed.embedding == [0.1, 0.2]
        skipped = session.get(Passage, "p1")
        assert skipped is not None
        assert skipped.embedding is None

    checkpoint_data = json.loads(checkpoint.read_text(encoding="utf-8"))
    assert checkpoint_data["processed"] == 1
    assert checkpoint_data["metadata"]["ids_count"] == 1<|MERGE_RESOLUTION|>--- conflicted
+++ resolved
@@ -12,7 +12,6 @@
 import pytest
 from click.testing import CliRunner
 
-<<<<<<< HEAD
 try:  # pragma: no cover - optional dependency in lightweight test runs
     from sqlalchemy.exc import SQLAlchemyError
 except ModuleNotFoundError:  # pragma: no cover - exercised when dependency missing
@@ -43,8 +42,6 @@
     fastapi_stub = types.ModuleType("fastapi")
     fastapi_stub.status = types.SimpleNamespace()
     sys.modules["fastapi"] = fastapi_stub
-=======
->>>>>>> db4fcb04
 
 def _install_sqlalchemy_stub() -> None:
     if "sqlalchemy" in sys.modules:
@@ -82,7 +79,6 @@
 
     orm_module = types.ModuleType("sqlalchemy.orm")
 
-<<<<<<< HEAD
     module_name = "theo.cli"
     original = sys.modules.pop(module_name, None)
     try:
@@ -175,7 +171,6 @@
     elements_module.__spec__ = elements_spec  # type: ignore[attr-defined]
 
     class ClauseElement:  # pragma: no cover - placeholder type
-=======
     class Session:  # pragma: no cover - placeholder
         def __init__(self, *_args: object, **_kwargs: object) -> None:
             raise NotImplementedError("sqlalchemy.orm.Session placeholder accessed")
@@ -185,7 +180,6 @@
     engine_module = types.ModuleType("sqlalchemy.engine")
 
     class Engine:  # pragma: no cover - placeholder
->>>>>>> db4fcb04
         pass
 
     engine_module.Engine = Engine
