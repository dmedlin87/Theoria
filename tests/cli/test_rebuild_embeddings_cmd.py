--- conflicted
+++ resolved
@@ -10,16 +10,12 @@
 from datetime import datetime, timezone
 from pathlib import Path
 from typing import Any, Iterable, Iterator, List
-<<<<<<< HEAD
-=======
 
 import importlib.machinery as importlib_machinery
->>>>>>> 14176768
 
 import pytest
 from click.testing import CliRunner
 
-<<<<<<< HEAD
 try:  # pragma: no cover - optional dependency in lightweight test runs
     from sqlalchemy.exc import SQLAlchemyError
 except ModuleNotFoundError:  # pragma: no cover - exercised when dependency missing
@@ -33,7 +29,6 @@
 ) -> Iterator[types.ModuleType]:
     """Import :mod:`theo.cli` with stubbed heavy dependencies."""
 
-=======
 from theo.application.embeddings import (
     EmbeddingRebuildError,
     EmbeddingRebuildOptions,
@@ -102,7 +97,6 @@
 ) -> Iterator[types.ModuleType]:
     """Import :mod:`theo.cli` with stubbed heavy dependencies."""
 
->>>>>>> 14176768
     module_name = "theo.cli"
     original = sys.modules.pop(module_name, None)
     try:
@@ -117,7 +111,6 @@
         sys.modules.pop(module_name, None)
         if original is not None:
             sys.modules[module_name] = original
-<<<<<<< HEAD
 
 
 @pytest.fixture
@@ -144,7 +137,6 @@
         self.getter = getter
         self.value = value
 
-=======
 
 
 @pytest.fixture
@@ -337,7 +329,6 @@
 def _install_fastapi_stub() -> None:
     if "fastapi" in sys.modules:
         return
->>>>>>> 14176768
 
     fastapi_module = types.ModuleType("fastapi")
     status_module = types.ModuleType("fastapi.status")
@@ -635,12 +626,9 @@
     assert service.calls
 
 
-<<<<<<< HEAD
-=======
 def test_cli_handles_checkpoint_resume(monkeypatch: pytest.MonkeyPatch, runner: CliRunner, tmp_path: Path) -> None:
     service = StubEmbeddingRebuildService()
     _patch_registry(monkeypatch, service)
->>>>>>> 14176768
 def test_cli_help_lists_rebuild_command(runner: CliRunner, cli) -> None:
     result = runner.invoke(cli, ["--help"])
     assert result.exit_code == 0
@@ -649,13 +637,10 @@
     checkpoint = tmp_path / "checkpoint.json"
     checkpoint.write_text(json.dumps({"processed": 2}), encoding="utf-8")
 
-<<<<<<< HEAD
-=======
     result = runner.invoke(
         rebuild_embeddings_cmd,
         ["--checkpoint-file", str(checkpoint), "--resume"],
     )
->>>>>>> 14176768
 def test_rebuild_embeddings_invalid_changed_since_format(
     runner: CliRunner, rebuild_embeddings_cmd
 ) -> None:
