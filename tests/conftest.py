from __future__ import annotations

import asyncio
import contextlib
from contextvars import ContextVar
import gc
import importlib
import inspect
import os
import sys
import types
import warnings
from collections.abc import Callable, Generator, Iterator
from pathlib import Path
from typing import TYPE_CHECKING, Any, cast
from unittest.mock import AsyncMock, patch

if TYPE_CHECKING:  # pragma: no cover - imported only for type checking
    from theo.adapters import AdapterRegistry
    from theo.application import ApplicationContainer
    from tests.fixtures import RegressionDataFactory

import pytest

try:  # pragma: no cover - optional dependency
    import pydantic  # type: ignore
except ModuleNotFoundError:  # pragma: no cover - lightweight CI environments
    pydantic = types.ModuleType("pydantic")  # type: ignore[assignment]
    sys.modules["pydantic"] = pydantic

if not hasattr(pydantic, "BaseModel"):
    class _BaseModel:
        def __init__(self, **_kwargs: object) -> None:
            pass

    pydantic.BaseModel = _BaseModel  # type: ignore[attr-defined]


def _identity_decorator(*_args: object, **_kwargs: object):  # pragma: no cover - helper
    def _decorator(func: Any) -> Any:
        return func

    return _decorator


if not hasattr(pydantic, "Field"):
    def _field(*_args: object, **_kwargs: object) -> None:
        return None

    pydantic.Field = _field  # type: ignore[attr-defined]

if not hasattr(pydantic, "field_validator"):
    pydantic.field_validator = _identity_decorator  # type: ignore[attr-defined]

if not hasattr(pydantic, "model_validator"):
    pydantic.model_validator = _identity_decorator  # type: ignore[attr-defined]

if not hasattr(pydantic, "AliasChoices"):
    class _AliasChoices:
        def __init__(self, *_choices: object) -> None:
            self.choices = _choices

    pydantic.AliasChoices = _AliasChoices  # type: ignore[attr-defined]

if not hasattr(pydantic, "model_serializer"):
    pydantic.model_serializer = _identity_decorator  # type: ignore[attr-defined]

if "pydantic_settings" not in sys.modules:  # pragma: no cover - lightweight CI environments
    pydantic_settings = types.ModuleType("pydantic_settings")

    class _BaseSettings:
        model_config: dict[str, object] = {}

        def __init__(self, **_kwargs: object) -> None:
            pass

    pydantic_settings.BaseSettings = _BaseSettings  # type: ignore[attr-defined]
    pydantic_settings.SettingsConfigDict = dict  # type: ignore[attr-defined]

    sys.modules["pydantic_settings"] = pydantic_settings

try:  # pragma: no cover - optional dependency for integration fixtures
    from sqlalchemy import create_engine, text
<<<<<<< HEAD
    from sqlalchemy.engine import Connection, Engine
=======
    from sqlalchemy.engine import Engine
>>>>>>> 8ca51233
    from sqlalchemy.orm import Session, sessionmaker
except ModuleNotFoundError:  # pragma: no cover - allows running lightweight suites
    create_engine = None  # type: ignore[assignment]
    text = None  # type: ignore[assignment]
    Connection = object  # type: ignore[assignment]
    Engine = object  # type: ignore[assignment]
    Session = object  # type: ignore[assignment]
    sessionmaker = None  # type: ignore[assignment]

try:  # pragma: no cover - factory depends on optional domain extras
    from tests.factories.application import isolated_application_container
except ModuleNotFoundError as exc:  # pragma: no cover - light environments
    isolated_application_container = None  # type: ignore[assignment]
    _APPLICATION_FACTORY_IMPORT_ERROR = exc
else:
    _APPLICATION_FACTORY_IMPORT_ERROR: ModuleNotFoundError | None = None


_SQLALCHEMY_AVAILABLE = create_engine is not None

if not _SQLALCHEMY_AVAILABLE:

    def _sqlalchemy_missing(*_args: object, **_kwargs: object):  # type: ignore[misc]
        pytest.skip("sqlalchemy not installed")

    create_engine = _sqlalchemy_missing  # type: ignore[assignment]
    text = _sqlalchemy_missing  # type: ignore[assignment]


def _require_application_factory() -> None:
    if isolated_application_container is None:
        reason = _APPLICATION_FACTORY_IMPORT_ERROR or ModuleNotFoundError("pythonbible")
        pytest.skip(f"application factory unavailable: {reason}")

if os.environ.get("THEORIA_SKIP_HEAVY_FIXTURES", "0") not in {"1", "true", "TRUE"}:
    try:
        import pydantic  # type: ignore  # noqa: F401
    except ModuleNotFoundError:  # pragma: no cover - exercised in lightweight envs
        warnings.warn(
            "pydantic not installed; skipping heavy pytest fixtures that depend on it.",
            RuntimeWarning,
        )
        pytest_plugins = []
    else:
        pytest_plugins = ["tests.fixtures.mocks"]
else:  # pragma: no cover - exercised in lightweight CI and profiling flows
    pytest_plugins: list[str] = []

try:  # pragma: no cover - optional dependency in local test harness
    import pytest_cov  # type: ignore  # noqa: F401

    _HAS_PYTEST_COV = True
except ModuleNotFoundError:  # pragma: no cover - executed when plugin is missing
    _HAS_PYTEST_COV = False

try:  # pragma: no cover - psutil optional for lightweight environments
    import psutil
except ModuleNotFoundError:  # pragma: no cover - allows running without psutil
    psutil = None  # type: ignore[assignment]
    _PSUTIL_PROCESS = None
else:  # pragma: no cover - process lookup can fail in sandboxes
    try:
        _PSUTIL_PROCESS = psutil.Process()
    except Exception:
        _PSUTIL_PROCESS = None

_ENABLE_MEMCHECK = os.getenv("THEORIA_MEMCHECK", "").strip().lower() in {
    "1",
    "true",
    "yes",
    "on",
}

_SCHEMA_CONNECTION: ContextVar[Connection | None] = ContextVar("_SCHEMA_CONNECTION")


def _register_randomly_plugin(pluginmanager: pytest.PluginManager) -> bool:
    """Ensure pytest-randomly is registered when available."""

    if pluginmanager.hasplugin("randomly"):
        return True

    try:
        plugin_module = importlib.import_module("pytest_randomly.plugin")
    except ModuleNotFoundError:
        return False

    pluginmanager.register(plugin_module, "pytest_randomly")
    return True


def _register_xdist_plugin(pluginmanager: pytest.PluginManager) -> bool:
    """Ensure pytest-xdist is eagerly registered when the dependency exists."""

    if pluginmanager.hasplugin("xdist"):
        return True

    try:
        plugin_module = importlib.import_module("xdist.plugin")
    except ModuleNotFoundError:
        return False

    pluginmanager.register(plugin_module, "xdist")
    return True


def pytest_addoption(parser: pytest.Parser) -> None:
    """Register optional CLI flags and shim coverage arguments when needed."""

    if not _HAS_PYTEST_COV:
        group = parser.getgroup("cov", "coverage reporting (stub)")
        group.addoption(
            "--cov",
            action="append",
            default=[],
            dest="cov_source",
            metavar="PATH",
            help="Stub option allowing tests to run without pytest-cov installed.",
        )
        group.addoption(
            "--cov-report",
            action="append",
            default=[],
            dest="cov_report",
            metavar="TYPE",
            help="Stub option allowing tests to run without pytest-cov installed.",
        )
        group.addoption(
            "--cov-fail-under",
            action="store",
            default=None,
            dest="cov_fail_under",
            type=float,
            help="Stub option allowing tests to run without pytest-cov installed.",
        )

    parser.addoption(
        "--pgvector",
        action="store_true",
        default=False,
        dest="pgvector",
        help="Enable tests marked with @pytest.mark.pgvector (starts a Postgres+pgvector Testcontainer).",
    )
    parser.addoption(
        "--use-pgvector",
        action="store_true",
        default=False,
        dest="pgvector",
        help="Deprecated alias for --pgvector.",
    )
    parser.addoption(
        "--schema",
        action="store_true",
        default=False,
        dest="schema",
        help="Allow database schema migrations required by @pytest.mark.schema tests.",
    )
    parser.addoption(
        "--contract",
        action="store_true",
        default=False,
        dest="contract",
        help="Run contract suites marked with @pytest.mark.contract.",
    )
    parser.addoption(
        "--gpu",
        action="store_true",
        default=False,
        dest="gpu",
        help="Allow GPU-dependent tests marked with @pytest.mark.gpu.",
    )


def pytest_configure(config: pytest.Config) -> None:
    """Register custom markers used throughout the test suite."""

    if _register_randomly_plugin(config.pluginmanager):
        config.option.randomly_seed = 1337

    _register_xdist_plugin(config.pluginmanager)

    config.addinivalue_line(
        "markers",
        "asyncio: mark a test function as running with an asyncio event loop.",
    )
    config.addinivalue_line(
        "markers",
        "allow_sleep: opt out of the session-wide sleep patches for a test.",
    )
    config.addinivalue_line(
        "markers",
        "memcheck: enable the manage_memory fixture for targeted leak hunts.",
    )

    if config.getoption("pgvector") and not config.getoption("schema"):
        config.option.schema = True


def pytest_load_initial_conftests(
    early_config: pytest.Config, parser: pytest.Parser, args: list[str]
) -> None:
    """Ensure required plugins are available before parsing ini options."""

    _register_randomly_plugin(early_config.pluginmanager)
    _register_xdist_plugin(early_config.pluginmanager)


@pytest.fixture
def regression_factory():
    """Provide a seeded factory for synthesising regression datasets."""

    try:
        from tests.fixtures import (  # type: ignore
            REGRESSION_FIXTURES_AVAILABLE,
            REGRESSION_IMPORT_ERROR,
            RegressionDataFactory,
        )
    except ModuleNotFoundError as exc:  # pragma: no cover - thin local envs
        pytest.skip(f"faker not installed for regression factory: {exc}")
    except Exception as exc:  # pragma: no cover - guard against optional deps
        pytest.skip(f"regression fixtures unavailable: {exc}")
    if not REGRESSION_FIXTURES_AVAILABLE:
        reason = REGRESSION_IMPORT_ERROR or ModuleNotFoundError("unknown dependency")
        pytest.skip(f"regression fixtures unavailable: {reason}")
    return RegressionDataFactory()


@pytest.fixture
def application_container() -> Iterator[tuple["ApplicationContainer", "AdapterRegistry"]]:
    """Yield an isolated application container and backing registry."""

    _require_application_factory()
    with isolated_application_container() as resources:
        yield resources


@pytest.fixture(scope="session")
def optimized_application_container() -> Generator[
    tuple["ApplicationContainer", "AdapterRegistry"], None, None
]:
    """Create the application container once per session for heavy suites."""

    _require_application_factory()
    with isolated_application_container() as resources:
        yield resources


@pytest.fixture
def application_container_factory():
    """Provide a factory returning isolated application containers."""

    _require_application_factory()

    def _factory(**overrides):
        return isolated_application_container(overrides=overrides or None)

    return _factory


@pytest.hookimpl(tryfirst=True)
def pytest_pyfunc_call(pyfuncitem: pytest.Function) -> bool | None:
    """Execute ``async def`` tests without requiring pytest-asyncio."""

    if not inspect.iscoroutinefunction(pyfuncitem.obj):
        return None

    if pyfuncitem.get_closest_marker("asyncio") is None:
        return None

    testargs = {
        name: pyfuncitem.funcargs[name]
        for name in pyfuncitem._fixtureinfo.argnames  # type: ignore[attr-defined]
        if name in pyfuncitem.funcargs
    }
    asyncio.run(pyfuncitem.obj(**testargs))
    return True


os.environ.setdefault("THEO_ALLOW_INSECURE_STARTUP", "1")
os.environ.setdefault("THEORIA_ENVIRONMENT", "development")


@pytest.fixture(scope="session", autouse=True)
def _configure_celery_for_tests() -> Generator[None, None, None]:
    """Execute Celery tasks inline to avoid external broker dependencies."""

    os.environ.setdefault("THEORIA_TESTING", "1")

    try:
        from theo.infrastructure.api.app.workers import tasks as worker_tasks
    except Exception:  # pragma: no cover - Celery optional in some test subsets
        yield
        return

    app = worker_tasks.celery
    previous_config = {
        "task_always_eager": app.conf.task_always_eager,
        "task_eager_propagates": app.conf.task_eager_propagates,
        "task_ignore_result": getattr(app.conf, "task_ignore_result", False),
        "task_store_eager_result": getattr(app.conf, "task_store_eager_result", False),
        "broker_url": app.conf.broker_url,
        "result_backend": app.conf.result_backend,
    }

    app.conf.update(
        task_always_eager=True,
        task_eager_propagates=True,
        task_ignore_result=True,
        task_store_eager_result=False,
        broker_url="memory://",
        result_backend=None,
    )

    try:
        yield
    finally:
        app.conf.update(**previous_config)


PROJECT_ROOT = Path(__file__).resolve().parents[1]
if str(PROJECT_ROOT) not in sys.path:
    sys.path.insert(0, str(PROJECT_ROOT))


_FIXTURE_MARKER_REQUIREMENTS: dict[str, set[str]] = {
    "pgvector": {
        "pgvector_container",
        "pgvector_database_url",
        "pgvector_engine",
        "pgvector_migrated_database_url",
    },
    "schema": {
        "integration_database_url",
        "integration_engine",
    },
}


_MARKER_OPTIONS: dict[str, str] = {
    "pgvector": "pgvector",
    "schema": "schema",
    "contract": "contract",
    "gpu": "gpu",
}


def _resolve_xdist_group(item: pytest.Item) -> str | None:
    """Return the logical xdist group for a collected test item."""

    keywords = item.keywords
    if "db" in keywords or "schema" in keywords:
        return "database"

    if "network" in keywords:
        return "network"

    if "gpu" in keywords:
        return "ml"

    item_path = Path(str(getattr(item, "path", getattr(item, "fspath", ""))))
    lower_parts = {part.lower() for part in item_path.parts}
    if "ml" in lower_parts or "gpu" in lower_parts:
        return "ml"

    return None


def _ensure_cli_opt_in(
    request: pytest.FixtureRequest, *, option: str, marker: str
) -> None:
    """Skip costly fixtures unless explicitly enabled via CLI flag."""

    if request.config.getoption(option):
        return

    cli_flag = option.replace("_", "-")
    pytest.skip(
        f"@pytest.mark.{marker} fixtures require the --{cli_flag} flag; "
        f"rerun with --{cli_flag} to enable this opt-in suite."
    )


def pytest_collection_modifyitems(
    config: pytest.Config, items: list[pytest.Item]
) -> None:
    """Enforce marker usage and CLI opt-ins for costly test suites."""

    has_xdist = config.pluginmanager.hasplugin("xdist")

    for item in items:
        if not _ENABLE_MEMCHECK and item.get_closest_marker("memcheck"):
            item.add_marker(pytest.mark.usefixtures("manage_memory"))

        fixture_names = set(item.fixturenames)

        for marker_name, fixtures in _FIXTURE_MARKER_REQUIREMENTS.items():
            if fixtures & fixture_names and item.get_closest_marker(marker_name) is None:
                fixtures_list = ", ".join(sorted(fixtures & fixture_names))
                cli_flag = _MARKER_OPTIONS[marker_name].replace("_", "-")
                raise pytest.UsageError(
                    " ".join(
                        [
                            f"{item.nodeid} uses fixture(s) {fixtures_list}",
                            f"but is missing @pytest.mark.{marker_name}.",
                            f"Mark the test and re-run with --{cli_flag}",
                            "to opt in to the heavy suite.",
                        ]
                    )
                )

        for marker_name, option_name in _MARKER_OPTIONS.items():
            if item.get_closest_marker(marker_name) and not config.getoption(option_name):
                cli_flag = option_name.replace("_", "-")
                item.add_marker(
                    pytest.mark.skip(
                        reason=f"requires --{cli_flag} opt-in to run @{marker_name} tests"
                    )
                )

        if item.get_closest_marker("schema"):
            item.add_marker(pytest.mark.usefixtures("schema_isolation"))

        if has_xdist:
            group_name = _resolve_xdist_group(item)
            if group_name is None:
                continue

            existing_groups = {
                marker.kwargs.get("name")
                for marker in item.iter_markers(name="xdist_group")
            }
            if group_name not in existing_groups:
                item.add_marker(pytest.mark.xdist_group(name=group_name))


POSTGRES_IMAGE = os.environ.get("PYTEST_PGVECTOR_IMAGE", "ankane/pgvector:0.5.2")


@pytest.fixture(scope="session")
def pgvector_container(
    request: pytest.FixtureRequest,
) -> Generator["PostgresContainer", None, None]:
    """Launch a pgvector-enabled Postgres container for integration tests."""

    _ensure_cli_opt_in(request, option="pgvector", marker="pgvector")

    try:
        from testcontainers.postgres import PostgresContainer
    except ModuleNotFoundError as exc:  # pragma: no cover - missing optional dep
        pytest.skip(f"testcontainers not installed: {exc}")

    container = PostgresContainer(image=POSTGRES_IMAGE)
    container.with_env("POSTGRES_DB", "theo")
    container.with_env("POSTGRES_USER", "postgres")
    container.with_env("POSTGRES_PASSWORD", "postgres")

    try:
        container.start()
    except Exception as exc:  # pragma: no cover - surfaced when Docker unavailable
        pytest.skip(f"Unable to start Postgres Testcontainer: {exc}")

    try:
        yield container
    finally:
        with contextlib.suppress(Exception):
            container.stop()


def _normalise_database_url(url: str) -> str:
    if url.startswith("postgresql://"):
        return url.replace("postgresql://", "postgresql+psycopg://", 1)
    return url


@pytest.fixture(scope="session")
def pgvector_database_url(
    request: pytest.FixtureRequest, pgvector_container
) -> Generator[str, None, None]:
    """Yield a SQLAlchemy-friendly database URL for the running container."""

    _ensure_cli_opt_in(request, option="pgvector", marker="pgvector")

    raw_url = pgvector_container.get_connection_url()
    url = _normalise_database_url(raw_url)
    engine = create_engine(url, future=True)
    try:
        with engine.begin() as connection:
            connection.execute(text("CREATE EXTENSION IF NOT EXISTS vector"))
            connection.execute(text("CREATE EXTENSION IF NOT EXISTS pg_trgm"))
        yield url
    finally:
        engine.dispose()


@pytest.fixture(scope="session")
def pgvector_engine(
    request: pytest.FixtureRequest, pgvector_database_url: str
) -> Generator[Engine, None, None]:
    """Provide a SQLAlchemy engine connected to the pgvector container."""

    _ensure_cli_opt_in(request, option="pgvector", marker="pgvector")

    engine = create_engine(pgvector_database_url, future=True)
    try:
        yield engine
    finally:
        engine.dispose()


@pytest.fixture(scope="session")
def pgvector_migrated_database_url(
    request: pytest.FixtureRequest, pgvector_database_url: str
) -> Generator[str, None, None]:
    """Apply SQL migrations to the pgvector database and return the connection URL."""

    _ensure_cli_opt_in(request, option="schema", marker="schema")

    from theo.infrastructure.api.app.db.run_sql_migrations import run_sql_migrations

    engine = create_engine(pgvector_database_url, future=True)
    try:
        run_sql_migrations(engine)
        yield pgvector_database_url
    finally:
        engine.dispose()


def _initialise_shared_database(db_path: Path) -> str:
    from theo.application.facades.database import Base
    from theo.infrastructure.api.app.db.run_sql_migrations import run_sql_migrations

    url = f"sqlite:///{db_path}"
    engine = create_engine(url, future=True)
    try:
        Base.metadata.create_all(bind=engine)
        run_sql_migrations(engine)
    finally:
        engine.dispose()

    return url


def _load_model_from_registry(model_name: str) -> Any:
    """Attempt to import an expensive ML model using common naming conventions."""

    candidate_modules = [
        f"theo.ml.models.{model_name}",
        f"theo.infrastructure.ml.{model_name}",
        f"theo.infrastructure.ml.models.{model_name}",
        f"theo.infrastructure.api.app.ml.{model_name}",
        f"theo.infrastructure.api.app.ml.models.{model_name}",
    ]

    for module_path in candidate_modules:
        with contextlib.suppress(ModuleNotFoundError, AttributeError):
            module = importlib.import_module(module_path)
            loader = getattr(module, "load_model")
            if callable(loader):
                return loader()

    raise LookupError(f"Unable to locate loader for ML model '{model_name}'")


def _sqlite_database_url(tmp_path_factory: pytest.TempPathFactory) -> Iterator[str]:
    """Create a SQLite database URL with migrations applied."""
    from theo.infrastructure.api.app.db.run_sql_migrations import run_sql_migrations
    from theo.application.facades.database import Base

    database_dir = tmp_path_factory.mktemp("sqlite", numbered=True)
    path = database_dir / "test.db"
    url = f"sqlite:///{path}"

    # Create engine and apply migrations
    engine = create_engine(url, future=True)
    try:
        # First create all tables from models
        Base.metadata.create_all(bind=engine)
        # Then run migrations to ensure schema is up-to-date
        run_sql_migrations(engine)
        yield url
    finally:
        engine.dispose()


@pytest.fixture(scope="session")
def shared_test_database(tmp_path_factory: pytest.TempPathFactory) -> str:
    """Create a session-scoped SQLite database that can be reused across tests."""

    database_dir = tmp_path_factory.mktemp("shared_db", numbered=False)
    db_path = database_dir / "test.db"
    return _initialise_shared_database(db_path)


@pytest.fixture(scope="session")
def ml_models() -> Callable[[str], Any]:
    """Load expensive ML models lazily and cache them for reuse."""

    cache: dict[str, Any] = {}

    def _load(model_name: str, *, loader: Callable[[], Any] | None = None) -> Any:
        if model_name not in cache:
            if loader is not None:
                cache[model_name] = loader()
            else:
                cache[model_name] = _load_model_from_registry(model_name)
        return cache[model_name]

    return _load


@pytest.fixture(scope="session")
def integration_database_url(
    request: pytest.FixtureRequest,
    tmp_path_factory: pytest.TempPathFactory,
) -> Iterator[str]:
    """Return a database URL backed by Postgres+pgvector when requested.

    Tests can opt in to a full pgvector-backed database via ``--use-pgvector``.
    Otherwise a throwaway SQLite database is created under the session's
    temporary directory. The fixture yields SQLAlchemy-compatible URLs so test
    suites can ``create_engine`` with minimal boilerplate.
    """

    if not request.config.getoption("schema"):
        pytest.skip(
            "@pytest.mark.schema fixtures require --schema (or --pgvector) opt-in"
        )

    if request.config.getoption("pgvector"):
        pgvector_url = request.getfixturevalue("pgvector_migrated_database_url")
        yield pgvector_url
        return

    yield from _sqlite_database_url(tmp_path_factory)


@pytest.fixture(scope="session")
def integration_engine(
    integration_database_url: str,
) -> Iterator[Engine]:
    """Provide a SQLAlchemy engine bound to the integration database."""

    engine = create_engine(integration_database_url, future=True)
    try:
        yield engine
    finally:
        engine.dispose()


@pytest.fixture(scope="function")
def db_transaction(integration_engine: Engine) -> Generator[Any, None, None]:
    """Wrap tests in a transaction that is rolled back afterwards."""

    connection = integration_engine.connect()
    transaction = connection.begin()
    try:
        yield connection
    finally:
        transaction.rollback()
        connection.close()


@pytest.fixture(scope="function")
<<<<<<< HEAD
def integration_session(request: pytest.FixtureRequest) -> Generator[Session, None, None]:
=======
def integration_session(integration_engine: Engine) -> Generator[Session, None, None]:
>>>>>>> 8ca51233
    """Return a SQLAlchemy ``Session`` bound to an isolated transaction."""

    if sessionmaker is None:  # pragma: no cover - lightweight envs without SQLAlchemy
        pytest.skip("sqlalchemy not installed")

<<<<<<< HEAD
    connection = _SCHEMA_CONNECTION.get(None)
    if connection is None:
        db_transaction = request.getfixturevalue("db_transaction")
        connection = cast("Connection", db_transaction)
    else:
        connection = cast("Connection", connection)

=======
    connection = integration_engine.connect()
    transaction = connection.begin()
>>>>>>> 8ca51233
    SessionFactory = sessionmaker(bind=connection, future=True)  # type: ignore[arg-type]
    session = SessionFactory()
    try:
        yield session
        session.flush()
    finally:
        session.close()
<<<<<<< HEAD


@pytest.fixture(scope="function")
def schema_isolation(db_transaction: Any) -> Iterator[Any]:
    """Ensure ``@pytest.mark.schema`` tests automatically roll back state."""

    connection = cast("Connection", db_transaction)
    token = _SCHEMA_CONNECTION.set(connection)
    try:
        yield connection
    finally:
        _SCHEMA_CONNECTION.reset(token)
=======
        transaction.rollback()
        connection.close()


@pytest.fixture(scope="function")
def schema_isolation(db_transaction: Any) -> Iterator[None]:
    """Ensure ``@pytest.mark.schema`` tests automatically roll back state."""

    yield
>>>>>>> 8ca51233


@pytest.fixture(scope="session", autouse=True)
def _set_database_url_env(
    request: pytest.FixtureRequest, pytestconfig: pytest.Config
) -> Generator[None, None, None]:
    """Expose the integration database URL via ``DATABASE_URL``.

    Several subsystems rely on the ``DATABASE_URL`` environment variable during
    initialisation. Setting it once per test session avoids repeated fixture
    setup work while still restoring any pre-existing value afterwards.
    """

    if not pytestconfig.getoption("schema"):
        yield
        return

    integration_database_url = request.getfixturevalue("integration_database_url")
    previous = os.environ.get("DATABASE_URL")
    os.environ["DATABASE_URL"] = integration_database_url
    try:
        yield
    finally:
        if previous is None:
            os.environ.pop("DATABASE_URL", None)
        else:
            os.environ["DATABASE_URL"] = previous


@pytest.fixture(autouse=_ENABLE_MEMCHECK)
def manage_memory() -> Generator[None, None, None]:
    """Collect garbage eagerly and warn about potential leaks."""

    process = _PSUTIL_PROCESS
    before = process.memory_info().rss if process is not None else 0

    yield

    gc.collect()

    if process is None or before == 0:
        return

    after = process.memory_info().rss
    if after > before * 1.5:
        warnings.warn(
            "Potential memory leak detected in test execution",
            ResourceWarning,
            stacklevel=2,
        )


@pytest.fixture(scope="session", autouse=True)
def mock_sleep_session() -> dict[str, Any]:
    """Patch sleep functions once per session to minimise fixture churn."""

    async_sleep_mock = AsyncMock()
    time_patcher = patch("time.sleep", return_value=None)
    asyncio_patcher = patch("asyncio.sleep", new=async_sleep_mock)

    time_patcher.start()
    asyncio_patcher.start()
    try:
        yield {
            "time": time_patcher,
            "asyncio": asyncio_patcher,
            "async_mock": async_sleep_mock,
        }
    finally:
        asyncio_patcher.stop()
        time_patcher.stop()


@pytest.fixture(autouse=True)
def mock_sleep(request, mock_sleep_session: dict[str, Any]) -> Iterator[None]:
    patchers = mock_sleep_session
    async_mock: AsyncMock = patchers["async_mock"]

    if "allow_sleep" in request.keywords:
        time_patcher = patchers["time"]
        asyncio_patcher = patchers["asyncio"]
        asyncio_patcher.stop()
        time_patcher.stop()
        try:
            yield
        finally:
            time_patcher.start()
            asyncio_patcher.start()
            async_mock.reset_mock()
        return

    try:
        yield
    finally:
        async_mock.reset_mock()


class TestResourcePool:
    """Pool expensive resources for reuse across the test session."""

    def __init__(self) -> None:
        self._engines: dict[str, Engine] = {}

    def get_db_engine(self, url: str) -> Engine:
        engine = self._engines.get(url)
        if engine is None:
            engine = create_engine(url, future=True)
            self._engines[url] = engine
        return engine

    def cleanup(self) -> None:
        for engine in self._engines.values():
            engine.dispose()
        self._engines.clear()


@pytest.fixture(scope="session")
def resource_pool() -> Generator[TestResourcePool, None, None]:
    """Expose a shared resource pool for integration-heavy tests."""

    pool = TestResourcePool()
    try:
        yield pool
    finally:
        pool.cleanup()<|MERGE_RESOLUTION|>--- conflicted
+++ resolved
@@ -81,11 +81,7 @@
 
 try:  # pragma: no cover - optional dependency for integration fixtures
     from sqlalchemy import create_engine, text
-<<<<<<< HEAD
     from sqlalchemy.engine import Connection, Engine
-=======
-    from sqlalchemy.engine import Engine
->>>>>>> 8ca51233
     from sqlalchemy.orm import Session, sessionmaker
 except ModuleNotFoundError:  # pragma: no cover - allows running lightweight suites
     create_engine = None  # type: ignore[assignment]
@@ -749,17 +745,12 @@
 
 
 @pytest.fixture(scope="function")
-<<<<<<< HEAD
 def integration_session(request: pytest.FixtureRequest) -> Generator[Session, None, None]:
-=======
-def integration_session(integration_engine: Engine) -> Generator[Session, None, None]:
->>>>>>> 8ca51233
     """Return a SQLAlchemy ``Session`` bound to an isolated transaction."""
 
     if sessionmaker is None:  # pragma: no cover - lightweight envs without SQLAlchemy
         pytest.skip("sqlalchemy not installed")
 
-<<<<<<< HEAD
     connection = _SCHEMA_CONNECTION.get(None)
     if connection is None:
         db_transaction = request.getfixturevalue("db_transaction")
@@ -767,10 +758,6 @@
     else:
         connection = cast("Connection", connection)
 
-=======
-    connection = integration_engine.connect()
-    transaction = connection.begin()
->>>>>>> 8ca51233
     SessionFactory = sessionmaker(bind=connection, future=True)  # type: ignore[arg-type]
     session = SessionFactory()
     try:
@@ -778,7 +765,6 @@
         session.flush()
     finally:
         session.close()
-<<<<<<< HEAD
 
 
 @pytest.fixture(scope="function")
@@ -791,17 +777,6 @@
         yield connection
     finally:
         _SCHEMA_CONNECTION.reset(token)
-=======
-        transaction.rollback()
-        connection.close()
-
-
-@pytest.fixture(scope="function")
-def schema_isolation(db_transaction: Any) -> Iterator[None]:
-    """Ensure ``@pytest.mark.schema`` tests automatically roll back state."""
-
-    yield
->>>>>>> 8ca51233
 
 
 @pytest.fixture(scope="session", autouse=True)
