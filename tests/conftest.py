--- conflicted
+++ resolved
@@ -76,13 +76,6 @@
 def regression_factory():
     """Provide a seeded factory for synthesising regression datasets."""
 
-<<<<<<< HEAD
-    module = pytest.importorskip(
-        "tests.fixtures",
-        reason="faker not installed for regression factory"
-    )
-    return module.RegressionDataFactory()
-=======
     try:
         from tests.fixtures import RegressionDataFactory  # type: ignore
     except ModuleNotFoundError as exc:  # pragma: no cover - thin local envs
@@ -90,7 +83,6 @@
     except Exception as exc:  # pragma: no cover - guard against optional deps
         pytest.skip(f"regression fixtures unavailable: {exc}")
     return RegressionDataFactory()
->>>>>>> 67a1b6ba
 
 
 @pytest.hookimpl(tryfirst=True)
