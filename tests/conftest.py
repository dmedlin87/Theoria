--- conflicted
+++ resolved
@@ -29,7 +29,6 @@
 import pytest
 
 
-<<<<<<< HEAD
 _EXAMPLE_COM_RESPONSES: dict[str, str] = {
     "https://example.com/test": "<html><body>Test fixture</body></html>",
     "https://example.com/job-test": "<html><body>Job fixture</body></html>",
@@ -134,7 +133,6 @@
         yield
     finally:
         logger.removeFilter(flt)
-=======
 class _BootstrapEmbeddingServiceStub:
     """Lightweight embedding backend used in bootstrap-oriented tests."""
 
@@ -179,7 +177,6 @@
     """Return the bootstrap embedding service stub for explicit assertions."""
 
     return _bootstrap_embedding_service_stub
->>>>>>> efad0ec7
 
 
 def _ensure_celery_pytest_plugin() -> None:
