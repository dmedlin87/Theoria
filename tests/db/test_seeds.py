--- conflicted
+++ resolved
@@ -225,7 +225,6 @@
     with Session(engine) as session:
         contradiction_perspectives = session.scalars(
             select(ContradictionSeed.perspective)
-<<<<<<< HEAD
         ).all()
         harmony_perspectives = session.scalars(
             select(HarmonySeed.perspective)
@@ -237,9 +236,6 @@
         assert contradiction_perspectives == ["skeptical"]
         assert harmony_perspectives == ["apologetic"]
         assert commentary_perspectives == ["neutral"]
-=======
-        ).scalars().all()
-        assert perspectives == ["skeptical"]
 
 
 def test_api_boots_contradiction_seeding_without_migrations(
@@ -358,4 +354,3 @@
         database_module._engine.dispose()  # type: ignore[attr-defined]
     database_module._engine = None  # type: ignore[attr-defined]
     database_module._SessionLocal = None  # type: ignore[attr-defined]
->>>>>>> c34db9ba
