--- conflicted
+++ resolved
@@ -1,51 +1,3 @@
-<<<<<<< HEAD
-"""Reusable factories and seeded fixtures for regression tests."""
-
-from __future__ import annotations
-
-from typing import TYPE_CHECKING
-
-if TYPE_CHECKING:  # pragma: no cover - imported only for type checking
-    from .regression_factory import (
-        DocumentRecord,
-        PassageRecord,
-        RegressionDataFactory,
-    )
-
-__all__ = ["DocumentRecord", "PassageRecord", "RegressionDataFactory"]
-
-
-def __getattr__(name: str):  # pragma: no cover - thin convenience shim
-    """Lazily import heavy regression fixtures when requested.
-
-    The regression factory pulls in optional third-party dependencies (for
-    example :mod:`pydantic` and :mod:`opentelemetry`) that are not required for
-    the lightweight worker suites. Importing ``tests.fixtures`` at module import
-    time previously caused those optional imports to execute eagerly, raising a
-    :class:`ModuleNotFoundError` and preventing unrelated tests from running.
-
-    By deferring the import until the attributes are actually accessed we allow
-    lightweight environments to load the package successfully while still
-    surfacing a helpful error message when the regression fixtures are used
-    without their optional dependencies installed.
-    """
-
-    if name not in __all__:
-        raise AttributeError(f"module {__name__!r} has no attribute {name!r}")
-
-    try:
-        from . import regression_factory
-    except ModuleNotFoundError as exc:  # pragma: no cover - optional deps missing
-        raise ModuleNotFoundError(
-            "Optional dependencies for regression fixtures are not installed. "
-            "Install the 'regression' extras or set THEORIA_SKIP_HEAVY_FIXTURES=1 "
-            "to skip them."
-        ) from exc
-
-    value = getattr(regression_factory, name)
-    globals()[name] = value
-    return value
-=======
 """Reusable factories and seeded fixtures for regression tests.
 
 This module re-exports factories backed by optional dependencies.  The
@@ -97,5 +49,4 @@
         raise
 
 
-__all__ = ["DocumentRecord", "PassageRecord", "RegressionDataFactory"]
->>>>>>> b9cec51f
+__all__ = ["DocumentRecord", "PassageRecord", "RegressionDataFactory"]