--- conflicted
+++ resolved
@@ -17,19 +17,16 @@
 
 import pythonbible as pb
 
-<<<<<<< HEAD
 try:  # pragma: no cover - exercised only when Faker is unavailable
     from faker import Faker
 except ModuleNotFoundError:  # pragma: no cover - fallback used in light test envs
     class _FallbackFaker:
         """Minimal stub that emulates the Faker APIs used in the test suite."""
-=======
 try:  # pragma: no cover - exercised indirectly via tests
     from faker import Faker  # type: ignore
 except ModuleNotFoundError:  # pragma: no cover - fallback for minimal test env
     class Faker:
         """Lightweight stand-in that mimics the subset of Faker we require."""
->>>>>>> 0e21271d
 
         def __init__(self) -> None:
             self._random = random.Random()
@@ -37,24 +34,13 @@
         def seed_instance(self, seed: int) -> None:
             self._random.seed(seed)
 
-<<<<<<< HEAD
         def sentence(self, nb_words: int = 6) -> str:
             return self._generate_words(nb_words).capitalize() + "."
-=======
-        def words(self, nb: int = 3) -> list[str]:
-            return [f"word-{self._random.randint(1, 9_999_999):07d}" for _ in range(nb)]
-
-        def sentence(self, nb_words: int = 6) -> str:
-            words = self.words(nb_words)
-            words[0] = words[0].capitalize()
-            return " ".join(words) + "."
->>>>>>> 0e21271d
 
         def sentences(self, nb: int = 3) -> list[str]:
             return [self.sentence() for _ in range(nb)]
 
         def paragraphs(self, nb: int = 3) -> list[str]:
-<<<<<<< HEAD
             return [" ".join(self.sentences(nb=3)) for _ in range(nb)]
 
         def words(self, nb: int = 3) -> list[str]:
@@ -66,9 +52,6 @@
 
     class Faker(_FallbackFaker):  # type: ignore[misc]
         pass
-=======
-            return [" ".join(self.sentences(3)) for _ in range(nb)]
->>>>>>> 0e21271d
 
 from theo.domain.research.osis import format_osis, osis_to_readable
 
