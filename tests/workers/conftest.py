"""Test fixtures for worker tests."""

from __future__ import annotations

from contextlib import contextmanager
from datetime import UTC, datetime
from types import SimpleNamespace
from typing import Any, Iterable, Sequence
from pathlib import Path
from unittest.mock import MagicMock, patch

import pytest
from sqlalchemy.orm import Session
from sqlalchemy import create_engine
<<<<<<< HEAD
from sqlalchemy.pool import StaticPool
=======
try:  # pragma: no cover - SQLAlchemy module path changed across releases
    from sqlalchemy.pool import StaticPool
except (ImportError, AttributeError):  # pragma: no cover
    from sqlalchemy import pool as _sa_pool

    StaticPool = _sa_pool.StaticPool  # type: ignore[attr-defined]

>>>>>>> 13f88627
from theo.adapters.persistence.models import Document
from theo.application.facades.database import Base, configure_engine, get_engine
from theo.infrastructure.api.app.workers import tasks


@pytest.fixture(scope="session")
def fast_worker_engine():
    """Create an in-memory SQLite engine for fast worker tests."""
    # Use in-memory SQLite with connection pooling for maximum speed
    engine = create_engine(
        "sqlite:///:memory:", 
        connect_args={"check_same_thread": False},
        poolclass=StaticPool,
        echo=False  # Disable SQL logging for speed
    )
    Base.metadata.create_all(engine)
    yield engine
    Base.metadata.drop_all(engine)


@pytest.fixture(scope="module")
def worker_db_template(tmp_path_factory: pytest.TempPathFactory) -> Path:
    """Create a reusable SQLite template with all tables migrated."""
    db_dir = tmp_path_factory.mktemp("worker-template")
    template_path = Path(db_dir) / "template.db"
    configure_engine(f"sqlite:///{template_path}")
    engine = get_engine()
    Base.metadata.create_all(engine)
    engine.dispose()
    return template_path


@pytest.fixture
def worker_engine(fast_worker_engine):
    """Use fast in-memory engine instead of file-based database."""
    yield fast_worker_engine


@pytest.fixture
def worker_session(worker_engine) -> Session:
    """Yield a SQLAlchemy session bound to the fast worker database."""
    with Session(worker_engine) as session:
        yield session


@pytest.fixture(autouse=True)
def mock_heavy_operations(monkeypatch):
    """Mock expensive operations to speed up tests."""
    # Avoid patching pathlib.Path globally to keep pytest tmp_path working
    
    # Mock HTTP requests
    mock_response = MagicMock()
    mock_response.raise_for_status = MagicMock()
    try:
        import httpx as _httpx  # type: ignore
    except ModuleNotFoundError:  # pragma: no cover - optional dependency
        _httpx = None

    if _httpx is not None and hasattr(_httpx, "post"):
        monkeypatch.setattr(_httpx, "post", MagicMock(return_value=mock_response))
    
    # Mock expensive analytics operations
    mock_snapshot = MagicMock()
    mock_snapshot.nodes = []
    mock_snapshot.edges = []
    mock_snapshot.generated_at = None
    monkeypatch.setattr(
        "theo.infrastructure.api.app.analytics.topic_map.TopicMapBuilder.build",
        MagicMock(return_value=mock_snapshot)
    )
    
    # Mock vector operations
    monkeypatch.setattr(
        "theo.infrastructure.api.app.workers.tasks._format_vector", 
        lambda x: [0.1] * 10
    )
    
    # Mock telemetry to reduce overhead
    monkeypatch.setattr(
        "theo.application.facades.telemetry.log_workflow_event", 
        MagicMock()
    )
    monkeypatch.setattr(
        "theo.application.facades.telemetry.record_counter", 
        MagicMock()
    )


@pytest.fixture(autouse=True)
def optimize_celery_config():
    """Configure Celery for fastest possible test execution."""
    original_conf = dict(tasks.celery.conf)
    
    # Optimize for speed
    tasks.celery.conf.update(
        task_always_eager=True,
        task_eager_propagates=True, 
        task_store_eager_result=False,
        task_ignore_result=True,
        worker_prefetch_multiplier=1,
        task_acks_late=False,
        worker_disable_rate_limits=True,
        broker_transport_options={'visibility_timeout': 1},
    )
    
    yield
    
    # Restore original config
    tasks.celery.conf.clear()
    tasks.celery.conf.update(original_conf)


@pytest.fixture(autouse=True)
def _bind_worker_engine(worker_engine, monkeypatch):
    """Ensure worker tasks use the in-memory engine by default."""

    monkeypatch.setattr(tasks, "get_engine", lambda: worker_engine)
    yield


class WorkerStubContext:
    """Provide deterministic stand-ins for external worker dependencies."""

    def __init__(self, monkeypatch: pytest.MonkeyPatch) -> None:
        self._monkeypatch = monkeypatch
        self._original_deps = tasks.get_worker_dependencies()
        self._dependency_stubs: dict[str, Any] = {
            "run_pipeline_for_file": self._run_pipeline_for_file,
            "run_pipeline_for_url": self._run_pipeline_for_url,
            "hybrid_search": self._hybrid_search,
            "build_citations": self._build_citations,
            "validate_model_completion": self._validate_model_completion,
        }
        self.pipeline_calls: list[dict[str, Any]] = []
        self.job_status_updates: list[dict[str, Any]] = []
        self.notification_calls: list[dict[str, Any]] = []
        self.watchlist_calls: list[dict[str, Any]] = []
        self._hybrid_results: Sequence[Any] = []
        self._original_update_job_status = tasks._update_job_status

        tasks.configure_worker_dependencies(**self._dependency_stubs)
        self._monkeypatch.setattr(tasks, "_update_job_status", self._track_job_status)
        self._monkeypatch.setattr(
            tasks,
            "topic_digest_notifier",
            SimpleNamespace(delay=self._record_notification),
        )
        self._monkeypatch.setattr(
            tasks,
            "watchlist_alert_queue",
            SimpleNamespace(delay=self._record_watchlist),
        )
        self._monkeypatch.setattr(
            tasks,
            "generate_topic_digest",
            lambda session, window_start: SimpleNamespace(
                generated_at=datetime.now(UTC),
                topics=[SimpleNamespace(topic="Digest Topic", document_ids=["source-doc"])],
            ),
        )
        self._monkeypatch.setattr(
            tasks,
            "store_topic_digest",
            lambda session, digest: None,
        )

        def _fake_upsert_digest_document(session: Session, digest: Any) -> Document:
            document = Document(
                id=f"digest-{len(self.notification_calls) + 1}",
                title="Digest Document",
                source_type="digest",
                collection="Digest",  # type: ignore[arg-type]
                bib_json={"clusters": [{"document_ids": ["source-doc"]}]},
                topics=[topic.topic for topic in getattr(digest, "topics", [])],
            )
            session.add(document)
            session.flush()
            return document

        self._monkeypatch.setattr(tasks, "upsert_digest_document", _fake_upsert_digest_document)

    def restore(self) -> None:
        tasks.configure_worker_dependencies(
            run_pipeline_for_file=self._original_deps.run_pipeline_for_file,
            run_pipeline_for_url=self._original_deps.run_pipeline_for_url,
            hybrid_search=self._original_deps.hybrid_search,
            build_citations=self._original_deps.build_citations,
            validate_model_completion=self._original_deps.validate_model_completion,
        )

    def _ensure_document(
        self,
        session: Session,
        identifier: str,
        *,
        frontmatter: dict[str, Any] | None,
        source_type: str,
        source_url: str | None,
    ) -> Document:
        frontmatter = frontmatter or {}
        document = session.get(Document, identifier)
        if document is None:
            document = Document(
                id=identifier,
                title=frontmatter.get("title") or f"Stub Document {identifier}",
                collection=frontmatter.get("collection") or "Stub Collection",
                channel=frontmatter.get("channel") or "Theo Channel",
                source_type=source_type,
                source_url=source_url,
            )
            session.add(document)
        else:
            if "title" in frontmatter:
                document.title = frontmatter["title"]
            if "collection" in frontmatter:
                document.collection = frontmatter["collection"]
            if "channel" in frontmatter:
                document.channel = frontmatter["channel"]
        session.flush()
        return document

    def _run_pipeline_for_url(
        self,
        session: Session,
        url: str,
        *,
        source_type: str | None = None,
        frontmatter: dict[str, Any] | None = None,
        dependencies: Any = None,
    ) -> Document:
        identifier = None
        if frontmatter:
            identifier = frontmatter.get("id") or frontmatter.get("document_id")
        if not identifier:
            identifier = url

        document = self._ensure_document(
            session,
            identifier,
            frontmatter=frontmatter,
            source_type=source_type or "url",
            source_url=url,
        )
        self.pipeline_calls.append(
            {
                "kind": "url",
                "url": url,
                "frontmatter": frontmatter or {},
                "document_id": document.id,
            }
        )
        return document

    def _run_pipeline_for_file(
        self,
        session: Session,
        path: Path,
        frontmatter: dict[str, Any] | None = None,
        *,
        dependencies: Any = None,
    ) -> Document:
        identifier = None
        if frontmatter:
            identifier = frontmatter.get("id") or frontmatter.get("document_id")
        if not identifier:
            identifier = str(path)
        document = self._ensure_document(
            session,
            identifier,
            frontmatter=frontmatter,
            source_type="file",
            source_url=str(path),
        )
        self.pipeline_calls.append(
            {
                "kind": "file",
                "path": str(path),
                "frontmatter": frontmatter or {},
                "document_id": document.id,
            }
        )
        return document

    def _hybrid_search(
        self,
        _session: Session,
        _request: Any,
    ) -> Sequence[Any]:
        return list(self._hybrid_results)

    def set_hybrid_results(self, results: Iterable[Any]) -> None:
        self._hybrid_results = list(results)

    def _build_citations(self, results: Sequence[Any]) -> Sequence[Any]:
        citations: list[Any] = []
        for index, result in enumerate(results, start=1):
            page = getattr(result, "page_no", None)
            anchor = f"page {page}" if page is not None else "unknown"
            citations.append(
                tasks.RAGCitation(
                    index=index,
                    osis=getattr(result, "osis_ref", "") or "",
                    anchor=anchor,
                    passage_id=getattr(result, "id", ""),
                    document_id=getattr(result, "document_id", ""),
                    document_title=getattr(result, "document_title", "") or "",
                    snippet=getattr(result, "snippet", "") or "",
                    source_url=f"/doc/{getattr(result, 'document_id', '')}#passage-{getattr(result, 'id', '')}",
                )
            )
        return citations

    def _validate_model_completion(
        self,
        completion: str,
        expected: Sequence[tasks.RAGCitation],
    ) -> None:
        sources_section = completion.split("Sources:")[-1]
        anchors: dict[int, str] = {}
        for part in sources_section.split(";"):
            part = part.strip()
            if not part or not part.startswith("["):
                continue
            try:
                index_str, remainder = part.split("]", 1)
                index = int(index_str.strip("["))
                anchor = remainder.split("(", 1)[1].rsplit(")", 1)[0]
            except Exception:
                continue
            anchors[index] = anchor.strip()
        for citation in expected:
            if anchors.get(citation.index) != citation.anchor:
                raise tasks.GuardrailError(
                    f"Citation {citation.index} anchor mismatch: {anchors.get(citation.index)!r}"
                )

    def _track_job_status(
        self,
        session: Session,
        job_id: str,
        *,
        status: str,
        error: str | None = None,
        document_id: str | None = None,
    ) -> None:
        self.job_status_updates.append(
            {
                "job_id": job_id,
                "status": status,
                "error": error,
                "document_id": document_id,
            }
        )
        self._original_update_job_status(
            session,
            job_id,
            status=status,
            error=error,
            document_id=document_id,
        )

    def _record_notification(self, *args: Any, **kwargs: Any) -> None:
        self.notification_calls.append({"args": args, "kwargs": kwargs})

    def _record_watchlist(self, *args: Any, **kwargs: Any) -> None:
        self.watchlist_calls.append({"args": args, "kwargs": kwargs})

    @contextmanager
    def override_dependencies(self, **overrides: Any):
        tasks.configure_worker_dependencies(**overrides)
        try:
            yield
        finally:
            resets = {
                key: self._dependency_stubs[key]
                for key in overrides
                if key in self._dependency_stubs
            }
            if resets:
                tasks.configure_worker_dependencies(**resets)


<<<<<<< HEAD
@pytest.fixture
def worker_stubs(monkeypatch: pytest.MonkeyPatch) -> WorkerStubContext:
    """Expose the worker stub context to tests that need fine-grained control."""
=======
@pytest.fixture(autouse=True)
def _install_worker_stubs(monkeypatch: pytest.MonkeyPatch):
>>>>>>> 13f88627
    context = WorkerStubContext(monkeypatch)
    try:
        yield context
    finally:
<<<<<<< HEAD
        context.restore()
=======
        context.restore()


@pytest.fixture
def worker_stubs(_install_worker_stubs: WorkerStubContext) -> WorkerStubContext:
    """Expose the worker stub context to tests that need fine-grained control."""

    return _install_worker_stubs
>>>>>>> 13f88627
<|MERGE_RESOLUTION|>--- conflicted
+++ resolved
@@ -12,9 +12,6 @@
 import pytest
 from sqlalchemy.orm import Session
 from sqlalchemy import create_engine
-<<<<<<< HEAD
-from sqlalchemy.pool import StaticPool
-=======
 try:  # pragma: no cover - SQLAlchemy module path changed across releases
     from sqlalchemy.pool import StaticPool
 except (ImportError, AttributeError):  # pragma: no cover
@@ -22,7 +19,6 @@
 
     StaticPool = _sa_pool.StaticPool  # type: ignore[attr-defined]
 
->>>>>>> 13f88627
 from theo.adapters.persistence.models import Document
 from theo.application.facades.database import Base, configure_engine, get_engine
 from theo.infrastructure.api.app.workers import tasks
@@ -405,27 +401,11 @@
                 tasks.configure_worker_dependencies(**resets)
 
 
-<<<<<<< HEAD
 @pytest.fixture
 def worker_stubs(monkeypatch: pytest.MonkeyPatch) -> WorkerStubContext:
     """Expose the worker stub context to tests that need fine-grained control."""
-=======
-@pytest.fixture(autouse=True)
-def _install_worker_stubs(monkeypatch: pytest.MonkeyPatch):
->>>>>>> 13f88627
     context = WorkerStubContext(monkeypatch)
     try:
         yield context
     finally:
-<<<<<<< HEAD
-        context.restore()
-=======
-        context.restore()
-
-
-@pytest.fixture
-def worker_stubs(_install_worker_stubs: WorkerStubContext) -> WorkerStubContext:
-    """Expose the worker stub context to tests that need fine-grained control."""
-
-    return _install_worker_stubs
->>>>>>> 13f88627
+        context.restore()