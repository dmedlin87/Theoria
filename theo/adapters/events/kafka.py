--- conflicted
+++ resolved
@@ -81,16 +81,12 @@
                 self._message_count += 1
                 current_time = time.time()
                 time_since_flush = current_time - self._last_flush
-<<<<<<< HEAD
 
-=======
                 
->>>>>>> 1dd9bafe
                 should_flush = (
                     self._message_count >= self._batch_size or
                     time_since_flush >= self._flush_interval
                 )
-<<<<<<< HEAD
 
                 if should_flush:
                     timeout = self._flush_timeout if self._flush_timeout is not None else 30.0
@@ -101,10 +97,6 @@
                     # Preserve legacy synchronous semantics for single publishes so callers
                     # relying on flush_timeout continue to have their messages delivered
                     # immediately, even when batching would otherwise defer the flush.
-=======
-                
-                if should_flush and self._flush_timeout is not None:
->>>>>>> 1dd9bafe
                     self._producer.flush(self._flush_timeout)
                     self._message_count = 0
                     self._last_flush = current_time
