"""SQLAlchemy-backed implementation of :class:`DocumentRepository`."""

from __future__ import annotations

from datetime import datetime
from typing import Iterable, Mapping, Sequence

import numpy as np
from sqlalchemy import select
from sqlalchemy.orm import Session, selectinload

from theo.application.dtos import DocumentDTO, DocumentSummaryDTO
from theo.application.observability import trace_repository_call
from theo.application.repositories.document_repository import DocumentRepository
from theo.domain.discoveries import DocumentEmbedding
from theo.application.facades.settings import get_settings
from theo.application.embeddings.store import PassageEmbeddingService

from .base_repository import BaseRepository
from .mappers import document_summary_to_dto, document_to_dto
from .models import Document, Passage, _PREFETCHED_EMBEDDING_ATTR
from .passage_embedding_store import SQLAlchemyPassageEmbeddingStore


class SQLAlchemyDocumentRepository(BaseRepository[Document], DocumentRepository):
    """Document repository using SQLAlchemy sessions."""

<<<<<<< HEAD
    def __init__(
        self,
        session: Session,
        *,
        embedding_service: PassageEmbeddingService | None = None,
    ) -> None:
        self.session = session
        if embedding_service is None:
            settings = get_settings()
            store = SQLAlchemyPassageEmbeddingStore(session)
            embedding_service = PassageEmbeddingService(
                store, cache_max_size=settings.embedding_cache_size
            )
        self._embedding_service = embedding_service
=======
    def __init__(self, session: Session):
        super().__init__(session)
>>>>>>> e22bf38e

    def list_with_embeddings(self, user_id: str) -> list[DocumentEmbedding]:
        """Return documents belonging to *user_id* with averaged embeddings."""

        with trace_repository_call(
            "document",
            "list_with_embeddings",
            attributes={"user_id": user_id},
        ) as trace:
            stmt = (
                select(Document)
                .where(Document.collection == user_id)
                .options(selectinload(Document.passages))
            )
            documents = self.scalars(stmt).all()

            trace.set_attribute("documents_fetched", len(documents))

            all_passages = [
                passage for document in documents for passage in document.passages
            ]
            embedding_map = self._prefetch_embeddings(all_passages)

            results: list[DocumentEmbedding] = []
            for document in documents:
                vectors: list[Sequence[float]] = []
                for passage in document.passages:
                    embedding = self._resolve_embedding(passage, embedding_map)
                    if isinstance(embedding, Sequence) and len(embedding) > 0:
                        vectors.append(embedding)
                if not vectors:
                    continue

                averaged = self._average_vectors(vectors)
                if not averaged:
                    continue

                verse_ids = self._collect_verse_ids(document.passages)
                topics = self._extract_topics(document.topics)

                results.append(
                    DocumentEmbedding(
                        document_id=document.id,
                        title=document.title or "Untitled Document",
                        abstract=document.abstract,
                        topics=topics,
                        verse_ids=verse_ids,
                        embedding=averaged,
                        metadata={"keywords": topics, "documentId": document.id},
                    )
                )

            trace.record_result_count(len(results))
            return results

    def get_by_id(self, document_id: str) -> DocumentDTO | None:
        """Retrieve a single document by identifier."""

        with trace_repository_call(
            "document",
            "get_by_id",
            attributes={"document_id": document_id},
        ) as trace:
            stmt = (
                select(Document)
                .options(selectinload(Document.passages))
                .where(Document.id == document_id)
            )
            document = self.scalars(stmt).first()
            trace.set_attribute("hit", document is not None)
            if document is None:
                trace.record_result_count(0)
                return None

            self._prefetch_embeddings(document.passages)

            trace.record_result_count(1)
            return document_to_dto(document)

    def list_summaries(
        self, user_id: str, limit: int | None = None
    ) -> list[DocumentSummaryDTO]:
        """Return summaries for *user_id* limited by *limit* if provided."""

        with trace_repository_call(
            "document",
            "list_summaries",
            attributes={"user_id": user_id, "limit": limit},
        ) as trace:
            stmt = select(Document).where(Document.collection == user_id)
            if limit is not None:
                stmt = stmt.limit(limit)
            documents = self.scalars(stmt).all()
            trace.record_result_count(len(documents))
            return [document_summary_to_dto(doc) for doc in documents]

    def list_created_since(
        self, since: datetime, limit: int | None = None
    ) -> list[DocumentDTO]:
        """Return documents created on/after *since* ordered by timestamp."""

        with trace_repository_call(
            "document",
            "list_created_since",
            attributes={"limit": limit, "since": since.isoformat()},
        ) as trace:
            stmt = (
                select(Document)
                .options(selectinload(Document.passages))
                .where(Document.created_at >= since)
                .order_by(Document.created_at.asc())
            )
            if limit is not None:
                stmt = stmt.limit(limit)
<<<<<<< HEAD
            documents = self.session.scalars(stmt).all()
            for document in documents:
                self._prefetch_embeddings(document.passages)
=======
            documents = self.scalars(stmt).all()
>>>>>>> e22bf38e
            trace.record_result_count(len(documents))
            return [document_to_dto(doc) for doc in documents]

    @staticmethod
    def _average_vectors(vectors: Sequence[Sequence[float]]) -> list[float]:
        array = np.array(vectors, dtype=float)
        if not np.isfinite(array).all():
            mask = np.isfinite(array).all(axis=1)
            array = array[mask]
        if len(array) == 0:
            return []
        return array.mean(axis=0).tolist()

    @staticmethod
    def _collect_verse_ids(passages) -> list[int]:
        verse_ids: set[int] = set()
        for passage in passages:
            raw_ids = getattr(passage, "osis_verse_ids", None)
            if isinstance(raw_ids, Iterable):
                for item in raw_ids:
                    if isinstance(item, int):
                        verse_ids.add(item)
        return sorted(verse_ids)

    @staticmethod
    def _extract_topics(raw_topics: object) -> list[str]:
        topics: list[str] = []
        if isinstance(raw_topics, str):
            value = raw_topics.strip()
            if value:
                topics.append(value)
        elif isinstance(raw_topics, Iterable):
            for item in raw_topics:
                if isinstance(item, str):
                    value = item.strip()
                    if value:
                        topics.append(value)
                elif isinstance(item, dict):
                    for key in ("label", "name", "topic", "value"):
                        candidate = item.get(key)
                        if isinstance(candidate, str):
                            value = candidate.strip()
                            if value:
                                topics.append(value)
                                break
        return topics

    def _prefetch_embeddings(
        self, passages: Iterable[Passage]
    ) -> Mapping[str, Sequence[float] | None]:
        collected: list[Passage] = list(passages)
        unique_ids: list[str] = []
        seen: set[str] = set()
        for passage in collected:
            identifier = getattr(passage, "id", None)
            if isinstance(identifier, str) and identifier not in seen:
                unique_ids.append(identifier)
                seen.add(identifier)
        if not unique_ids:
            return {}
        mapping = self._embedding_service.get_many(unique_ids)
        for passage in collected:
            identifier = getattr(passage, "id", None)
            if isinstance(identifier, str):
                setattr(passage, _PREFETCHED_EMBEDDING_ATTR, mapping.get(identifier))
        return mapping

    @staticmethod
    def _resolve_embedding(
        passage: Passage, embedding_map: Mapping[str, Sequence[float] | None]
    ) -> Sequence[float] | None:
        identifier = getattr(passage, "id", None)
        if isinstance(identifier, str):
            if hasattr(passage, _PREFETCHED_EMBEDDING_ATTR):
                return getattr(passage, _PREFETCHED_EMBEDDING_ATTR)
            value = embedding_map.get(identifier)
            setattr(passage, _PREFETCHED_EMBEDDING_ATTR, value)
            return value
        return passage.embedding


__all__ = ["SQLAlchemyDocumentRepository"]
<|MERGE_RESOLUTION|>--- conflicted
+++ resolved
@@ -25,7 +25,6 @@
 class SQLAlchemyDocumentRepository(BaseRepository[Document], DocumentRepository):
     """Document repository using SQLAlchemy sessions."""
 
-<<<<<<< HEAD
     def __init__(
         self,
         session: Session,
@@ -40,10 +39,6 @@
                 store, cache_max_size=settings.embedding_cache_size
             )
         self._embedding_service = embedding_service
-=======
-    def __init__(self, session: Session):
-        super().__init__(session)
->>>>>>> e22bf38e
 
     def list_with_embeddings(self, user_id: str) -> list[DocumentEmbedding]:
         """Return documents belonging to *user_id* with averaged embeddings."""
@@ -158,13 +153,9 @@
             )
             if limit is not None:
                 stmt = stmt.limit(limit)
-<<<<<<< HEAD
             documents = self.session.scalars(stmt).all()
             for document in documents:
                 self._prefetch_embeddings(document.passages)
-=======
-            documents = self.scalars(stmt).all()
->>>>>>> e22bf38e
             trace.record_result_count(len(documents))
             return [document_to_dto(doc) for doc in documents]
 
