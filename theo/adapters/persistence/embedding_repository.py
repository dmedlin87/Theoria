"""SQLAlchemy-backed repository supporting embedding rebuild workflows."""

from __future__ import annotations

from collections.abc import Iterable
from datetime import UTC, datetime
from typing import Sequence

from sqlalchemy import delete, func, select
from sqlalchemy.orm import Session

from theo.application.repositories.embedding_repository import (
    EmbeddingUpdate,
    PassageEmbeddingRepository,
    PassageForEmbedding,
)

<<<<<<< HEAD
from .models import Document, Passage, PassageEmbedding
=======
from .base_repository import BaseRepository
from .models import Document, Passage
>>>>>>> e22bf38e


class SQLAlchemyPassageEmbeddingRepository(
    BaseRepository[Passage], PassageEmbeddingRepository
):
    """Repository coordinating passage reads and embedding updates."""

    def __init__(self, session: Session) -> None:
        super().__init__(session)

    def count_candidates(
        self,
        *,
        fast: bool,
        changed_since: datetime | None,
        ids: Sequence[str] | None,
    ) -> int:
        stmt = select(func.count(Passage.id)).select_from(Passage)
        filters, join_document = self._build_filters(
            fast=fast, changed_since=changed_since, ids=ids
        )
        if join_document:
            stmt = stmt.join(Document)
        for criterion in filters:
            stmt = stmt.where(criterion)
        return int(self.execute(stmt).scalar_one())

    def existing_ids(self, ids: Sequence[str]) -> set[str]:
        if not ids:
            return set()
        stmt = select(Passage.id).where(Passage.id.in_(ids))
        return set(self.execute(stmt).scalars())

    def iter_candidates(
        self,
        *,
        fast: bool,
        changed_since: datetime | None,
        ids: Sequence[str] | None,
        batch_size: int,
    ) -> Iterable[PassageForEmbedding]:
        stmt = (
            select(Passage, PassageEmbedding.embedding)
            .outerjoin(PassageEmbedding)
            .order_by(Passage.id)
            .execution_options(stream_results=True, yield_per=max(1, batch_size))
        )
        filters, join_document = self._build_filters(
            fast=fast, changed_since=changed_since, ids=ids
        )
        if join_document:
            stmt = stmt.join(Document)
            stmt = stmt.add_columns(Document.updated_at)
        for criterion in filters:
            stmt = stmt.where(criterion)

<<<<<<< HEAD
        stream = self._session.execute(stmt)
        for row in stream:
            passage = row[0]
            embedding = row[1]
            document_updated_at = row[2] if join_document else None
=======
        stream = self.execute(stmt).scalars()
        for record in stream:
>>>>>>> e22bf38e
            yield PassageForEmbedding(
                id=passage.id,
                text=passage.text,
                embedding=embedding,
                document_updated_at=document_updated_at,
            )

    def update_embeddings(self, updates: Sequence[EmbeddingUpdate]) -> None:
        if not updates:
            return
        ids = [update.id for update in updates]
        if ids:
            self._session.execute(
                delete(PassageEmbedding).where(PassageEmbedding.passage_id.in_(ids))
            )
        now = datetime.now(UTC)
        payload = [
            {
                "passage_id": update.id,
                "embedding": list(update.embedding),
                "created_at": now,
                "updated_at": now,
            }
            for update in updates
        ]
<<<<<<< HEAD
        if payload:
            self._session.bulk_insert_mappings(PassageEmbedding, payload)
=======
        self.session.bulk_update_mappings(Passage, payload)
>>>>>>> e22bf38e

    def _build_filters(
        self,
        *,
        fast: bool,
        changed_since: datetime | None,
        ids: Sequence[str] | None,
    ) -> tuple[list, bool]:
        filters: list = []
        join_document = False
        if fast:
            filters.append(
                ~select(PassageEmbedding.passage_id)
                .where(PassageEmbedding.passage_id == Passage.id)
                .exists()
            )
        if changed_since is not None:
            join_document = True
            filters.append(Document.updated_at >= changed_since)
        if ids:
            filters.append(Passage.id.in_(ids))
        return filters, join_document


__all__ = ["SQLAlchemyPassageEmbeddingRepository"]<|MERGE_RESOLUTION|>--- conflicted
+++ resolved
@@ -15,12 +15,8 @@
     PassageForEmbedding,
 )
 
-<<<<<<< HEAD
 from .models import Document, Passage, PassageEmbedding
-=======
 from .base_repository import BaseRepository
-from .models import Document, Passage
->>>>>>> e22bf38e
 
 
 class SQLAlchemyPassageEmbeddingRepository(
@@ -77,16 +73,11 @@
         for criterion in filters:
             stmt = stmt.where(criterion)
 
-<<<<<<< HEAD
         stream = self._session.execute(stmt)
         for row in stream:
             passage = row[0]
             embedding = row[1]
             document_updated_at = row[2] if join_document else None
-=======
-        stream = self.execute(stmt).scalars()
-        for record in stream:
->>>>>>> e22bf38e
             yield PassageForEmbedding(
                 id=passage.id,
                 text=passage.text,
@@ -112,12 +103,8 @@
             }
             for update in updates
         ]
-<<<<<<< HEAD
         if payload:
             self._session.bulk_insert_mappings(PassageEmbedding, payload)
-=======
-        self.session.bulk_update_mappings(Passage, payload)
->>>>>>> e22bf38e
 
     def _build_filters(
         self,
