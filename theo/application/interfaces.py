--- conflicted
+++ resolved
@@ -36,14 +36,11 @@
     def list_documents(self, *, limit: int = 20) -> list[Document]: ...
 
 
-<<<<<<< HEAD
-=======
 __all__ = [
     "CommandService",
     "QueryService",
     "SessionProtocol",
 ]
->>>>>>> 5d720301
 @runtime_checkable
 class LanguageModelClientProtocol(Protocol):
     """Protocol describing the behaviour exposed by language model clients."""
