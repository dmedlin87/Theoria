--- conflicted
+++ resolved
@@ -1,14 +1,5 @@
 """Application service ports used by driven adapters."""
 
-<<<<<<< HEAD
-from .secrets import (
-    SecretRetrievalError,
-    SecretRequest,
-    SecretsPort,
-    build_secrets_adapter,
-)
-=======
->>>>>>> 584c9cb4
 from .events import (
     CompositeEventPublisher,
     DomainEvent,
