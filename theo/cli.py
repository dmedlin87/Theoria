--- conflicted
+++ resolved
@@ -1,10 +1,7 @@
 from __future__ import annotations
 
-<<<<<<< HEAD
 import itertools
-=======
 import json
->>>>>>> e092de9d
 import time
 from datetime import datetime, timezone
 from pathlib import Path
@@ -167,7 +164,6 @@
             click.echo("No passage IDs were found in the provided file.")
             return
 
-<<<<<<< HEAD
     checkpoint_state: EmbeddingRebuildCheckpoint | None = None
     skip_count = 0
     if checkpoint_file is not None:
@@ -175,17 +171,6 @@
             checkpoint_state = _read_checkpoint(checkpoint_file)
             skip_count = checkpoint_state.processed if checkpoint_state else 0
             if skip_count:
-=======
-    checkpoint_state: dict[str, object] = {}
-    last_processed_id: str | None = None
-    if checkpoint_file is not None:
-        if resume:
-            checkpoint_state = _read_checkpoint(checkpoint_file)
-            processed = int(checkpoint_state.get("processed", 0)) if checkpoint_state else 0
-            last_processed_id_value = checkpoint_state.get("last_id") if checkpoint_state else None
-            last_processed_id = str(last_processed_id_value) if last_processed_id_value else None
-            if processed:
->>>>>>> e092de9d
                 click.echo(
                     f"Resuming from checkpoint at {checkpoint_file} "
                     f"(already processed {processed} passage(s))."
@@ -276,12 +261,8 @@
                 f"{processed}/{total} processed."
             )
             if checkpoint_file is not None:
-<<<<<<< HEAD
                 last_id = batch[-1].id
                 checkpoint_state = _write_checkpoint(
-=======
-                _write_checkpoint(
->>>>>>> e092de9d
                     checkpoint_file,
                     processed=processed,
                     total=total,
