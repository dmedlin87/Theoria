--- conflicted
+++ resolved
@@ -286,7 +286,6 @@
         clear_cache=no_cache,
     )
 
-<<<<<<< HEAD
     try:
         result: EmbeddingRebuildResult = service.rebuild_embeddings(
             options,
@@ -330,8 +329,6 @@
     # (The rest remains the same as the original file)
     where_clause = Passage.embedding.is_(None) if fast else None
 
-=======
->>>>>>> a9466298
     workflow_name = "embedding_rebuild"
     telemetry_mode = "fast" if fast else "full"
     workflow_attributes = {
