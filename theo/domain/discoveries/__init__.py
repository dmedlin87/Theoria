--- conflicted
+++ resolved
@@ -1,10 +1,7 @@
 """Discovery domain package exposing analytics primitives."""
 
-<<<<<<< HEAD
 from .anomaly_engine import AnomalyDiscovery, AnomalyDiscoveryEngine
-=======
 from .connection_engine import ConnectionDiscovery, ConnectionDiscoveryEngine
->>>>>>> 3dd40129
 from .contradiction_engine import ContradictionDiscovery, ContradictionDiscoveryEngine
 from .gap_engine import GapDiscovery, GapDiscoveryEngine
 from .engine import PatternDiscoveryEngine
@@ -20,13 +17,10 @@
     "ConnectionDiscoveryEngine",
     "ContradictionDiscovery",
     "ContradictionDiscoveryEngine",
-<<<<<<< HEAD
     "AnomalyDiscovery",
     "AnomalyDiscoveryEngine",
-=======
     "GapDiscovery",
     "GapDiscoveryEngine",
->>>>>>> 3dd40129
     "CorpusSnapshotSummary",
     "DiscoveryType",
     "DocumentEmbedding",
