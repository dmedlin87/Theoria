--- conflicted
+++ resolved
@@ -1,8 +1,5 @@
 from __future__ import annotations
-<<<<<<< HEAD
 
-=======
->>>>>>> bfda684a
 from collections import Counter
 from typing import Iterable, Sequence
 
