--- conflicted
+++ resolved
@@ -14,14 +14,7 @@
     PatternDiscovery,
 )
 
-<<<<<<< HEAD
 __doc__ = """Discovery engine that clusters embeddings to surface corpus patterns."""
-=======
-"""Discovery engine that clusters embeddings to surface corpus patterns."""
-
-
-"""Discovery engine that clusters embeddings to surface corpus patterns."""
->>>>>>> 442adef6
 
 
 def _normalise_topics(topics: Sequence[str]) -> list[str]:
