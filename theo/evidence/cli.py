"""Command line interface for the evidence toolkit."""

from __future__ import annotations

import json
<<<<<<< HEAD
from collections.abc import Iterable
=======
import re
>>>>>>> adb252c4
from pathlib import Path

import click

from .dossier import EvidenceDossier
from .indexer import EvidenceIndexer
from .promoter import EvidencePromoter
from .utils import dump_records_jsonl
from .validator import EvidenceValidator


<<<<<<< HEAD
def _render_markdown(records: Iterable[dict[str, object]]) -> str:
    """Return a lightweight markdown dossier for ``records``."""

    lines: list[str] = ["# Evidence Dossier", ""]
    for record in records:
        title = str(record.get("title") or "Untitled evidence")
        sid = str(record.get("sid") or "")
        heading = f"## {title}"
        if sid:
            heading += f" ({sid})"
        lines.append(heading)
        normalized = record.get("normalized_osis") or record.get("osis") or ()
        if isinstance(normalized, Iterable) and not isinstance(normalized, (str, bytes)):
            osis = ", ".join(str(item) for item in normalized)
        else:
            osis = str(normalized)
        lines.append(f"- **Normalized OSIS:** {osis or 'N/A'}")
        tags = record.get("tags") or ()
        if isinstance(tags, Iterable) and not isinstance(tags, (str, bytes)):
            tag_list = ", ".join(str(tag) for tag in tags)
        else:
            tag_list = str(tags)
        lines.append(f"- **Tags:** {tag_list or 'N/A'}")
        summary = record.get("summary")
        if summary:
            lines.extend(["", str(summary)])
        lines.append("")
    return "\n".join(lines).strip() + "\n"


def _render_graphviz(graph: dict[str, object]) -> str:
    """Render ``graph`` payload as a Graphviz DOT document."""

    nodes = list(map(str, graph.get("nodes", [])))
    edges = graph.get("edges", [])
    records = graph.get("records", [])
    lines = ["digraph Evidence {", "  rankdir=LR;"]
    for node in nodes:
        lines.append(f'  "{node}" [shape=box];')
    for record in records or []:
        sid = str(record.get("sid") or "")
        if sid:
            lines.append(f'  "{sid}" [shape=ellipse];')
    for edge in edges or []:
        osis = str(edge.get("osis") or "")
        for sid in edge.get("records", []):
            if osis and sid:
                lines.append(f'  "{osis}" -> "{sid}";')
    lines.append("}")
    return "\n".join(lines) + "\n"
=======
CARDS_DIRECTORY = Path("evidence/cards")
REGISTRY_DIRECTORY = Path("evidence/registry")
DEFAULT_SQLITE_PATH = REGISTRY_DIRECTORY / "evidence.index.sqlite"
DEFAULT_JSONL_PATH = REGISTRY_DIRECTORY / "evidence.index.jsonl"
>>>>>>> adb252c4


@click.group()
def cli() -> None:
    """Evidence management commands."""


@cli.command("validate")
@click.argument("paths", nargs=-1, type=click.Path(path_type=Path))
@click.option("--all", "validate_all", is_flag=True, help="Validate every file in a directory")
@click.option("--base-path", type=click.Path(path_type=Path), default=Path.cwd())
def validate_command(paths: tuple[Path, ...], validate_all: bool, base_path: Path) -> None:
    """Validate evidence payloads and emit normalized JSON."""

    validator = EvidenceValidator(base_path=base_path)
    default_target: Path | None = None if paths else CARDS_DIRECTORY
    if validate_all:
        directory = paths[0] if paths else default_target
        if directory is None:
            raise click.BadOptionUsage("--all", "Provide a directory to validate.")
        collection = validator.validate_all(directory)
    else:
        targets: tuple[Path, ...] = paths if paths else (default_target,) if default_target else ()
        if not targets:
            raise click.UsageError("Provide at least one evidence file to validate.")
        collection = validator.validate_many(targets)
    click.echo(json.dumps([record.model_dump(mode="json") for record in collection.records], indent=2))


@cli.command("index")
@click.argument("paths", nargs=-1, type=click.Path(path_type=Path))
@click.option(
    "--sqlite",
    "sqlite_path",
    type=click.Path(path_type=Path),
    default=DEFAULT_SQLITE_PATH,
    show_default=True,
    help="Destination SQLite index path.",
)
@click.option(
    "--jsonl",
    "jsonl_path",
    type=click.Path(path_type=Path),
    default=DEFAULT_JSONL_PATH,
    show_default=True,
    help="Destination JSONL registry path.",
)
@click.option("--base-path", type=click.Path(path_type=Path), default=Path.cwd())
def index_command(
    paths: tuple[Path, ...],
    sqlite_path: Path,
    jsonl_path: Path,
    base_path: Path,
) -> None:
    """Build a SQLite index from evidence payloads."""

    targets = paths if paths else (CARDS_DIRECTORY,)
    validator = EvidenceValidator(base_path=base_path)
    indexer = EvidenceIndexer(validator)
    collection = indexer.build_sqlite(targets, sqlite_path=sqlite_path)
    jsonl_path.parent.mkdir(parents=True, exist_ok=True)
    dump_records_jsonl(jsonl_path, collection.records)
    click.echo(
        f"Indexed {len(collection.records)} records into {sqlite_path} and {jsonl_path}"
    )


@cli.command("promote")
@click.argument("paths", nargs=-1, type=click.Path(path_type=Path))
@click.option("--output", "output_path", required=True, type=click.Path(path_type=Path))
@click.option("--sqlite", "sqlite_path", type=click.Path(path_type=Path))
@click.option("--base-path", type=click.Path(path_type=Path), default=Path.cwd())
def promote_command(
    paths: tuple[Path, ...],
    output_path: Path,
    sqlite_path: Path | None,
    base_path: Path,
) -> None:
    """Validate, normalize, and publish curated artifacts."""

    if not paths:
        raise click.UsageError("Provide at least one evidence file to promote.")
    validator = EvidenceValidator(base_path=base_path)
    promoter = EvidencePromoter(validator=validator)
    collection = promoter.promote(paths, destination=output_path, sqlite_path=sqlite_path)
    click.echo(f"Promoted {len(collection.records)} records to {output_path}")
    if sqlite_path:
        click.echo(f"SQLite index available at {sqlite_path}")


@cli.command("dossier")
@click.argument("paths", nargs=-1, type=click.Path(path_type=Path))
<<<<<<< HEAD
@click.option("--graph", "render_graph", is_flag=True, help="Emit a JSON graph of OSIS to evidence")
@click.option("--out", "output_path", type=click.Path(path_type=Path), help="Write the dossier to a file")
@click.option("--base-path", type=click.Path(path_type=Path), default=Path.cwd())
def dossier_command(
    paths: tuple[Path, ...],
    render_graph: bool,
    output_path: Path | None,
=======
@click.option("--out", "out_path", type=click.Path(path_type=Path))
@click.option("--tags", "tags", multiple=True, help="Filter dossier records by tag")
@click.option(
    "--mode",
    type=click.Choice(["records", "summary", "full"], case_sensitive=False),
    default="records",
    show_default=True,
)
@click.option("--include-contradictions", is_flag=True, help="Include contradiction-tagged records")
@click.option(
    "--graph",
    "graph_format",
    type=click.Choice(["json", "dot"], case_sensitive=False),
    help="Generate an evidence graph in the requested format",
)
@click.option("--base-path", type=click.Path(path_type=Path), default=Path.cwd())
def dossier_command(
    paths: tuple[Path, ...],
    out_path: Path | None,
    tags: tuple[str, ...],
    mode: str,
    include_contradictions: bool,
    graph_format: str | None,
>>>>>>> adb252c4
    base_path: Path,
) -> None:
    """Generate analytical dossiers for evidence collections."""

    validator = EvidenceValidator(base_path=base_path)
    dossier = EvidenceDossier(validator)
<<<<<<< HEAD
    if render_graph:
        graph = dossier.build_graph(paths)
        if output_path:
            output_path.parent.mkdir(parents=True, exist_ok=True)
            if output_path.suffix.lower() == ".dot":
                output_path.write_text(_render_graphviz(graph), encoding="utf-8")
            else:
                output_path.write_text(
                    json.dumps(graph, indent=2, ensure_ascii=False) + "\n",
                    encoding="utf-8",
                )
        else:
            click.echo(json.dumps(graph, indent=2))
    else:
        collection = validator.validate_many(paths)
        payload = [record.model_dump(mode="json") for record in collection.records]
        if output_path:
            output_path.parent.mkdir(parents=True, exist_ok=True)
            if output_path.suffix.lower() in {".md", ".markdown"}:
                output_path.write_text(_render_markdown(payload), encoding="utf-8")
            else:
                output_path.write_text(
                    json.dumps(payload, indent=2, ensure_ascii=False) + "\n",
                    encoding="utf-8",
                )
        else:
            click.echo(json.dumps(payload, indent=2))
=======
    targets = paths if paths else (CARDS_DIRECTORY,)

    tag_filters = _coerce_tags(tags)
    collection = dossier.collect(
        targets,
        tags=tag_filters if tag_filters else None,
        include_contradictions=include_contradictions,
    )

    mode_normalized = mode.lower()
    dossier_path: Path | None
    graph_path: Path | None
    dossier_path, graph_path = _resolve_output_paths(out_path, mode_normalized, graph_format)

    if dossier_path:
        dossier.export_dossier(
            dossier_path,
            mode=mode_normalized,
            tags=tag_filters if tag_filters else None,
            include_contradictions=include_contradictions,
            collection=collection,
        )
        click.echo(f"Wrote dossier to {dossier_path}")
    else:
        dossier_payload = dossier.build_dossier(
            targets,
            mode=mode_normalized,
            tags=tag_filters if tag_filters else None,
            include_contradictions=include_contradictions,
            collection=collection,
        )
        click.echo(json.dumps(dossier_payload, indent=2))

    if graph_format:
        if graph_path:
            dossier.export_graph(
                graph_path,
                format=graph_format.lower(),
                tags=tag_filters if tag_filters else None,
                include_contradictions=include_contradictions,
                collection=collection,
            )
            click.echo(f"Wrote graph to {graph_path}")
        else:
            graph_data = dossier.build_graph(
                targets,
                format=graph_format.lower(),
                tags=tag_filters if tag_filters else None,
                include_contradictions=include_contradictions,
                collection=collection,
            )
            if isinstance(graph_data, str):
                click.echo(graph_data)
            else:
                click.echo(json.dumps(graph_data, indent=2))
>>>>>>> adb252c4


@cli.command("query")
@click.argument("sqlite_path", type=click.Path(path_type=Path))
@click.option("--osis", type=str)
@click.option("--tag", type=str)
def query_command(sqlite_path: Path, osis: str | None, tag: str | None) -> None:
    """Query a SQLite index for specific evidence."""

    indexer = EvidenceIndexer()
    results = indexer.query(sqlite_path, osis=osis, tag=tag)
    click.echo(json.dumps([record.model_dump(mode="json") for record in results], indent=2))


def _coerce_tags(values: tuple[str, ...]) -> tuple[str, ...]:
    tags: set[str] = set()
    for raw in values:
        if not raw:
            continue
        for item in re.split(r",|\s", raw):
            item = item.strip()
            if item:
                tags.add(item)
    return tuple(sorted(tags))


def _resolve_output_paths(
    out_path: Path | None, mode: str, graph_format: str | None
) -> tuple[Path | None, Path | None]:
    if out_path is None:
        return None, None

    target = Path(out_path)
    if target.suffix:
        dossier_path = target
        graph_path: Path | None = None
        if graph_format:
            suffix = ".dot" if graph_format.lower() == "dot" else ".json"
            graph_name = f"{dossier_path.stem}.graph{suffix}"
            graph_path = dossier_path.with_name(graph_name)
        return dossier_path, graph_path

    dossier_dir = target
    dossier_dir.mkdir(parents=True, exist_ok=True)
    dossier_path = dossier_dir / f"dossier.{mode}.json"
    graph_path = None
    if graph_format:
        suffix = "dot" if graph_format.lower() == "dot" else "json"
        graph_path = dossier_dir / f"graph.{suffix}"
    return dossier_path, graph_path


if __name__ == "__main__":  # pragma: no cover - CLI entry point
    cli()


__all__ = ["cli"]<|MERGE_RESOLUTION|>--- conflicted
+++ resolved
@@ -3,11 +3,8 @@
 from __future__ import annotations
 
 import json
-<<<<<<< HEAD
 from collections.abc import Iterable
-=======
 import re
->>>>>>> adb252c4
 from pathlib import Path
 
 import click
@@ -19,7 +16,6 @@
 from .validator import EvidenceValidator
 
 
-<<<<<<< HEAD
 def _render_markdown(records: Iterable[dict[str, object]]) -> str:
     """Return a lightweight markdown dossier for ``records``."""
 
@@ -70,12 +66,10 @@
                 lines.append(f'  "{osis}" -> "{sid}";')
     lines.append("}")
     return "\n".join(lines) + "\n"
-=======
 CARDS_DIRECTORY = Path("evidence/cards")
 REGISTRY_DIRECTORY = Path("evidence/registry")
 DEFAULT_SQLITE_PATH = REGISTRY_DIRECTORY / "evidence.index.sqlite"
 DEFAULT_JSONL_PATH = REGISTRY_DIRECTORY / "evidence.index.jsonl"
->>>>>>> adb252c4
 
 
 @click.group()
@@ -168,7 +162,6 @@
 
 @cli.command("dossier")
 @click.argument("paths", nargs=-1, type=click.Path(path_type=Path))
-<<<<<<< HEAD
 @click.option("--graph", "render_graph", is_flag=True, help="Emit a JSON graph of OSIS to evidence")
 @click.option("--out", "output_path", type=click.Path(path_type=Path), help="Write the dossier to a file")
 @click.option("--base-path", type=click.Path(path_type=Path), default=Path.cwd())
@@ -176,7 +169,6 @@
     paths: tuple[Path, ...],
     render_graph: bool,
     output_path: Path | None,
-=======
 @click.option("--out", "out_path", type=click.Path(path_type=Path))
 @click.option("--tags", "tags", multiple=True, help="Filter dossier records by tag")
 @click.option(
@@ -200,14 +192,12 @@
     mode: str,
     include_contradictions: bool,
     graph_format: str | None,
->>>>>>> adb252c4
     base_path: Path,
 ) -> None:
     """Generate analytical dossiers for evidence collections."""
 
     validator = EvidenceValidator(base_path=base_path)
     dossier = EvidenceDossier(validator)
-<<<<<<< HEAD
     if render_graph:
         graph = dossier.build_graph(paths)
         if output_path:
@@ -235,7 +225,6 @@
                 )
         else:
             click.echo(json.dumps(payload, indent=2))
-=======
     targets = paths if paths else (CARDS_DIRECTORY,)
 
     tag_filters = _coerce_tags(tags)
@@ -291,7 +280,6 @@
                 click.echo(graph_data)
             else:
                 click.echo(json.dumps(graph_data, indent=2))
->>>>>>> adb252c4
 
 
 @cli.command("query")
