"""Shared routing ledger backed by SQLite."""

from __future__ import annotations

from dataclasses import dataclass
import json
import os
from pathlib import Path
import sqlite3
import tempfile
import threading
import time
from typing import ContextManager

from .clients import GenerationError


@dataclass
class CacheRecord:
    """Serialized cached generation stored in the ledger."""

    cache_key: str
    model_name: str
    workflow: str
    prompt: str
    temperature: float
    max_output_tokens: int
    output: str
    latency_ms: float
    cost: float
    created_at: float


@dataclass
class InflightRow:
    """Representation of an inflight entry."""

    cache_key: str
    status: str
    model_name: str | None
    workflow: str | None
    output: str | None
    latency_ms: float | None
    cost: float | None
    error: str | None
    updated_at: float
    completed_at: float | None


class LedgerTransaction:
    """Transactional view over the shared ledger tables."""

    def __init__(self, ledger: "SharedLedger", connection: sqlite3.Connection) -> None:
        self._ledger = ledger
        self._connection = connection

    # ------------------------------------------------------------------
    # Spend and latency metrics
    # ------------------------------------------------------------------
    def get_spend(self, model_name: str) -> float:
        row = self._connection.execute(
            "SELECT amount FROM spend WHERE model = ?",
            (model_name,),
        ).fetchone()
        return float(row[0]) if row is not None else 0.0

    def set_spend(self, model_name: str, amount: float) -> None:
        self._connection.execute(
            """
            INSERT INTO spend(model, amount)
            VALUES(?, ?)
            ON CONFLICT(model) DO UPDATE SET amount = excluded.amount
            """,
            (model_name, float(amount)),
        )

    def clear_spend(self) -> None:
        self._connection.execute("DELETE FROM spend")

    def get_latency(self, model_name: str) -> float | None:
        row = self._connection.execute(
            "SELECT value FROM latency WHERE model = ?",
            (model_name,),
        ).fetchone()
        return float(row[0]) if row is not None else None

    def set_latency(self, model_name: str, latency_ms: float) -> None:
        self._connection.execute(
            """
            INSERT INTO latency(model, value, updated_at)
            VALUES(?, ?, ?)
            ON CONFLICT(model) DO UPDATE SET value = excluded.value, updated_at = excluded.updated_at
            """,
            (model_name, float(latency_ms), time.time()),
        )

    def clear_latency(self) -> None:
        self._connection.execute("DELETE FROM latency")

    # ------------------------------------------------------------------
    # Cache helpers
    # ------------------------------------------------------------------
    def get_cache_entry(self, cache_key: str) -> CacheRecord | None:
        row = self._connection.execute(
            """
            SELECT cache_key, model_name, workflow, prompt, temperature, max_output_tokens,
                   output, latency_ms, cost, created_at
            FROM cache_entries
            WHERE cache_key = ?
            """,
            (cache_key,),
        ).fetchone()
        if row is None:
            return None
        return CacheRecord(
            cache_key=row[0],
            model_name=row[1],
            workflow=row[2],
            prompt=row[3],
            temperature=float(row[4]),
            max_output_tokens=int(row[5]),
            output=row[6],
            latency_ms=float(row[7]),
            cost=float(row[8]),
            created_at=float(row[9]),
        )

    def purge_expired_cache(self, now: float, ttl_seconds: float) -> None:
        if ttl_seconds <= 0:
            return
        self._connection.execute(
            "DELETE FROM cache_entries WHERE ? - created_at > ?",
            (now, ttl_seconds),
        )

    def cache_size(self) -> int:
        (count,) = self._connection.execute(
            "SELECT COUNT(*) FROM cache_entries"
        ).fetchone()
        return int(count)

    def pop_oldest_cache_entry(self) -> None:
        row = self._connection.execute(
            "SELECT cache_key FROM cache_entries ORDER BY created_at ASC LIMIT 1"
        ).fetchone()
        if row is not None:
            (key,) = row
            self._connection.execute(
                "DELETE FROM cache_entries WHERE cache_key = ?",
                (key,),
            )

    def store_cache_entry(self, record: CacheRecord) -> None:
        self._connection.execute(
            """
            INSERT INTO cache_entries(
                cache_key, model_name, workflow, prompt, temperature, max_output_tokens,
                output, latency_ms, cost, created_at
            )
            VALUES(?, ?, ?, ?, ?, ?, ?, ?, ?, ?)
            ON CONFLICT(cache_key) DO UPDATE SET
                model_name = excluded.model_name,
                workflow = excluded.workflow,
                prompt = excluded.prompt,
                temperature = excluded.temperature,
                max_output_tokens = excluded.max_output_tokens,
                output = excluded.output,
                latency_ms = excluded.latency_ms,
                cost = excluded.cost,
                created_at = excluded.created_at
            """,
            (
                record.cache_key,
                record.model_name,
                record.workflow,
                record.prompt,
                float(record.temperature),
                int(record.max_output_tokens),
                record.output,
                float(record.latency_ms),
                float(record.cost),
                float(record.created_at),
            ),
        )

    def clear_cache(self) -> None:
        self._connection.execute("DELETE FROM cache_entries")

    # ------------------------------------------------------------------
    # Inflight helpers
    # ------------------------------------------------------------------
    def get_inflight(self, cache_key: str) -> InflightRow | None:
        row = self._connection.execute(
            """
            SELECT cache_key, status, model_name, workflow, output, latency_ms, cost, error, updated_at, completed_at
            FROM inflight_entries
            WHERE cache_key = ?
            """,
            (cache_key,),
        ).fetchone()
        if row is None:
            return None
        return InflightRow(
            cache_key=row[0],
            status=row[1],
            model_name=row[2],
            workflow=row[3],
            output=row[4],
            latency_ms=float(row[5]) if row[5] is not None else None,
            cost=float(row[6]) if row[6] is not None else None,
            error=row[7],
            updated_at=float(row[8]),
            completed_at=float(row[9]) if row[9] is not None else None,
        )

    def create_inflight(self, cache_key: str, *, model_name: str, workflow: str) -> None:
        self._connection.execute(
            """
            INSERT INTO inflight_entries(cache_key, status, model_name, workflow, updated_at, completed_at)
            VALUES(?, 'waiting', ?, ?, ?, NULL)
            ON CONFLICT(cache_key) DO UPDATE SET
                status='waiting',
                model_name=excluded.model_name,
                workflow=excluded.workflow,
                error=NULL,
                updated_at=excluded.updated_at
            """,
            (cache_key, model_name, workflow, time.time()),
        )

    def mark_inflight_success(
        self,
        cache_key: str,
        *,
        model_name: str,
        workflow: str,
        output: str,
        latency_ms: float,
        cost: float,
    ) -> None:
        timestamp = time.time()
        self._connection.execute(
            """
            UPDATE inflight_entries
            SET status='success', model_name=?, workflow=?, output=?,
                latency_ms=?, cost=?, error=NULL, updated_at=?, completed_at=?
            WHERE cache_key=?
            """,
            (
                model_name,
                workflow,
                output,
                float(latency_ms),
                float(cost),
                timestamp,
                timestamp,
                cache_key,
            ),
        )

    def mark_inflight_error(self, cache_key: str, message: str) -> None:
        self._connection.execute(
            """
            UPDATE inflight_entries
            SET status='error', error=?, updated_at=?
            WHERE cache_key=?
            """,
            (message, time.time(), cache_key),
        )

    def clear_inflight(self) -> None:
        self._connection.execute("DELETE FROM inflight_entries")

    def clear_single_inflight(self, cache_key: str) -> None:
        self._connection.execute(
            "DELETE FROM inflight_entries WHERE cache_key = ?",
            (cache_key,),
        )


class SharedLedger:
    """Persistent routing ledger accessed by all router instances."""

    def __init__(self, path: str | None = None) -> None:
        default_path = Path(tempfile.gettempdir()) / "theo_router_ledger.db"
        if path is not None:
            resolved_path = Path(path)
        else:
            env_path = os.environ.get("THEO_ROUTER_LEDGER_PATH")
            resolved_path = Path(env_path) if env_path else default_path
        self._path = resolved_path
        if self._path.parent and not self._path.parent.exists():
            self._path.parent.mkdir(parents=True, exist_ok=True)
        self._lock = threading.RLock()
        self._initialize()

    # ------------------------------------------------------------------
    # Initialization helpers
    # ------------------------------------------------------------------
    def _connect(self) -> sqlite3.Connection:
        connection = sqlite3.connect(
            self._path,
            timeout=30.0,
            check_same_thread=False,
        )
        connection.row_factory = sqlite3.Row
        return connection

    def _initialize(self) -> None:
        connection = self._connect()
        try:
            connection.execute("PRAGMA journal_mode=WAL")
            connection.execute("PRAGMA synchronous=NORMAL")
            connection.executescript(
                """
                CREATE TABLE IF NOT EXISTS spend (
                    model TEXT PRIMARY KEY,
                    amount REAL NOT NULL
                );

                CREATE TABLE IF NOT EXISTS latency (
                    model TEXT PRIMARY KEY,
                    value REAL NOT NULL,
                    updated_at REAL NOT NULL
                );

                CREATE TABLE IF NOT EXISTS cache_entries (
                    cache_key TEXT PRIMARY KEY,
                    model_name TEXT NOT NULL,
                    workflow TEXT NOT NULL,
                    prompt TEXT NOT NULL,
                    temperature REAL NOT NULL,
                    max_output_tokens INTEGER NOT NULL,
                    output TEXT NOT NULL,
                    latency_ms REAL NOT NULL,
                    cost REAL NOT NULL,
                    created_at REAL NOT NULL
                );

                CREATE TABLE IF NOT EXISTS inflight_entries (
                    cache_key TEXT PRIMARY KEY,
                    status TEXT NOT NULL,
                    model_name TEXT,
                    workflow TEXT,
                    output TEXT,
                    latency_ms REAL,
                    cost REAL,
                    error TEXT,
                    updated_at REAL NOT NULL,
                    completed_at REAL
                );
                """
            )
            self._ensure_inflight_schema(connection)
        finally:
            connection.close()

    def _ensure_inflight_schema(self, connection: sqlite3.Connection) -> None:
        columns = {
            row["name"] for row in connection.execute("PRAGMA table_info('inflight_entries')")
        }
        if "completed_at" not in columns:
            connection.execute("ALTER TABLE inflight_entries ADD COLUMN completed_at REAL")

    # ------------------------------------------------------------------
    # Transaction handling
    # ------------------------------------------------------------------
    def transaction(self) -> ContextManager[LedgerTransaction]:
        """Return a context manager providing a transactional ledger view."""

        class _LedgerTransactionContext:
            def __init__(self, outer: "SharedLedger") -> None:
                self._outer = outer

            def __enter__(self) -> LedgerTransaction:
                self._outer._lock.acquire()
                self._connection = self._outer._connect()
                self._connection.execute("BEGIN IMMEDIATE")
                return LedgerTransaction(self._outer, self._connection)

            def __exit__(self, exc_type, exc, tb) -> None:
                try:
                    if exc_type is None:
                        self._connection.commit()
                    else:
                        self._connection.rollback()
                finally:
                    self._connection.close()
                    self._outer._lock.release()

        return _LedgerTransactionContext(self)

    # ------------------------------------------------------------------
    # Cache key helpers
    # ------------------------------------------------------------------
    @staticmethod
    def encode_cache_key(parts: tuple[str, str, str, float, int]) -> str:
        return json.dumps(parts, separators=(",", ":"))

    # ------------------------------------------------------------------
    # Inflight waiting utilities
    # ------------------------------------------------------------------
    def _read_inflight(self, cache_key: str) -> InflightRow | None:
        connection = self._connect()
        try:
            row = connection.execute(
                """
                SELECT cache_key, status, model_name, workflow, output, latency_ms, cost, error, updated_at, completed_at
                FROM inflight_entries
                WHERE cache_key = ?
                """,
                (cache_key,),
            ).fetchone()
            if row is None:
                return None
            return InflightRow(
                cache_key=row[0],
                status=row[1],
                model_name=row[2],
                workflow=row[3],
                output=row[4],
                latency_ms=float(row[5]) if row[5] is not None else None,
                cost=float(row[6]) if row[6] is not None else None,
                error=row[7],
                updated_at=float(row[8]),
                completed_at=float(row[9]) if row[9] is not None else None,
            )
        finally:
            connection.close()

    def wait_for_inflight(
        self,
        cache_key: str,
        *,
        poll_interval: float = 0.05,
        timeout: float | None = None,
    ) -> CacheRecord:
        """Block until the inflight entry completes or raises."""

        start = time.time()

        def _row_to_record(row: InflightRow) -> CacheRecord:
            created_at = row.completed_at or row.updated_at
            return CacheRecord(
                cache_key=row.cache_key,
                model_name=row.model_name or "",
                workflow=row.workflow or "",
                prompt="",
                temperature=0.0,
                max_output_tokens=0,
                output=row.output or "",
                latency_ms=row.latency_ms or 0.0,
                cost=row.cost or 0.0,
                created_at=created_at,
            )

        while True:
            row = self._read_inflight(cache_key)
            if row is None:
                # No inflight record – attempt to resolve from cache.
                with self.transaction() as txn:
                    cached = txn.get_cache_entry(cache_key)
                if cached is not None:
                    return cached
                if timeout is not None and time.time() - start > timeout:
                    raise GenerationError(
                        "Timed out waiting for inflight generation"
                    )
                time.sleep(poll_interval)
                continue
            if (
                row.output is not None
                and row.completed_at is not None
                and row.completed_at >= start
            ):
                return _row_to_record(row)
            if row.status == "waiting":
                if timeout is not None and time.time() - start > timeout:
                    raise GenerationError("Timed out waiting for inflight generation")
                time.sleep(poll_interval)
                continue
            if row.status == "success":
                return _row_to_record(row)
            if row.status == "error":
                if (
                    row.output is not None
                    and row.completed_at is not None
                    and row.completed_at >= start
                ):
                    return _row_to_record(row)
<<<<<<< HEAD
                if row.completed_at is None:
                    with self.transaction() as txn:
                        txn.clear_single_inflight(cache_key)
=======
                # Preserve the inflight row so earlier waiters that began
                # before a restart can still observe the preserved success
                # payload. Clearing the entry here would race with those
                # callers and drop the cached result before they can reuse it.
>>>>>>> 850152f2
                raise GenerationError(row.error or "Deduplicated generation failed")
            raise GenerationError(f"Unknown inflight status: {row.status}")

    # ------------------------------------------------------------------
    # Maintenance helpers
    # ------------------------------------------------------------------
    def reset(self) -> None:
        with self.transaction() as txn:
            txn.clear_spend()
            txn.clear_latency()
            txn.clear_cache()
            txn.clear_inflight()


__all__ = ["SharedLedger", "LedgerTransaction", "CacheRecord", "InflightRow"]
<|MERGE_RESOLUTION|>--- conflicted
+++ resolved
@@ -488,16 +488,13 @@
                     and row.completed_at >= start
                 ):
                     return _row_to_record(row)
-<<<<<<< HEAD
                 if row.completed_at is None:
                     with self.transaction() as txn:
                         txn.clear_single_inflight(cache_key)
-=======
                 # Preserve the inflight row so earlier waiters that began
                 # before a restart can still observe the preserved success
                 # payload. Clearing the entry here would race with those
                 # callers and drop the cached result before they can reuse it.
->>>>>>> 850152f2
                 raise GenerationError(row.error or "Deduplicated generation failed")
             raise GenerationError(f"Unknown inflight status: {row.status}")
 
