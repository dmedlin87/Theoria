--- conflicted
+++ resolved
@@ -9,22 +9,8 @@
 import math
 import re
 from datetime import UTC, datetime, timedelta
-<<<<<<< HEAD
-from typing import (
-    TYPE_CHECKING,
-    Any,
-    Awaitable,
-    Callable,
-    Iterable,
-    Literal,
-    Mapping,
-    Sequence,
-    TypeVar,
-)
-=======
 from typing import TYPE_CHECKING, Any, Awaitable, Callable, Literal, Mapping, Sequence, TypeVar
 from urllib.parse import urlencode
->>>>>>> a48114a2
 
 try:  # pragma: no cover - optional dependency guard
     from redis import asyncio as redis_asyncio
