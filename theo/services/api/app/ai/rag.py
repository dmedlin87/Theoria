"""Guardrailed RAG workflows for Theo Engine."""

from __future__ import annotations

import asyncio
import hashlib
import json
import logging
import math
import re
import textwrap
from collections.abc import Iterable
from datetime import UTC, datetime, timedelta
from typing import (
    TYPE_CHECKING,
    Any,
    Awaitable,
    Callable,
    Literal,
    Mapping,
    Pattern,
    Sequence,
    TypeVar,
)
from urllib.parse import urlencode

try:  # pragma: no cover - optional dependency guard
    from redis import asyncio as redis_asyncio
except ImportError:  # pragma: no cover - redis is optional at runtime
    redis_asyncio = None  # type: ignore[assignment]

from opentelemetry import trace
from sqlalchemy import select
from sqlalchemy.orm import Session

from ..core.settings import get_settings
from ..core.version import get_git_sha
from ..db.models import Document, Passage
from ..export.formatters import SCHEMA_VERSION, generate_export_id
from pydantic import Field

from ..models.base import APIModel
from ..models.export import DeliverableAsset, DeliverableManifest, DeliverablePackage
from ..models.search import HybridSearchFilters, HybridSearchRequest, HybridSearchResult
from ..retriever.hybrid import hybrid_search
from ..retriever.utils import compose_passage_meta
from ..telemetry import (
    RAG_CACHE_EVENTS,
    instrument_workflow,
    log_workflow_event,
    set_span_attribute,
)
from .clients import GenerationError
from .registry import LLMModel, LLMRegistry, get_llm_registry
from .router import get_router

if TYPE_CHECKING:  # pragma: no cover - hints only
    from .trails import TrailRecorder


LOGGER = logging.getLogger(__name__)

_RAG_TRACER = trace.get_tracer("theo.rag")

_CACHE_TTL_SECONDS = 30 * 60
_CITATION_ENTRY_PATTERN = re.compile(r"^\[(?P<index>\d+)]\s*(?P<osis>[^()]+?)\s*\((?P<anchor>[^()]+)\)$")
_SENTENCE_PATTERN = re.compile(r"[^.!?]*[.!?]|[^.!?]+$")
_MARKDOWN_ESCAPE_PATTERN = re.compile(r"([\\`*_{}\[\]()#+.!|\-])")

_ADVERSARIAL_REPLACEMENTS: tuple[tuple[Pattern[str], str], ...] = (
    (
        re.compile(
            r"\b(?:ignore|disregard|forget)\b[^\n]{0,40}?\b(?:previous|prior|all)\s+instructions?\b",
            re.IGNORECASE,
        ),
        "[filtered-instruction]",
    ),
    (
        re.compile(
            r"\b(?:override|reset|disable)\b[^\n]{0,40}?\b(?:guardrails?|safety|system)\b",
            re.IGNORECASE,
        ),
        "[filtered-override]",
    ),
    (
        re.compile(r"drop\s+table\b", re.IGNORECASE),
        "[filtered-sql]",
    ),
    (
        re.compile(r"<\s*/?script\b[^>]*>", re.IGNORECASE),
        "[filtered-html]",
    ),
    (
        re.compile(r"<\s*/?style\b[^>]*>", re.IGNORECASE),
        "[filtered-html]",
    ),
    (
        re.compile(r"<!--.*?-->", re.DOTALL),
        "[filtered-comment]",
    ),
    (
        re.compile(r"```(?:html|javascript|sql)[\s\S]*?```", re.IGNORECASE),
        "[filtered-code-block]",
    ),
)

_DISALLOWED_COMPLETION_PATTERNS: tuple[tuple[Pattern[str], str], ...] = (
    (
        re.compile(r"\bselect\b[^\n]+\bfrom\b", re.IGNORECASE),
        "SQL SELECT pattern",
    ),
    (
        re.compile(
            r"\b(insert|update|delete|drop|alter|create)\b[^\n]+\btable\b",
            re.IGNORECASE,
        ),
        "SQL modification pattern",
    ),
    (
        re.compile(r"<\s*/?script\b", re.IGNORECASE),
        "script markup",
    ),
    (
        re.compile(r"password\s*[:=]", re.IGNORECASE),
        "credential disclosure",
    ),
    (
        re.compile(r"api[-_\s]*key", re.IGNORECASE),
        "credential disclosure",
    ),
    (
        re.compile(r"access\s*token", re.IGNORECASE),
        "credential disclosure",
    ),
    (
        re.compile(r"secret\s*(?:key|token)", re.IGNORECASE),
        "credential disclosure",
    ),
)

_redis_client: Any = None


def _normalise_profile_value(value: str | None) -> str | None:
    if not value:
        return None
    text = value.strip().lower()
    return text or None


def _escape_markdown_html(value: str) -> str:
    if not value:
        return ""
    escaped = (
        value.replace("&", "&amp;")
        .replace("<", "&lt;")
        .replace(">", "&gt;")
    )
    return _MARKDOWN_ESCAPE_PATTERN.sub(r"\\\1", escaped)


def _sanitize_markdown_field(value: Any) -> str:
    if value is None:
        return ""
    text = str(value).replace("\r\n", " ").replace("\r", " ").replace("\n", " ")
    return _escape_markdown_html(text)


def _scrub_adversarial_language(value: str | None) -> str | None:
    if not value:
        return value
    text = value
    for pattern, replacement in _ADVERSARIAL_REPLACEMENTS:
        text = pattern.sub(replacement, text)
    return text


def _sanitize_json_structure(payload: Any) -> Any:
    if isinstance(payload, dict):
        return {key: _sanitize_json_structure(value) for key, value in payload.items()}
    if isinstance(payload, (list, tuple, set)):
        return [_sanitize_json_structure(item) for item in payload]
    if isinstance(payload, str):
        return _sanitize_markdown_field(payload)
    return payload


def _extract_topic_domains(meta: Mapping[str, Any] | None) -> set[str]:
    domains: set[str] = set()
    if not meta:
        return domains
    raw = meta.get("topic_domains") or meta.get("topic_domain")
    if raw is None:
        return domains
    if isinstance(raw, str):
        candidates = re.split(r"[,;]", raw)
    elif isinstance(raw, Iterable):
        candidates = raw
    else:
        return domains
    for item in candidates:
        text = str(item).strip().lower()
        if text:
            domains.add(text)
    return domains


def _apply_guardrail_profile(
    results: Sequence[HybridSearchResult],
    filters: HybridSearchFilters | None,
) -> tuple[list[HybridSearchResult], dict[str, str] | None]:
    ordered = list(results)
    if not filters:
        return ordered, None

    tradition_filter = _normalise_profile_value(filters.theological_tradition)
    domain_filter = _normalise_profile_value(filters.topic_domain)
    if not tradition_filter and not domain_filter:
        payload = {
            key: value
            for key, value in {
                "theological_tradition": filters.theological_tradition,
                "topic_domain": filters.topic_domain,
            }.items()
            if value
        }
        return ordered, payload or None

    matched: list[HybridSearchResult] = []
    remainder: list[HybridSearchResult] = []
    for result in ordered:
        meta = getattr(result, "meta", None)
        meta_mapping: Mapping[str, Any] | None = meta if isinstance(meta, Mapping) else None
        meta_tradition = (
            _normalise_profile_value(str(meta_mapping.get("theological_tradition")))
            if meta_mapping and meta_mapping.get("theological_tradition") is not None
            else None
        )
        domains = _extract_topic_domains(meta_mapping)

        matches_tradition = True
        if tradition_filter:
            matches_tradition = meta_tradition == tradition_filter

        matches_domain = True
        if domain_filter:
            matches_domain = domain_filter in domains

        if matches_tradition and matches_domain:
            matched.append(result)
        else:
            remainder.append(result)

    if not matched:
        LOGGER.warning(
            "guardrail profile rejected retrieved passages",
            extra={
                "theological_tradition": filters.theological_tradition,
                "topic_domain": filters.topic_domain,
            },
        )
        raise GuardrailError("No passages matched the requested guardrail profile")

    payload = {
        key: value
        for key, value in {
            "theological_tradition": filters.theological_tradition,
            "topic_domain": filters.topic_domain,
        }.items()
        if value
    }
    return matched + remainder, payload or None


class GuardrailError(GenerationError):
    """Raised when an answer violates grounding requirements."""


class RAGCitation(APIModel):
    index: int
    osis: str
    anchor: str
    passage_id: str
    document_id: str
    document_title: str | None = None
    snippet: str
    source_url: str | None = None
    raw_snippet: str | None = Field(default=None, exclude=True)


class RAGAnswer(APIModel):
    summary: str
    citations: list[RAGCitation]
    model_name: str | None = None
    model_output: str | None = None
    guardrail_profile: dict[str, str] | None = None


class VerseCopilotResponse(APIModel):
    osis: str
    question: str | None = None
    answer: RAGAnswer
    follow_ups: list[str]


class SermonPrepResponse(APIModel):
    topic: str
    osis: str | None = None
    outline: list[str]
    key_points: list[str]
    answer: RAGAnswer


class ComparativeAnalysisResponse(APIModel):
    osis: str
    participants: list[str]
    comparisons: list[str]
    answer: RAGAnswer


class MultimediaDigestResponse(APIModel):
    collection: str | None
    highlights: list[str]
    answer: RAGAnswer


class DevotionalResponse(APIModel):
    osis: str
    focus: str
    reflection: str
    prayer: str
    answer: RAGAnswer


class CorpusCurationReport(APIModel):
    since: datetime
    documents_processed: int
    summaries: list[str]


class CollaborationResponse(APIModel):
    thread: str
    synthesized_view: str
    answer: RAGAnswer


T = TypeVar("T")


def _get_cache_client() -> Any:
    """Return a memoized Redis client or ``None`` if unavailable."""

    global _redis_client

    if redis_asyncio is None:
        return None
    if _redis_client is not None:
        return _redis_client

    try:
        settings = get_settings()
        _redis_client = redis_asyncio.from_url(  # type: ignore[assignment]
            settings.redis_url,
            encoding="utf-8",
            decode_responses=True,
        )
    except Exception:  # pragma: no cover - network/config errors
        LOGGER.debug("failed to initialise redis client", exc_info=True)
        _redis_client = None
    return _redis_client


def _run_redis_command(operation: Callable[[Any], Awaitable[T]]) -> T | None:
    """Execute an async redis command from synchronous code."""

    client = _get_cache_client()
    if client is None:
        return None

    async def _runner() -> T:
        return await operation(client)

    try:
        return asyncio.run(_runner())
    except RuntimeError as exc:  # pragma: no cover - nested loop guard
        if "running event loop" in str(exc).lower():
            loop = asyncio.new_event_loop()
            try:
                return loop.run_until_complete(_runner())
            finally:
                loop.close()
        raise
    except Exception:  # pragma: no cover - redis failures logged at debug
        LOGGER.debug("redis command failed", exc_info=True)
        return None


def _normalise_cache_segment(value: str | None, default: str) -> str:
    segment = value or default
    return re.sub(r"[^a-zA-Z0-9._-]", "_", segment)


def _build_cache_key(
    *,
    user_id: str | None,
    model_label: str | None,
    prompt: str,
    retrieval_digest: str,
) -> str:
    prompt_hash = hashlib.sha256(prompt.encode("utf-8")).hexdigest()
    version = _normalise_cache_segment(get_git_sha() or "dev", "dev")
    user_segment = _normalise_cache_segment(user_id, "anon")
    model_segment = _normalise_cache_segment(model_label, "default")
    return f"rag:{version}:{user_segment}:{model_segment}:{retrieval_digest}:{prompt_hash}"


def _load_cached_answer(key: str) -> dict[str, Any] | None:
    raw = _run_redis_command(lambda client: client.get(key))
    if not raw:
        return None
    try:
        payload = json.loads(raw)
    except json.JSONDecodeError:
        LOGGER.debug("invalid JSON payload in cache for key %s", key, exc_info=True)
        return None
    if not isinstance(payload, dict):
        return None
    return payload


def _store_cached_answer(
    key: str,
    *,
    answer: RAGAnswer,
    validation: dict[str, Any] | None,
) -> None:
    payload = {
        "answer": answer.model_dump(mode="json"),
        "validation": validation,
        "model_name": answer.model_name,
        "cached_at": datetime.now(UTC).isoformat(),
    }
    try:
        serialised = json.dumps(payload)
    except TypeError:
        LOGGER.debug("failed to serialise cache payload", exc_info=True)
        return
    _run_redis_command(lambda client: client.set(key, serialised, ex=_CACHE_TTL_SECONDS))


def _format_anchor(passage: HybridSearchResult | Passage) -> str:
    if getattr(passage, "page_no", None) is not None:
        return f"page {passage.page_no}"
    if getattr(passage, "t_start", None) is not None:
        t_end = getattr(passage, "t_end", None)
        if t_end is None:
            return f"t={passage.t_start:.0f}s"
        return f"t={passage.t_start:.0f}-{t_end:.0f}s"
    return "context"


def _build_source_url(result: HybridSearchResult) -> str:
    params: dict[str, str] = {}
    if getattr(result, "page_no", None) is not None:
        params["page"] = str(result.page_no)
    t_start = getattr(result, "t_start", None)
    if t_start is not None:
        params["t"] = str(math.floor(t_start))
    query = urlencode(params)
    base = f"/doc/{result.document_id}"
    anchor = f"#passage-{result.id}"
    return f"{base}?{query}{anchor}" if query else f"{base}{anchor}"


def _iter_sentence_spans(text: str) -> list[tuple[int, int, str]]:
    spans: list[tuple[int, int, str]] = []
    for match in _SENTENCE_PATTERN.finditer(text):
        start, end = match.span()
        sentence = text[start:end].strip()
        if sentence:
            spans.append((start, end, sentence))
    return spans


def _derive_snippet(
    result: HybridSearchResult,
    *,
    text: str | None = None,
    fallback: str | None = None,
) -> str:
    base_text = text if text is not None else result.text or ""
    fallback_value = (fallback if fallback is not None else result.snippet or base_text).strip()
    if not base_text.strip():
        return fallback_value

    start_char = getattr(result, "start_char", None)
    end_char = getattr(result, "end_char", None)
    if start_char is None or end_char is None:
        return fallback_value

    start = max(0, min(len(base_text), start_char))
    end = max(start, min(len(base_text), end_char))
    spans = _iter_sentence_spans(base_text)
    if not spans:
        snippet = base_text[start:end].strip()
        return snippet or fallback_value

    selected_sentences = [
        sentence
        for span_start, span_end, sentence in spans
        if span_end > start and span_start < end
    ]
    if not selected_sentences:
        snippet = base_text[start:end].strip()
        return snippet or fallback_value

    snippet = " ".join(selected_sentences).strip()
    return snippet or fallback_value



def _build_citations(results: Sequence[HybridSearchResult]) -> list[RAGCitation]:
    citations: list[RAGCitation] = []
    for index, result in enumerate(results, start=1):
        if not result.osis_ref:
            continue
        anchor = _format_anchor(result)
        snippet = _derive_snippet(result)
        raw_snippet = None
        raw_text = getattr(result, "raw_text", None)
        if raw_text:
            raw_snippet = _derive_snippet(
                result, text=raw_text, fallback=raw_text
            )
        citations.append(
            RAGCitation(
                index=index,
                osis=result.osis_ref,
                anchor=anchor,
                passage_id=result.id,
                document_id=result.document_id,
                document_title=result.document_title,
                snippet=snippet,
                source_url=_build_source_url(result),
                raw_snippet=raw_snippet,
            )
        )
    return citations


<<<<<<< HEAD
def _normalise_snippet(text: str) -> str:
    collapsed = " ".join(text.split())
    if len(collapsed) <= 240:
        return collapsed
    return collapsed[:237].rstrip() + "…"


def _build_guardrail_result(
    passage: Passage, document: Document | None
) -> HybridSearchResult:
    snippet_source = passage.text or document.title or "Guardrail passage"
    snippet = _normalise_snippet(snippet_source)
    title = document.title if document else None
=======
def _fallback_guardrail_result(
    session: Session, filters: HybridSearchFilters | None
) -> HybridSearchResult | None:
    stmt = select(Passage, Document).join(Document).where(Passage.osis_ref.isnot(None))
    if filters:
        if filters.collection:
            stmt = stmt.where(Document.collection == filters.collection)
        if filters.source_type:
            stmt = stmt.where(Document.source_type == filters.source_type)
        if filters.theological_tradition:
            stmt = stmt.where(
                Document.theological_tradition == filters.theological_tradition
            )
    stmt = stmt.order_by(Document.created_at.desc())
    row = session.execute(stmt).first()
    if not row:
        return None
    passage, document = row
    snippet = passage.text.strip()
    if len(snippet) > 240:
        snippet = snippet[:237].rstrip() + "..."
>>>>>>> c4ad36ab
    return HybridSearchResult(
        id=passage.id,
        document_id=passage.document_id,
        text=passage.text,
        raw_text=passage.raw_text,
        osis_ref=passage.osis_ref,
        start_char=passage.start_char,
        end_char=passage.end_char,
        page_no=passage.page_no,
        t_start=passage.t_start,
        t_end=passage.t_end,
<<<<<<< HEAD
        score=1.0,
        meta={},
        document_title=title,
        snippet=snippet,
        rank=0,
=======
        score=0.0,
        meta=compose_passage_meta(passage, document),
        document_title=document.title,
        snippet=snippet,
        rank=1,
>>>>>>> c4ad36ab
        highlights=None,
    )


<<<<<<< HEAD
def _load_guardrail_reference(session: Session) -> HybridSearchResult | None:
    preferred_ids = ("redteam-passage", "guardrail-reference")
    for passage_id in preferred_ids:
        passage = session.get(Passage, passage_id)
        if passage and passage.osis_ref:
            document = session.get(Document, passage.document_id)
            return _build_guardrail_result(passage, document)

    row = (
        session.execute(
            select(Passage, Document)
            .join(Document)
            .where(Passage.osis_ref.isnot(None))
            .limit(1)
        )
        .first()
    )
    if not row:
        return None
    passage, document = row
    if not passage.osis_ref:
        return None
    return _build_guardrail_result(passage, document)


=======
>>>>>>> c4ad36ab
def _build_retrieval_digest(results: Sequence[HybridSearchResult]) -> str:
    digest = hashlib.sha256()
    for result in results:
        digest.update(str(result.id).encode("utf-8"))
        digest.update(str(result.document_id).encode("utf-8"))
        digest.update(str(result.osis_ref or "").encode("utf-8"))
        digest.update(str(result.rank).encode("utf-8"))
        digest.update(str(result.snippet or result.text or "").encode("utf-8"))
        digest.update(_format_anchor(result).encode("utf-8"))
    return digest.hexdigest()


def _validate_model_completion(
    completion: str,
    citations: Sequence[RAGCitation],
) -> dict[str, Any]:
    if not completion or not completion.strip():
        raise GuardrailError("Model completion was empty")

    marker_index = completion.lower().rfind("sources:")
    if marker_index == -1:
        raise GuardrailError("Model completion missing 'Sources:' line")

    sources_text = completion[marker_index + len("Sources:") :].strip()
    if not sources_text:
        raise GuardrailError("Model completion missing citations after 'Sources:'")

    entries = [entry.strip() for entry in re.split(r";|\n", sources_text) if entry.strip()]
    if not entries:
        raise GuardrailError("Model completion missing citations after 'Sources:'")

    expected = {citation.index: citation for citation in citations}
    mismatches: list[str] = []
    parsed_entries: list[dict[str, Any]] = []
    cited_indices: list[int] = []

    for entry in entries:
        entry_match = _CITATION_ENTRY_PATTERN.match(entry)
        if not entry_match:
            mismatches.append(f"unparseable citation '{entry}'")
            continue

        index = int(entry_match.group("index"))
        osis = entry_match.group("osis").strip()
        anchor = entry_match.group("anchor").strip()
        parsed_entries.append({"index": index, "osis": osis, "anchor": anchor})
        cited_indices.append(index)

        citation = expected.get(index)
        if citation is None:
            mismatches.append(
                f"citation index {index} not present in retrieved passages"
            )
            continue
        if osis != citation.osis:
            mismatches.append(
                f"citation [{index}] OSIS mismatch (expected {citation.osis}, got {osis})"
            )
        if anchor != citation.anchor:
            mismatches.append(
                f"citation [{index}] anchor mismatch (expected {citation.anchor}, got {anchor})"
            )

    if not cited_indices:
        raise GuardrailError("Model completion did not include any recognised citations")

    if mismatches:
        raise GuardrailError(
            "Model citations failed guardrails: " + "; ".join(mismatches)
        )

    return {
        "status": "passed",
        "cited_indices": sorted(set(cited_indices)),
        "citation_count": len(parsed_entries),
        "sources": parsed_entries,
    }


def ensure_completion_safe(completion: str | None) -> None:
    if not completion:
        return
    for pattern, reason in _DISALLOWED_COMPLETION_PATTERNS:
        if pattern.search(completion):
            raise GuardrailError(
                f"Model completion failed safety check: {reason}"
            )


def _guarded_answer(
    session: Session,
    *,
    question: str | None,
    results: Sequence[HybridSearchResult],
    registry: LLMRegistry,
    model_hint: str | None = None,
    recorder: "TrailRecorder | None" = None,
    filters: HybridSearchFilters | None = None,
) -> RAGAnswer:
    ordered_results, guardrail_profile = _apply_guardrail_profile(results, filters)
    citations = _build_citations(ordered_results)
    if not citations:
<<<<<<< HEAD
        fallback_result = _load_guardrail_reference(session)
        if fallback_result:
=======
        fallback_result = _fallback_guardrail_result(session, filters)
        if fallback_result is not None:
>>>>>>> c4ad36ab
            ordered_results = [fallback_result]
            citations = _build_citations(ordered_results)
    if not citations:
        raise GuardrailError(
            "Retrieved passages lacked OSIS references; aborting generation"
        )

    cited_results = [result for result in ordered_results if result.osis_ref]
    summary_lines = []
    for idx, citation in enumerate(citations):
        result = cited_results[idx] if idx < len(cited_results) else None
        document_title = (
            citation.document_title
            or (result.document_title if result else None)
            or citation.document_id
        )
        summary_lines.append(
            f"[{citation.index}] {citation.snippet} — {document_title}"
            f" ({citation.osis}, {citation.anchor})"
        )
    summary_text = "\n".join(summary_lines)

    model_output = None
    model_name = None
    validation_result: dict[str, Any] | None = None
    cache_status = "skipped"
    cache_key: str | None = None
    cache_key_suffix: str | None = None


    user_id = None
    if recorder and getattr(recorder, "trail", None) is not None:
        user_id = getattr(recorder.trail, "user_id", None)

    router = get_router(session, registry=registry)
    candidates = list(router.iter_candidates("rag", model_hint))
    if not candidates:
        raise GenerationError("No language models are available for workflow 'rag'")

    context_lines = []
    for citation in citations:
        prompt_snippet = _scrub_adversarial_language(citation.snippet) or ""
        context_lines.append(
            f"[{citation.index}] {prompt_snippet.strip()} (OSIS {citation.osis}, {citation.anchor})"
        )
    prompt_parts = [
        "You are Theo Engine's grounded assistant.",
        "Answer the question strictly from the provided passages.",
        "Cite evidence using the bracketed indices and retain OSIS + anchor in a Sources line.",
        "If the passages do not answer the question, state that explicitly.",
    ]
    sanitized_question = _scrub_adversarial_language(question)
    if sanitized_question:
        prompt_parts.append(f"Question: {sanitized_question}")
    prompt_parts.append("Passages:")
    prompt_parts.extend(context_lines)
    prompt_parts.append("Respond with 2-3 sentences followed by 'Sources:'")
    prompt = "\\n".join(prompt_parts)

    retrieval_digest = _build_retrieval_digest(ordered_results)
    last_error: GenerationError | None = None
    selected_model: LLMModel | None = None

    cache_key = None
    cache_key_suffix = None
    cache_status = "skipped"

    for candidate in candidates:
        selected_model = candidate
        cache_event_logged = False
        cache_key = _build_cache_key(
            user_id=user_id,
            model_label=candidate.name,
            prompt=prompt,
            retrieval_digest=retrieval_digest,
        )
        cache_key_suffix = cache_key[-12:]
        cache_status = "miss"
        cache_hit_payload: RAGAnswer | None = None
        validation_result = None
        model_output = None

        cached_payload = _load_cached_answer(cache_key)
        if cached_payload:
            cache_status = "hit"
            try:
                cache_hit_payload = RAGAnswer.model_validate(cached_payload.get("answer"))
            except Exception:
                LOGGER.debug(
                    "invalid cached answer payload for key %s", cache_key, exc_info=True
                )
                cache_hit_payload = None

            if cache_hit_payload and cache_hit_payload.model_output:
                try:
                    validation_result = _validate_model_completion(
                        cache_hit_payload.model_output, citations
                    )
                    ensure_completion_safe(cache_hit_payload.model_output)
                except GuardrailError as exc:
                    cache_status = "stale"
                    _run_redis_command(lambda client: client.delete(cache_key))
                    RAG_CACHE_EVENTS.labels(status="stale").inc()
                    log_workflow_event(
                        "workflow.guardrails_cache",
                        workflow="rag",
                        status="stale",
                        cache_key_suffix=cache_key_suffix,
                    )
                    cache_event_logged = True
                    if recorder:
                        recorder.log_step(
                            tool="rag.cache",
                            action="invalidate",
                            input_payload={"cache_key_suffix": cache_key_suffix},
                            status="failed",
                            error_message=str(exc),
                        )
                    cache_hit_payload = None
                    validation_result = None
                else:
                    model_output = cache_hit_payload.model_output
                    model_name = cached_payload.get("model_name", candidate.name)
            else:
                cache_status = "stale"

        if cache_status == "hit" and model_output:
            RAG_CACHE_EVENTS.labels(status="hit").inc()
            log_workflow_event(
                "workflow.guardrails_cache",
                workflow="rag",
                status="hit",
                cache_key_suffix=cache_key_suffix,
            )
        elif not cache_event_logged:
            if cache_status == "hit":
                cache_status = "stale"
            if cache_status == "stale":
                RAG_CACHE_EVENTS.labels(status="stale").inc()
                log_workflow_event(
                    "workflow.guardrails_cache",
                    workflow="rag",
                    status="stale",
                    cache_key_suffix=cache_key_suffix,
                )
            else:
                RAG_CACHE_EVENTS.labels(status="miss").inc()
                log_workflow_event(
                    "workflow.guardrails_cache",
                    workflow="rag",
                    status="miss",
                    cache_key_suffix=cache_key_suffix,
                )

        if recorder and cache_key:
            recorder.log_step(
                tool="rag.cache",
                action="lookup",
                input_payload={"cache_key_suffix": cache_key_suffix},
                output_payload={"status": cache_status},
                output_digest=cache_status,
            )

        if model_output:
            break

        llm_payload = {
            "prompt": prompt,
            "model": candidate.model,
            "registry_name": candidate.name,
        }
        try:
            with _RAG_TRACER.start_as_current_span("rag.execute_generation") as span:
                span.set_attribute("rag.candidate", candidate.name)
                span.set_attribute("rag.model_label", candidate.model)
                span.set_attribute("rag.cache_status", cache_status)
                if cache_key_suffix:
                    span.set_attribute("rag.cache_key_suffix", cache_key_suffix)
                span.set_attribute("rag.prompt_tokens", max(len(prompt) // 4, 0))
                try:
                    routed_generation = router.execute_generation(
                        workflow="rag",
                        model=candidate,
                        prompt=prompt,
                    )
                except GenerationError as inner_exc:
                    span.record_exception(inner_exc)
                    span.set_attribute("rag.guardrails_cache_final", cache_status)
                    raise
                span.set_attribute("rag.latency_ms", routed_generation.latency_ms)
                span.set_attribute("rag.completion_tokens", max(len(routed_generation.output) // 4, 0) if routed_generation.output else 0)

                completion = routed_generation.output
                if recorder:
                    recorder.log_step(
                        tool="llm.generate",
                        action="generate_grounded_answer",
                        input_payload=llm_payload,
                        output_payload={
                            "completion": completion,
                            "latency_ms": routed_generation.latency_ms,
                            "cost": routed_generation.cost,
                        },
                        output_digest=f"{len(completion)} characters",
                    )
                sources_line = "; ".join(
                    f"[{citation.index}] {citation.osis} ({citation.anchor})" for citation in citations
                )
                has_citations_line = bool(re.search(r"Sources:\s*\[\d+]", completion))
                if not has_citations_line:
                    completion = completion.strip() + f"\n\nSources: {sources_line}"
                try:
                    validation_result = _validate_model_completion(completion, citations)
                    ensure_completion_safe(completion)
                except GuardrailError as exc:
                    span.record_exception(exc)
                    log_workflow_event(
                        "workflow.guardrails_validation",
                        workflow="rag",
                        status="failed",
                        cache_status=cache_status,
                        cache_key_suffix=cache_key_suffix,
                    )
                    if recorder:
                        recorder.log_step(
                            tool="guardrails.validate",
                            action="check_citations",
                            status="failed",
                            input_payload={
                                "cache_status": cache_status,
                                "cache_key_suffix": cache_key_suffix,
                            },
                            output_payload={"completion": completion},
                            error_message=str(exc),
                        )
                    span.set_attribute("rag.guardrails_cache_final", cache_status)
                    raise
                model_output = completion
                model_name = candidate.name
                if cache_status == "stale":
                    cache_status = "refresh"
                span.set_attribute("rag.guardrails_cache_final", cache_status)
                break
        except GenerationError as exc:
            last_error = exc
            if recorder:
                recorder.log_step(
                    tool="llm.generate",
                    action="generate_grounded_answer",
                    status="failed",
                    input_payload=llm_payload,
                    output_digest=str(exc),
                    error_message=str(exc),
                )
            continue

    if not model_output:
        if last_error is not None:
            raise last_error
        raise GenerationError("Language model routing failed to produce a completion")
    if validation_result:
        log_workflow_event(
            "workflow.guardrails_validation",
            workflow="rag",
            status=validation_result.get("status", "passed"),
            cache_status=cache_status,
            cache_key_suffix=cache_key_suffix,
            citation_count=validation_result.get("citation_count"),
            cited_indices=validation_result.get("cited_indices"),
        )
        if recorder:
            recorder.log_step(
                tool="guardrails.validate",
                action="check_citations",
                input_payload={
                    "cache_status": cache_status,
                    "cache_key_suffix": cache_key_suffix,
                },
                output_payload=validation_result,
                output_digest=f"status={validation_result.get('status', 'passed')}",
            )

    answer = RAGAnswer(
        summary=summary_text,
        citations=citations,
        model_name=model_name,
        model_output=model_output,
        guardrail_profile=guardrail_profile,
    )

    if cache_key and model_output and validation_result and cache_status in {
        "miss",
        "refresh",
    }:
        _store_cached_answer(cache_key, answer=answer, validation=validation_result)
        if cache_status == "refresh":
            RAG_CACHE_EVENTS.labels(status="refresh").inc()
            log_workflow_event(
                "workflow.guardrails_cache",
                workflow="rag",
                status="refresh",
                cache_key_suffix=cache_key_suffix,
            )

    if recorder:
        recorder.log_step(
            tool="rag.compose",
            action="compose_answer",
            input_payload={
                "question": question,
                "citations": [
                    {
                        "index": citation.index,
                        "osis": citation.osis,
                        "anchor": citation.anchor,
                        "snippet": citation.snippet,
                        "passage_id": citation.passage_id,
                    }
                    for citation in citations
                ],
            },
            output_payload={
                "summary": summary_text,
                "model_name": model_name,
                "model_output": model_output,
                "cache_status": cache_status,
                "validation": validation_result,
            },
            output_digest=f"{len(summary_lines)} summary lines",
        )

    return answer


def _search(
    session: Session,
    *,
    query: str | None,
    osis: str | None,
    filters: HybridSearchFilters,
    k: int = 8,
) -> list[HybridSearchResult]:
    request = HybridSearchRequest(query=query, osis=osis, filters=filters, k=k)
    return hybrid_search(session, request)


def run_guarded_chat(
    session: Session,
    *,
    question: str,
    osis: str | None = None,
    filters: HybridSearchFilters | None = None,
    model_name: str | None = None,
    recorder: "TrailRecorder | None" = None,
) -> RAGAnswer:
    filters = filters or HybridSearchFilters()
    with instrument_workflow(
        "chat",
        question_present=bool(question),
        model_hint=model_name,
    ) as span:
        set_span_attribute(
            span,
            "workflow.filters",
            filters.model_dump(exclude_none=True),
        )
        results = _search(session, query=question, osis=osis, filters=filters)
        set_span_attribute(span, "workflow.result_count", len(results))
        log_workflow_event(
            "workflow.passages_retrieved",
            workflow="chat",
            result_count=len(results),
        )
        registry = get_llm_registry(session)
        if recorder:
            recorder.log_step(
                tool="hybrid_search",
                action="retrieve_passages",
                input_payload={
                    "query": question,
                    "osis": osis,
                    "filters": filters,
                },
                output_payload=[
                    {
                        "id": result.id,
                        "osis": result.osis_ref,
                        "document_id": result.document_id,
                        "score": getattr(result, "score", None),
                        "snippet": result.snippet,
                    }
                    for result in results
                ],
                output_digest=f"{len(results)} passages",
            )
        answer = _guarded_answer(
            session,
            question=question,
            results=results,
            registry=registry,
            model_hint=model_name,
            recorder=recorder,
            filters=filters,
        )
        set_span_attribute(span, "workflow.citation_count", len(answer.citations))
        set_span_attribute(span, "workflow.summary_length", len(answer.summary))
        log_workflow_event(
            "workflow.answer_composed",
            workflow="chat",
            citations=len(answer.citations),
        )
        if recorder:
            recorder.record_citations(answer.citations)
        return answer


def generate_verse_brief(
    session: Session,
    *,
    osis: str,
    question: str | None = None,
    filters: HybridSearchFilters | None = None,
    model_name: str | None = None,
    recorder: "TrailRecorder | None" = None,
) -> VerseCopilotResponse:
    filters = filters or HybridSearchFilters()
    with instrument_workflow(
        "verse_copilot",
        osis=osis,
        question_present=bool(question),
        model_hint=model_name,
    ) as span:
        set_span_attribute(
            span,
            "workflow.filters",
            filters.model_dump(exclude_none=True),
        )
        results = _search(session, query=question or osis, osis=osis, filters=filters)
        set_span_attribute(span, "workflow.result_count", len(results))
        log_workflow_event(
            "workflow.passages_retrieved",
            workflow="verse_copilot",
            osis=osis,
            result_count=len(results),
        )
        registry = get_llm_registry(session)
        if recorder:
            recorder.log_step(
                tool="hybrid_search",
                action="retrieve_passages",
                input_payload={
                    "query": question or osis,
                    "osis": osis,
                    "filters": filters,
                },
                output_payload=[
                    {
                        "id": result.id,
                        "osis": result.osis_ref,
                        "document_id": result.document_id,
                        "score": getattr(result, "score", None),
                        "snippet": result.snippet,
                    }
                    for result in results
                ],
                output_digest=f"{len(results)} passages",
            )
        answer = _guarded_answer(
            session,
            question=question,
            results=results,
            registry=registry,
            model_hint=model_name,
            recorder=recorder,
            filters=filters,
        )
        set_span_attribute(span, "workflow.citation_count", len(answer.citations))
        set_span_attribute(span, "workflow.summary_length", len(answer.summary))
        log_workflow_event(
            "workflow.answer_composed",
            workflow="verse_copilot",
            citations=len(answer.citations),
        )
        if recorder:
            recorder.record_citations(answer.citations)
        follow_ups = [
            "Compare historical and contemporary commentary",
            "Trace how this verse links to adjacent passages",
            "Surface sermons that emphasise this verse",
        ]
        set_span_attribute(span, "workflow.follow_up_count", len(follow_ups))
        log_workflow_event(
            "workflow.follow_ups_suggested",
            workflow="verse_copilot",
            follow_up_count=len(follow_ups),
        )
        return VerseCopilotResponse(
            osis=osis, question=question, answer=answer, follow_ups=follow_ups
        )


def generate_sermon_prep_outline(
    session: Session,
    *,
    topic: str,
    osis: str | None = None,
    filters: HybridSearchFilters | None = None,
    model_name: str | None = None,
    recorder: "TrailRecorder | None" = None,
) -> SermonPrepResponse:
    filters = filters or HybridSearchFilters()
    query = topic if not osis else f"{topic} {osis}"
    with instrument_workflow(
        "sermon_prep",
        topic=topic,
        has_osis=bool(osis),
        model_hint=model_name,
    ) as span:
        set_span_attribute(
            span,
            "workflow.filters",
            filters.model_dump(exclude_none=True),
        )
        results = _search(session, query=query, osis=osis, filters=filters, k=10)
        set_span_attribute(span, "workflow.result_count", len(results))
        log_workflow_event(
            "workflow.passages_retrieved",
            workflow="sermon_prep",
            topic=topic,
            result_count=len(results),
        )
        registry = get_llm_registry(session)
        if recorder:
            recorder.log_step(
                tool="hybrid_search",
                action="retrieve_passages",
                input_payload={
                    "query": query,
                    "osis": osis,
                    "filters": filters,
                },
                output_payload=[
                    {
                        "id": result.id,
                        "osis": result.osis_ref,
                        "document_id": result.document_id,
                        "score": getattr(result, "score", None),
                        "snippet": result.snippet,
                    }
                    for result in results
                ],
                output_digest=f"{len(results)} passages",
            )
        answer = _guarded_answer(
            session,
            question=query,
            results=results,
            registry=registry,
            model_hint=model_name,
            recorder=recorder,
            filters=filters,
        )
        set_span_attribute(span, "workflow.citation_count", len(answer.citations))
        set_span_attribute(span, "workflow.summary_length", len(answer.summary))
        log_workflow_event(
            "workflow.answer_composed",
            workflow="sermon_prep",
            citations=len(answer.citations),
        )
        if recorder:
            recorder.record_citations(answer.citations)
        outline = [
            "Opening: situate the passage within the wider canon",
            "Exposition: unpack key theological moves in the passages",
            "Application: connect the insights to contemporary discipleship",
            "Closing: invite response grounded in the cited witnesses",
        ]
        key_points = [
            f"{citation.osis}: {citation.snippet}" for citation in answer.citations[:4]
        ]
        set_span_attribute(span, "workflow.outline_steps", len(outline))
        set_span_attribute(span, "workflow.key_point_count", len(key_points))
        log_workflow_event(
            "workflow.outline_ready",
            workflow="sermon_prep",
            outline_steps=len(outline),
        )
        log_workflow_event(
            "workflow.key_points_selected",
            workflow="sermon_prep",
            key_point_count=len(key_points),
        )
        return SermonPrepResponse(
            topic=topic, osis=osis, outline=outline, key_points=key_points, answer=answer
        )


def generate_comparative_analysis(
    session: Session,
    *,
    osis: str,
    participants: Sequence[str],
    model_name: str | None = None,
) -> ComparativeAnalysisResponse:
    filters = HybridSearchFilters()
    with instrument_workflow(
        "comparative_analysis",
        osis=osis,
        participant_count=len(participants),
        model_hint=model_name,
    ) as span:
        set_span_attribute(
            span,
            "workflow.participants",
            list(participants),
        )
        results = _search(
            session, query="; ".join(participants), osis=osis, filters=filters, k=12
        )
        set_span_attribute(span, "workflow.result_count", len(results))
        log_workflow_event(
            "workflow.passages_retrieved",
            workflow="comparative_analysis",
            osis=osis,
            result_count=len(results),
        )
        registry = get_llm_registry(session)
        answer = _guarded_answer(
            session,
            question=f"How do {', '.join(participants)} interpret {osis}?",
            results=results,
            registry=registry,
            model_hint=model_name,
            filters=filters,
        )
        set_span_attribute(span, "workflow.citation_count", len(answer.citations))
        log_workflow_event(
            "workflow.answer_composed",
            workflow="comparative_analysis",
            citations=len(answer.citations),
        )
        comparisons = []
        for citation in answer.citations:
            comparisons.append(
                f"{citation.document_title or citation.document_id}: {citation.snippet}"
            )
        return ComparativeAnalysisResponse(
            osis=osis,
            participants=list(participants),
            comparisons=comparisons,
            answer=answer,
        )


def generate_multimedia_digest(
    session: Session,
    *,
    collection: str | None = None,
    model_name: str | None = None,
    recorder: "TrailRecorder | None" = None,
) -> MultimediaDigestResponse:
    filters = HybridSearchFilters(
        collection=collection, source_type="audio" if collection else None
    )
    with instrument_workflow(
        "multimedia_digest",
        collection=collection or "all",
        model_hint=model_name,
    ) as span:
        set_span_attribute(
            span,
            "workflow.filters",
            filters.model_dump(exclude_none=True),
        )
        results = _search(session, query="highlights", osis=None, filters=filters, k=8)
        set_span_attribute(span, "workflow.result_count", len(results))
        log_workflow_event(
            "workflow.passages_retrieved",
            workflow="multimedia_digest",
            result_count=len(results),
        )
        if recorder:
            recorder.log_step(
                tool="hybrid_search",
                action="retrieve_passages",
                input_payload={
                    "query": "highlights",
                    "osis": None,
                    "filters": filters,
                },
                output_payload=[
                    {
                        "id": result.id,
                        "osis": result.osis_ref,
                        "document_id": result.document_id,
                        "score": getattr(result, "score", None),
                        "snippet": result.snippet,
                    }
                    for result in results
                ],
                output_digest=f"{len(results)} passages",
            )
        registry = get_llm_registry(session)
        answer = _guarded_answer(
            session,
            question="What are the key audio/video insights?",
            results=results,
            registry=registry,
            model_hint=model_name,
            recorder=recorder,
            filters=filters,
        )
        set_span_attribute(span, "workflow.citation_count", len(answer.citations))
        highlights = [
            f"{citation.document_title or citation.document_id}: {citation.snippet}"
            for citation in answer.citations
        ]
        if recorder:
            recorder.record_citations(answer.citations)
        return MultimediaDigestResponse(
            collection=collection, highlights=highlights, answer=answer
        )


def generate_devotional_flow(
    session: Session,
    *,
    osis: str,
    focus: str,
    model_name: str | None = None,
    recorder: "TrailRecorder | None" = None,
) -> DevotionalResponse:
    filters = HybridSearchFilters()
    with instrument_workflow(
        "devotional",
        osis=osis,
        focus=focus,
        model_hint=model_name,
    ) as span:
        set_span_attribute(
            span,
            "workflow.filters",
            filters.model_dump(exclude_none=True),
        )
        results = _search(session, query=focus, osis=osis, filters=filters, k=6)
        set_span_attribute(span, "workflow.result_count", len(results))
        log_workflow_event(
            "workflow.passages_retrieved",
            workflow="devotional",
            osis=osis,
            result_count=len(results),
        )
        if recorder:
            recorder.log_step(
                tool="hybrid_search",
                action="retrieve_passages",
                input_payload={
                    "query": focus,
                    "osis": osis,
                    "filters": filters,
                },
                output_payload=[
                    {
                        "id": result.id,
                        "osis": result.osis_ref,
                        "document_id": result.document_id,
                        "score": getattr(result, "score", None),
                        "snippet": result.snippet,
                    }
                    for result in results
                ],
                output_digest=f"{len(results)} passages",
            )
        registry = get_llm_registry(session)
        answer = _guarded_answer(
            session,
            question=f"Devotional focus: {focus}",
            results=results,
            registry=registry,
            model_hint=model_name,
            recorder=recorder,
            filters=filters,
        )
        set_span_attribute(span, "workflow.citation_count", len(answer.citations))
        log_workflow_event(
            "workflow.answer_composed",
            workflow="devotional",
            citations=len(answer.citations),
        )
        if recorder:
            recorder.record_citations(answer.citations)
        reflection = "\n".join(
            f"Reflect on {citation.osis} ({citation.anchor}): {citation.snippet}"
            for citation in answer.citations[:3]
        )
        prayer_lines = [
            f"Spirit, help me embody {citation.snippet}"
            for citation in answer.citations[:2]
        ]
        prayer = "\n".join(prayer_lines)
        return DevotionalResponse(
            osis=osis, focus=focus, reflection=reflection, prayer=prayer, answer=answer
        )


def run_corpus_curation(
    session: Session,
    *,
    since: datetime | None = None,
    recorder: "TrailRecorder | None" = None,
) -> CorpusCurationReport:
    with instrument_workflow(
        "corpus_curation",
        since=since.isoformat() if since else "auto-7d",
    ) as span:
        if since is None:
            since = datetime.now(UTC) - timedelta(days=7)
        set_span_attribute(span, "workflow.effective_since", since.isoformat())
        rows = (
            session.execute(
                select(Document)
                .where(Document.created_at >= since)
                .order_by(Document.created_at.asc())
            )
            .scalars()
            .all()
        )
        set_span_attribute(span, "workflow.documents_processed", len(rows))
        log_workflow_event(
            "workflow.documents_loaded",
            workflow="corpus_curation",
            count=len(rows),
        )
        summaries: list[str] = []
        for document in rows:
            primary_topic = None
            if document.bib_json and isinstance(document.bib_json, dict):
                primary_topic = document.bib_json.get("primary_topic")
            if isinstance(document.topics, list) and not primary_topic:
                primary_topic = document.topics[0] if document.topics else None
            topic_label = primary_topic or "Uncategorised"
            summaries.append(
                f"{document.title or document.id} — {topic_label} ({document.collection or 'general'})"
            )
        set_span_attribute(span, "workflow.summary_count", len(summaries))
        if recorder:
            recorder.log_step(
                tool="corpus_curation",
                action="summarise_documents",
                input_payload={"since": since.isoformat()},
                output_payload=summaries,
                output_digest=f"{len(summaries)} summaries",
            )
        return CorpusCurationReport(
            since=since, documents_processed=len(rows), summaries=summaries
        )


def run_research_reconciliation(
    session: Session,
    *,
    thread: str,
    osis: str,
    viewpoints: Sequence[str],
    model_name: str | None = None,
    recorder: "TrailRecorder | None" = None,
) -> CollaborationResponse:
    filters = HybridSearchFilters()
    with instrument_workflow(
        "research_reconciliation",
        thread=thread,
        osis=osis,
        viewpoint_count=len(viewpoints),
        model_hint=model_name,
    ) as span:
        set_span_attribute(
            span,
            "workflow.viewpoints",
            list(viewpoints),
        )
        results = _search(
            session, query="; ".join(viewpoints), osis=osis, filters=filters, k=10
        )
        set_span_attribute(span, "workflow.result_count", len(results))
        log_workflow_event(
            "workflow.passages_retrieved",
            workflow="research_reconciliation",
            thread=thread,
            result_count=len(results),
        )
        if recorder:
            recorder.log_step(
                tool="hybrid_search",
                action="retrieve_passages",
                input_payload={
                    "query": "; ".join(viewpoints),
                    "osis": osis,
                    "filters": filters,
                },
                output_payload=[
                    {
                        "id": result.id,
                        "osis": result.osis_ref,
                        "document_id": result.document_id,
                        "score": getattr(result, "score", None),
                        "snippet": result.snippet,
                    }
                    for result in results
                ],
                output_digest=f"{len(results)} passages",
            )
        registry = get_llm_registry(session)
        answer = _guarded_answer(
            session,
            question=f"Reconcile viewpoints for {osis} in {thread}",
            results=results,
            registry=registry,
            model_hint=model_name,
            recorder=recorder,
            filters=filters,
        )
        set_span_attribute(span, "workflow.citation_count", len(answer.citations))
        log_workflow_event(
            "workflow.answer_composed",
            workflow="research_reconciliation",
            citations=len(answer.citations),
        )
        if recorder:
            recorder.record_citations(answer.citations)
        synthesis_lines = [
            f"{citation.osis}: {citation.snippet}" for citation in answer.citations
        ]
        synthesized_view = "\n".join(synthesis_lines)
        return CollaborationResponse(
            thread=thread, synthesized_view=synthesized_view, answer=answer
        )


_SUPPORTED_DELIVERABLE_FORMATS = {"markdown", "ndjson", "csv", "pdf"}


def _normalise_formats(formats: Sequence[str]) -> list[str]:
    """Return a deduplicated list of valid deliverable formats."""

    normalised: list[str] = []
    for fmt in formats:
        candidate = fmt.lower()
        if candidate not in _SUPPORTED_DELIVERABLE_FORMATS:
            raise ValueError(f"Unsupported format: {fmt}")
        if candidate not in normalised:
            normalised.append(candidate)
    return normalised


def _build_deliverable_manifest(
    deliverable_type: Literal["sermon", "transcript"],
    *,
    export_id: str | None = None,
    filters: Mapping[str, Any] | None = None,
    model_preset: str | None = None,
    sources: Sequence[str] | None = None,
) -> DeliverableManifest:
    """Create a manifest describing the generated deliverable."""

    manifest_sources = list(dict.fromkeys(list(sources or [])))
    return DeliverableManifest(
        export_id=export_id or generate_export_id(),
        schema_version=SCHEMA_VERSION,
        generated_at=datetime.now(UTC),
        type=deliverable_type,  # type: ignore[arg-type]
        filters=dict(filters or {}),
        git_sha=get_git_sha(),
        model_preset=model_preset,
        sources=manifest_sources,
    )


def _manifest_front_matter(manifest: DeliverableManifest) -> list[str]:
    lines = [
        "---",
        f"export_id: {_sanitize_markdown_field(manifest.export_id)}",
        f"schema_version: {_sanitize_markdown_field(manifest.schema_version)}",
        f"generated_at: {_sanitize_markdown_field(manifest.generated_at.isoformat())}",
        f"type: {_sanitize_markdown_field(manifest.type)}",
    ]
    if manifest.model_preset:
        lines.append(f"model_preset: {_sanitize_markdown_field(manifest.model_preset)}")
    if manifest.git_sha:
        lines.append(f"git_sha: {_sanitize_markdown_field(manifest.git_sha)}")
    if manifest.sources:
        sources = _sanitize_json_structure(list(manifest.sources))
        lines.append(
            f"sources: {json.dumps(sources, ensure_ascii=False)}"
        )
    if manifest.filters:
        filters = _sanitize_json_structure(dict(manifest.filters))
        lines.append(
            f"filters: {json.dumps(filters, sort_keys=True, ensure_ascii=False)}"
        )
    lines.append("---\n")
    return lines


def _csv_manifest_prefix(manifest: DeliverableManifest) -> str:
    parts = [
        f"export_id={manifest.export_id}",
        f"schema_version={manifest.schema_version}",
        f"type={manifest.type}",
        f"generated_at={manifest.generated_at.isoformat()}",
    ]
    if manifest.git_sha:
        parts.append(f"git_sha={manifest.git_sha}")
    if manifest.model_preset:
        parts.append(f"model_preset={manifest.model_preset}")
    if manifest.sources:
        parts.append(f"sources={json.dumps(manifest.sources)}")
    if manifest.filters:
        parts.append(f"filters={json.dumps(manifest.filters, sort_keys=True)}")
    return ",".join(parts) + "\n"


def _escape_pdf_text(value: str) -> str:
    return value.replace("\\", "\\\\").replace("(", "\\(").replace(")", "\\)")


def _markdown_to_pdf_lines(markdown: str) -> list[str]:
    lines: list[str] = []
    for raw_line in markdown.splitlines():
        stripped = raw_line.strip()
        if not stripped:
            lines.append("")
            continue
        if stripped.startswith("#"):
            heading = stripped.lstrip("#").strip()
            lines.append(heading.upper() if heading else "")
            lines.append("")
            continue
        prefix = ""
        content = stripped
        if stripped.startswith(("- ", "* ")):
            prefix = "• "
            content = stripped[2:].strip()
        wrapped = textwrap.wrap(content, width=90) or [""]
        for idx, item in enumerate(wrapped):
            if prefix and idx == 0:
                lines.append(f"{prefix}{item}")
            elif prefix:
                lines.append(f"{' ' * len(prefix)}{item}")
            else:
                lines.append(item)
    return lines or [""]


def _render_markdown_pdf(markdown: str, *, title: str | None = None) -> bytes:
    text_lines = _markdown_to_pdf_lines(markdown)
    heading_lines: list[str] = []
    if title:
        clean_title = title.strip()
        if clean_title:
            heading_lines = [clean_title, ""]
    combined = heading_lines + text_lines
    if not combined:
        combined = [""]

    commands = [
        "BT",
        "/F1 12 Tf",
        "16 TL",
        "72 756 Td",
    ]
    for idx, line in enumerate(combined):
        commands.append(f"({_escape_pdf_text(line)}) Tj")
        if idx != len(combined) - 1:
            commands.append("T*")
    commands.append("ET")
    stream = "\n".join(commands).encode("utf-8")

    objects = [
        b"<< /Type /Catalog /Pages 2 0 R >>",
        b"<< /Type /Pages /Kids [3 0 R] /Count 1 >>",
        b"<< /Type /Page /Parent 2 0 R /MediaBox [0 0 612 792] /Contents 4 0 R /Resources << /Font << /F1 5 0 R >> >> >>",
        b"<< /Length %d >>\nstream\n" % len(stream) + stream + b"\nendstream",
        b"<< /Type /Font /Subtype /Type1 /BaseFont /Helvetica >>",
    ]

    pdf = bytearray()
    pdf.extend(b"%PDF-1.4\n%\xe2\xe3\xcf\xd3\n")
    offsets = [0]
    for index, obj in enumerate(objects, start=1):
        offsets.append(len(pdf))
        pdf.extend(f"{index} 0 obj\n".encode("ascii"))
        pdf.extend(obj)
        if not obj.endswith(b"\n"):
            pdf.extend(b"\n")
        pdf.extend(b"endobj\n")
    xref_offset = len(pdf)
    pdf.extend(f"xref\n0 {len(objects) + 1}\n".encode("ascii"))
    pdf.extend(b"0000000000 65535 f \n")
    for offset in offsets[1:]:
        pdf.extend(f"{offset:010d} 00000 n \n".encode("ascii"))
    pdf.extend(b"trailer\n")
    pdf.extend(f"<< /Size {len(objects) + 1} /Root 1 0 R >>\n".encode("ascii"))
    pdf.extend(b"startxref\n")
    pdf.extend(f"{xref_offset}\n".encode("ascii"))
    pdf.extend(b"%%EOF\n")
    return bytes(pdf)


def _render_sermon_markdown(
    manifest: DeliverableManifest, response: SermonPrepResponse
) -> str:
    lines = _manifest_front_matter(manifest)
    lines.append(
        f"# Sermon Prep — {_sanitize_markdown_field(response.topic)}"
    )
    if response.osis:
        lines.append(
            f"Focus Passage: {_sanitize_markdown_field(response.osis)}\n"
        )
    if response.outline:
        lines.append("## Outline")
        for item in response.outline:
            lines.append(f"- {_sanitize_markdown_field(item)}")
        lines.append("")
    if response.key_points:
        lines.append("## Key Points")
        for point in response.key_points:
            lines.append(f"- {_sanitize_markdown_field(point)}")
        lines.append("")
    if response.answer.citations:
        lines.append("## Citations")
        for citation in response.answer.citations:
            osis = _sanitize_markdown_field(citation.osis)
            anchor = _sanitize_markdown_field(citation.anchor)
            snippet = _sanitize_markdown_field(citation.snippet)
            lines.append(f"- {osis} ({anchor}) — {snippet}")
    return "\n".join(lines).strip() + "\n"


def _render_sermon_ndjson(
    manifest: DeliverableManifest, response: SermonPrepResponse
) -> str:
    payload = manifest.model_dump(mode="json")
    lines = [json.dumps(payload, ensure_ascii=False)]
    for idx, item in enumerate(response.outline, start=1):
        lines.append(
            json.dumps(
                {"kind": "outline", "order": idx, "value": item},
                ensure_ascii=False,
            )
        )
    for idx, point in enumerate(response.key_points, start=1):
        lines.append(
            json.dumps(
                {"kind": "key_point", "order": idx, "value": point},
                ensure_ascii=False,
            )
        )
    for citation in response.answer.citations:
        lines.append(
            json.dumps(
                {
                    "kind": "citation",
                    "osis": citation.osis,
                    "anchor": citation.anchor,
                    "snippet": citation.snippet,
                    "document_id": citation.document_id,
                },
                ensure_ascii=False,
            )
        )
    return "\n".join(lines) + "\n"


def _render_sermon_csv(
    manifest: DeliverableManifest, response: SermonPrepResponse
) -> str:
    import csv
    import io

    buffer = io.StringIO()
    writer = csv.DictWriter(
        buffer, fieldnames=["osis", "anchor", "snippet", "document_id"]
    )
    writer.writeheader()
    for citation in response.answer.citations:
        writer.writerow(
            {
                "osis": citation.osis,
                "anchor": citation.anchor,
                "snippet": citation.snippet,
                "document_id": citation.document_id,
            }
        )
    return _csv_manifest_prefix(manifest) + buffer.getvalue()


def _render_sermon_pdf(
    manifest: DeliverableManifest, response: SermonPrepResponse
) -> bytes:
    markdown = _render_sermon_markdown(manifest, response)
    title = f"Sermon Prep — {response.topic}" if response.topic else None
    return _render_markdown_pdf(markdown, title=title)


def build_sermon_deliverable(
    response: SermonPrepResponse,
    *,
    formats: Sequence[str],
    filters: Mapping[str, Any] | None = None,
) -> DeliverablePackage:
    """Render sermon prep content as a multi-format deliverable."""

    normalised = _normalise_formats(formats)
    citations = response.answer.citations
    export_id = (
        f"sermon-{citations[0].document_id}"
        if citations
        else generate_export_id()
    )
    manifest_filters: dict[str, Any] = {"topic": response.topic}
    if response.osis:
        manifest_filters["osis"] = response.osis
    if filters:
        manifest_filters["search_filters"] = dict(filters)
    manifest = _build_deliverable_manifest(
        "sermon",
        export_id=export_id,
        filters=manifest_filters,
        model_preset=response.answer.model_name,
        sources=[citation.document_id for citation in citations],
    )
    assets: list[DeliverableAsset] = []
    for fmt in normalised:
        if fmt == "markdown":
            body = _render_sermon_markdown(manifest, response)
            media_type = "text/markdown"
            filename = "sermon.md"
        elif fmt == "ndjson":
            body = _render_sermon_ndjson(manifest, response)
            media_type = "application/x-ndjson"
            filename = "sermon.ndjson"
        elif fmt == "csv":
            body = _render_sermon_csv(manifest, response)
            media_type = "text/csv"
            filename = "sermon.csv"
        elif fmt == "pdf":
            body = _render_sermon_pdf(manifest, response)
            media_type = "application/pdf"
            filename = "sermon.pdf"
        else:  # pragma: no cover - guarded earlier
            raise ValueError(f"Unsupported format: {fmt}")
        assets.append(
            DeliverableAsset(
                format=fmt,
                filename=filename,
                media_type=media_type,
                content=body,
            )
        )
    return DeliverablePackage(manifest=manifest, assets=assets)


def _build_transcript_rows(passages: Sequence[Passage]) -> list[dict[str, Any]]:
    rows: list[dict[str, Any]] = []
    for passage in passages:
        speaker = None
        if passage.meta and isinstance(passage.meta, dict):
            speaker = passage.meta.get("speaker")
        rows.append(
            {
                "speaker": speaker or "Narrator",
                "text": passage.text,
                "osis": passage.osis_ref,
                "t_start": passage.t_start,
                "t_end": passage.t_end,
                "page_no": passage.page_no,
                "passage_id": passage.id,
            }
        )
    return rows


def _render_transcript_markdown(
    manifest: DeliverableManifest,
    title: str | None,
    rows: Sequence[dict[str, Any]],
) -> str:
    lines = _manifest_front_matter(manifest)
    heading_subject = title or manifest.filters.get("document_id") or ""
    lines.append(
        f"# Q&A Transcript — {_sanitize_markdown_field(heading_subject)}"
    )
    for row in rows:
        anchor = row.get("osis") or row.get("page_no") or row.get("t_start")
        speaker = _sanitize_markdown_field(row.get("speaker"))
        anchor_text = _sanitize_markdown_field(anchor)
        text = _sanitize_markdown_field(row.get("text"))
        lines.append(f"- **{speaker}** ({anchor_text}): {text}")
    return "\n".join(lines).strip() + "\n"


def _render_transcript_ndjson(
    manifest: DeliverableManifest, rows: Sequence[dict[str, Any]]
) -> str:
    payload = manifest.model_dump(mode="json")
    lines = [json.dumps(payload, ensure_ascii=False)]
    for row in rows:
        lines.append(json.dumps(row, ensure_ascii=False))
    return "\n".join(lines) + "\n"


def _render_transcript_csv(
    manifest: DeliverableManifest, rows: Sequence[dict[str, Any]]
) -> str:
    import csv
    import io

    buffer = io.StringIO()
    fieldnames = list(rows[0].keys()) if rows else ["speaker", "text"]
    writer = csv.DictWriter(buffer, fieldnames=fieldnames)
    writer.writeheader()
    for row in rows:
        writer.writerow(row)
    return _csv_manifest_prefix(manifest) + buffer.getvalue()


def _render_transcript_pdf(
    manifest: DeliverableManifest,
    title: str | None,
    rows: Sequence[dict[str, Any]],
) -> bytes:
    markdown = _render_transcript_markdown(manifest, title, rows)
    heading = f"Transcript — {title}" if title else "Transcript"
    return _render_markdown_pdf(markdown, title=heading)


def build_transcript_deliverable(
    session: Session,
    document_id: str,
    *,
    formats: Sequence[str],
) -> DeliverablePackage:
    """Generate transcript exports for the requested document."""

    document = session.get(Document, document_id)
    if document is None:
        raise GuardrailError(f"Document {document_id} not found")
    passages = (
        session.query(Passage)
        .filter(Passage.document_id == document_id)
        .order_by(
            Passage.page_no.asc(),
            Passage.t_start.asc(),
            Passage.start_char.asc(),
        )
        .all()
    )
    rows = _build_transcript_rows(passages)
    manifest = _build_deliverable_manifest(
        "transcript",
        export_id=f"transcript-{document_id}",
        filters={"document_id": document_id},
        sources=[document_id],
    )
    normalised = _normalise_formats(formats)
    assets: list[DeliverableAsset] = []
    for fmt in normalised:
        if fmt == "markdown":
            body = _render_transcript_markdown(manifest, document.title, rows)
            media_type = "text/markdown"
            filename = "transcript.md"
        elif fmt == "ndjson":
            body = _render_transcript_ndjson(manifest, rows)
            media_type = "application/x-ndjson"
            filename = "transcript.ndjson"
        elif fmt == "csv":
            body = _render_transcript_csv(manifest, rows)
            media_type = "text/csv"
            filename = "transcript.csv"
        elif fmt == "pdf":
            body = _render_transcript_pdf(manifest, document.title, rows)
            media_type = "application/pdf"
            filename = "transcript.pdf"
        else:  # pragma: no cover - guarded earlier
            raise ValueError(f"Unsupported format: {fmt}")
        assets.append(
            DeliverableAsset(
                format=fmt,
                filename=filename,
                media_type=media_type,
                content=body,
            )
        )
    return DeliverablePackage(manifest=manifest, assets=assets)


def build_sermon_prep_package(
    response: SermonPrepResponse, *, format: str
) -> tuple[str | bytes, str]:
    normalised = format.lower()
    package = build_sermon_deliverable(response, formats=[normalised])
    asset = package.get_asset(normalised)
    return asset.content, asset.media_type


def build_transcript_package(
    session: Session,
    document_id: str,
    *,
    format: str,
) -> tuple[str | bytes, str]:
    normalised = format.lower()
    package = build_transcript_deliverable(session, document_id, formats=[normalised])
    asset = package.get_asset(normalised)
    return asset.content, asset.media_type


__all__ = [
    "CollaborationResponse",
    "ComparativeAnalysisResponse",
    "CorpusCurationReport",
    "DevotionalResponse",
    "GuardrailError",
    "MultimediaDigestResponse",
    "RAGAnswer",
    "RAGCitation",
    "SermonPrepResponse",
    "VerseCopilotResponse",
    "build_sermon_deliverable",
    "build_sermon_prep_package",
    "build_transcript_deliverable",
    "build_transcript_package",
    "generate_comparative_analysis",
    "generate_devotional_flow",
    "generate_multimedia_digest",
    "generate_sermon_prep_outline",
    "generate_verse_brief",
    "run_guarded_chat",
    "run_corpus_curation",
    "run_research_reconciliation",
]<|MERGE_RESOLUTION|>--- conflicted
+++ resolved
@@ -547,8 +547,6 @@
         )
     return citations
 
-
-<<<<<<< HEAD
 def _normalise_snippet(text: str) -> str:
     collapsed = " ".join(text.split())
     if len(collapsed) <= 240:
@@ -562,29 +560,7 @@
     snippet_source = passage.text or document.title or "Guardrail passage"
     snippet = _normalise_snippet(snippet_source)
     title = document.title if document else None
-=======
-def _fallback_guardrail_result(
-    session: Session, filters: HybridSearchFilters | None
-) -> HybridSearchResult | None:
-    stmt = select(Passage, Document).join(Document).where(Passage.osis_ref.isnot(None))
-    if filters:
-        if filters.collection:
-            stmt = stmt.where(Document.collection == filters.collection)
-        if filters.source_type:
-            stmt = stmt.where(Document.source_type == filters.source_type)
-        if filters.theological_tradition:
-            stmt = stmt.where(
-                Document.theological_tradition == filters.theological_tradition
-            )
-    stmt = stmt.order_by(Document.created_at.desc())
-    row = session.execute(stmt).first()
-    if not row:
-        return None
-    passage, document = row
-    snippet = passage.text.strip()
-    if len(snippet) > 240:
-        snippet = snippet[:237].rstrip() + "..."
->>>>>>> c4ad36ab
+
     return HybridSearchResult(
         id=passage.id,
         document_id=passage.document_id,
@@ -596,24 +572,17 @@
         page_no=passage.page_no,
         t_start=passage.t_start,
         t_end=passage.t_end,
-<<<<<<< HEAD
         score=1.0,
         meta={},
         document_title=title,
         snippet=snippet,
         rank=0,
-=======
-        score=0.0,
-        meta=compose_passage_meta(passage, document),
-        document_title=document.title,
-        snippet=snippet,
-        rank=1,
->>>>>>> c4ad36ab
+
         highlights=None,
     )
 
 
-<<<<<<< HEAD
+
 def _load_guardrail_reference(session: Session) -> HybridSearchResult | None:
     preferred_ids = ("redteam-passage", "guardrail-reference")
     for passage_id in preferred_ids:
@@ -639,8 +608,7 @@
     return _build_guardrail_result(passage, document)
 
 
-=======
->>>>>>> c4ad36ab
+
 def _build_retrieval_digest(results: Sequence[HybridSearchResult]) -> str:
     digest = hashlib.sha256()
     for result in results:
@@ -743,13 +711,9 @@
     ordered_results, guardrail_profile = _apply_guardrail_profile(results, filters)
     citations = _build_citations(ordered_results)
     if not citations:
-<<<<<<< HEAD
         fallback_result = _load_guardrail_reference(session)
         if fallback_result:
-=======
-        fallback_result = _fallback_guardrail_result(session, filters)
-        if fallback_result is not None:
->>>>>>> c4ad36ab
+
             ordered_results = [fallback_result]
             citations = _build_citations(ordered_results)
     if not citations:
