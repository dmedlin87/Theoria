"""Routing service for language model selection and budget enforcement."""

from __future__ import annotations

from dataclasses import dataclass
import hashlib
import logging
import os
import time
from typing import Any, Iterator

from opentelemetry import trace
from sqlalchemy.orm import Session

from .clients import GenerationError
from .ledger import CacheRecord, SharedLedger
from .registry import LLMModel, LLMRegistry, get_llm_registry

try:  # pragma: no cover - optional dependency
    from prometheus_client import Counter as _PrometheusCounter
except Exception:  # pragma: no cover - metrics disabled
    _PrometheusCounter = None  # type: ignore[assignment]


@dataclass
class RoutedGeneration:
    """Result returned after a successful routed generation."""

    model: LLMModel
    output: str
    latency_ms: float
    cost: float
    cache_hit: bool = False
    prompt_tokens: int = 0
    completion_tokens: int = 0


@dataclass
class _CacheSettings:
    """Resolved cache configuration for the current workflow."""

    enabled: bool
    ttl_seconds: float
    max_entries: int


@dataclass
class _ModelHealth:
    """Tracks model health metrics for circuit breaker logic."""

    failure_count: int = 0
    last_failure_time: float | None = None
    last_success_time: float | None = None
    consecutive_failures: int = 0


_LEDGER = SharedLedger()


LOGGER = logging.getLogger(__name__)


_DEFAULT_WARNING_RATIO = 0.8


_TRACER = trace.get_tracer("theo.router")


class _NoopCounter:
    def labels(self, *args: object, **kwargs: object) -> "_NoopCounter":
        return self

    def inc(self, amount: float = 1.0) -> None:
        return None


if _PrometheusCounter is not None:  # pragma: no cover - exercised when metrics enabled
    _ROUTER_LEDGER_EVENTS = _PrometheusCounter(
        "theo_router_dedup_events_total",
        "Router deduplication events while coordinating inflight generations.",
        labelnames=("event",),
    )
else:  # pragma: no cover - metrics disabled
    _ROUTER_LEDGER_EVENTS = _NoopCounter()


def _record_router_ledger_event(event: str, **extra: object) -> None:
    LOGGER.debug("router.ledger.%s", event, extra=extra)
    try:
        _ROUTER_LEDGER_EVENTS.labels(event=event).inc()
    except Exception:  # pragma: no cover - defensive guard
        LOGGER.debug("failed to record router ledger metric", exc_info=True)


class LLMRouterService:
    """Selects LLM providers while respecting routing constraints."""

    DEFAULT_CACHE_TTL = 300.0
    DEFAULT_CACHE_MAX_ENTRIES = 128
    DEFAULT_CIRCUIT_BREAKER_THRESHOLD = 3
    DEFAULT_CIRCUIT_BREAKER_TIMEOUT = 60.0
    DEFAULT_INFLIGHT_WAIT_TIMEOUT = 120.0

    def __init__(self, registry: LLMRegistry, ledger: SharedLedger | None = None) -> None:
        self.registry = registry
        self._ledger = ledger or _LEDGER
        self._model_health: dict[str, _ModelHealth] = {}
        self._tokenizer_cache: dict[str, Any] = {}
        # Allow timeout override for testing
        env_timeout = os.environ.get("THEO_ROUTER_INFLIGHT_TIMEOUT")
        self._inflight_timeout = float(env_timeout) if env_timeout else self.DEFAULT_INFLIGHT_WAIT_TIMEOUT

    # ------------------------------------------------------------------
    # Candidate selection
    # ------------------------------------------------------------------
    def iter_candidates(self, workflow: str, model_hint: str | None = None) -> Iterator[LLMModel]:
        """Yield viable models ordered by routing weight."""

        seen: set[str] = set()
        if model_hint and model_hint in self.registry.models:
            hinted = self.registry.models[model_hint]
            if self._is_available(hinted, workflow):
                seen.add(hinted.name)
                yield hinted
            else:
                seen.add(hinted.name)

        weighted: list[tuple[float, LLMModel]] = []
        for model in self.registry.models.values():
            if model.name in seen:
                continue
            config = self._workflow_config(model, workflow)
            weight = self._as_float(config.get("weight")) or 1.0
            weighted.append((weight, model))
        weighted.sort(key=lambda item: (item[0], item[1].name), reverse=True)

        for _, model in weighted:
            if self._is_available(model, workflow):
                yield model

    # ------------------------------------------------------------------
    # Generation execution
    # ------------------------------------------------------------------
    def execute_generation(
        self,
        *,
        workflow: str,
        model: LLMModel,
        prompt: str,
        temperature: float = 0.2,
        max_output_tokens: int = 800,
    ) -> RoutedGeneration:
        """Generate content using ``model`` if it meets routing constraints."""

        prompt_tokens = self._estimate_tokens(prompt, model.model)
        with _TRACER.start_as_current_span("router.execute_generation") as span:
            span.set_attribute("llm.workflow", workflow)
            span.set_attribute("llm.model_name", model.name)
            span.set_attribute("llm.model_id", model.model)
            span.set_attribute("llm.temperature", temperature)
            span.set_attribute("llm.max_output_tokens", max_output_tokens)
            span.set_attribute("llm.prompt_tokens", prompt_tokens)

            config = self._workflow_config(model, workflow)
            ceiling = self._as_float(config.get("spend_ceiling"))
            # Estimate cost with expected output tokens for more accurate budget projection
            estimated_completion_tokens = max_output_tokens
            estimated_cost = self._estimate_cost_from_tokens(
                model, prompt_tokens, estimated_completion_tokens
            )
            span.set_attribute("llm.estimated_cost", estimated_cost)
            if ceiling is not None:
                span.set_attribute("llm.budget_ceiling", ceiling)
            latency_threshold = self._as_float(config.get("latency_threshold_ms"))
            if latency_threshold is not None:
                span.set_attribute("llm.latency_threshold", latency_threshold)
            warning_ratio = self._warning_ratio(config)

            cache_settings = self._cache_settings(config)
            # Use content-based hashing for better cache key collision handling
            cache_key = self._generate_cache_key(
                model.name, workflow, prompt, temperature, max_output_tokens
            )
            cache_status = "bypass"
            now = time.monotonic()

            stale_status: str | None = None
            wait_observed_updated_at: float | None = None
            with self._ledger.transaction() as txn:
                spent = txn.get_spend(model.name)
                span.set_attribute("llm.spent_before_call", spent)
                projected_spend = spent + estimated_cost
                last_latency = txn.get_latency(model.name)
                if (
                    ceiling is not None
                    and warning_ratio > 0.0
                    and ceiling > 0.0
                    and projected_spend >= ceiling * warning_ratio
                ):
                    LOGGER.warning(
                        (
                            "Model %s (workflow %s) projected spend %.2f is %.0f%% "
                            "of ceiling %.2f (current spend %.2f, estimated cost %.2f)"
                        ),
                        model.name,
                        workflow,
                        projected_spend,
                        warning_ratio * 100,
                        ceiling,
                        spent,
                        estimated_cost,
                    )
                if (
                    latency_threshold is not None
                    and last_latency is not None
                    and warning_ratio > 0.0
                    and latency_threshold > 0.0
                    and last_latency >= latency_threshold * warning_ratio
                ):
                    LOGGER.warning(
                        (
                            "Model %s (workflow %s) recent latency %.1fms is %.0f%% "
                            "of threshold %.1fms"
                        ),
                        model.name,
                        workflow,
                        last_latency,
                        warning_ratio * 100,
                        latency_threshold,
                    )
                if ceiling is not None and projected_spend >= ceiling:
                    txn.set_spend(model.name, ceiling)

                if cache_settings.enabled:
                    txn.purge_expired_cache(now, cache_settings.ttl_seconds)
                    cached_record = txn.get_cache_entry(cache_key)
                    if cached_record:
                        span.set_attribute("llm.cache_status", "hit")
                        result = self._record_to_generation(cached_record)
                        result.cache_hit = True
                        return result

                inflight = txn.get_inflight(cache_key)
                if inflight is None:
                    txn.create_inflight(
                        cache_key, model_name=model.name, workflow=workflow
                    )
                    cache_status = "miss" if cache_settings.enabled else "bypass"
                    owns_inflight = True
                    _record_router_ledger_event(
                        "acquired_inflight",
                        cache_key=cache_key,
                        model=model.name,
                        workflow=workflow,
                    )
                elif inflight.status == "waiting":
                    cache_status = "wait"
                    owns_inflight = False
                    wait_observed_updated_at = inflight.updated_at
                    _record_router_ledger_event(
                        "dedup_waiting",
                        cache_key=cache_key,
                        model=model.name,
                        workflow=workflow,
                    )
                else:
                    stale_status = inflight.status
                    owns_inflight = False
                    wait_observed_updated_at = inflight.updated_at
                    _record_router_ledger_event(
                        "stale_row_detected",
                        cache_key=cache_key,
                        status=inflight.status,
                        model=model.name,
                        workflow=workflow,
                    )

            if stale_status is not None:
                _record_router_ledger_event(
                    "stale_row_wait",
                    cache_key=cache_key,
                    status=stale_status,
                    model=model.name,
                    workflow=workflow,
                )
                try:
                    self._ledger.wait_for_inflight(
                        cache_key, observed_updated_at=wait_observed_updated_at, timeout=self._inflight_timeout
                    )
                except GenerationError:
                    _record_router_ledger_event(
                        "stale_row_wait_error",
                        cache_key=cache_key,
                        status=stale_status,
                        model=model.name,
                        workflow=workflow,
                    )
                    pass
                else:
                    _record_router_ledger_event(
                        "stale_row_wait_complete",
                        cache_key=cache_key,
                        status=stale_status,
                        model=model.name,
                        workflow=workflow,
                    )
                with self._ledger.transaction() as txn:
                    txn.create_inflight(
                        cache_key, model_name=model.name, workflow=workflow
                    )
                _record_router_ledger_event(
                    "stale_row_reset",
                    cache_key=cache_key,
                    status=stale_status,
                    model=model.name,
                    workflow=workflow,
                )
                cache_status = "miss" if cache_settings.enabled else "bypass"
                owns_inflight = True

            if not owns_inflight:
                _record_router_ledger_event(
                    "wait_for_primary",
                    cache_key=cache_key,
                    status=cache_status,
                    model=model.name,
                    workflow=workflow,
                )
                span.set_attribute("llm.cache_status", cache_status)
                record = self._ledger.wait_for_inflight(
                    cache_key, observed_updated_at=wait_observed_updated_at, timeout=self._inflight_timeout
                )
                _record_router_ledger_event(
                    "wait_for_primary_complete",
                    cache_key=cache_key,
                    status=cache_status,
                    model=model.name,
                    workflow=workflow,
                )
                return self._record_to_generation(record)

            span.set_attribute("llm.cache_status", cache_status)

            try:
                with self._ledger.transaction() as txn:
                    spent = txn.get_spend(model.name)
                    span.set_attribute("llm.spent_before_call", spent)
                    if ceiling is not None and spent + estimated_cost >= ceiling:
                        txn.set_spend(model.name, ceiling)
                        error = GenerationError(
                            "Budget exhausted for model "
                            f"{model.name} (spent {spent:.2f} >= {ceiling:.2f})"
                        )
                        txn.mark_inflight_error(cache_key, str(error))
                        span.set_attribute("llm.budget_status", "precheck_blocked")
                        span.record_exception(error)
                        raise error

                client = model.build_client()
                start = time.perf_counter()
                try:
                    output = client.generate(
                        prompt=prompt,
                        model=model.model,
                        temperature=temperature,
                        max_output_tokens=max_output_tokens,
                    )
                except Exception as exc:  # pragma: no cover - propagate client errors
                    span.record_exception(exc)
                    with self._ledger.transaction() as txn:
                        txn.mark_inflight_error(cache_key, str(exc))
                    raise

                latency_ms = (time.perf_counter() - start) * 1000.0
                latency_threshold = self._as_float(config.get("latency_threshold_ms"))
                with self._ledger.transaction() as txn:
                    txn.set_latency(model.name, latency_ms)

                if (
                    latency_threshold is not None
                    and warning_ratio > 0.0
                    and latency_threshold > 0.0
                    and latency_ms >= latency_threshold * warning_ratio
                ):
                    LOGGER.warning(
                        (
                            "Model %s (workflow %s) latency %.1fms is %.0f%% of "
                            "threshold %.1fms"
                        ),
                        model.name,
                        workflow,
                        latency_ms,
                        warning_ratio * 100,
                        latency_threshold,
                    )
                if latency_threshold is not None and latency_ms > latency_threshold:
                    error = GenerationError(
                        "Latency threshold exceeded for model "
                        f"{model.name}: {latency_ms:.1f}ms > {latency_threshold:.1f}ms"
                    )
                    span.set_attribute("llm.latency_threshold", latency_threshold)
                    span.set_attribute("llm.latency_ms", round(latency_ms, 2))
                    span.record_exception(error)
                    LOGGER.warning(
                        (
                            "Model %s (workflow %s) latency %.1fms exceeded threshold %.1fms"
                        ),
                        model.name,
                        workflow,
                        latency_ms,
                        latency_threshold,
                    )
                    with self._ledger.transaction() as txn:
                        txn.mark_inflight_error(cache_key, str(error))
                    raise error

                completion_tokens = self._estimate_tokens(output, model.model) if isinstance(output, str) else 0
                cost = self._estimate_cost_from_tokens(model, prompt_tokens, completion_tokens)
                with self._ledger.transaction() as txn:
                    spent = txn.get_spend(model.name)
                    total_spend = spent + cost
                    if (
                        ceiling is not None
                        and warning_ratio > 0.0
                        and ceiling > 0.0
                        and total_spend >= ceiling * warning_ratio
                    ):
                        LOGGER.warning(
                            (
                                "Model %s (workflow %s) spend %.2f is %.0f%% of ceiling %.2f "
                                "after generation"
                            ),
                            model.name,
                            workflow,
                            total_spend,
                            warning_ratio * 100,
                            ceiling,
                        )
                    if ceiling is not None and total_spend >= ceiling:
                        txn.set_spend(model.name, ceiling)
                        error = GenerationError(
                            "Budget exhausted for model "
                            f"{model.name} (spent {total_spend:.2f} >= {ceiling:.2f})"
                        )
                        txn.mark_inflight_error(cache_key, str(error))
                        span.set_attribute("llm.budget_status", "postcheck_blocked")
                        span.record_exception(error)
                        LOGGER.warning(
                            (
                                "Model %s (workflow %s) spend %.2f exceeded ceiling %.2f after "
                                "generation"
                            ),
                            model.name,
                            workflow,
                            total_spend,
                            ceiling,
                        )
                        raise error
                    txn.set_spend(model.name, total_spend)

                span.set_attribute("llm.latency_ms", round(latency_ms, 2))
                span.set_attribute("llm.completion_tokens", completion_tokens)
                span.set_attribute("llm.cost", cost)
                span.set_attribute("llm.budget_status", "accepted")
                
                # Record success for circuit breaker
                self._record_model_success(model.name)

                generation = RoutedGeneration(
                    model=model,
                    output=output,
                    latency_ms=latency_ms,
                    cost=cost,
                    cache_hit=False,
                    prompt_tokens=prompt_tokens,
                    completion_tokens=completion_tokens,
                )

                with self._ledger.transaction() as txn:
                    txn.mark_inflight_success(
                        cache_key,
                        model_name=model.name,
                        workflow=workflow,
                        output=output if isinstance(output, str) else str(output),
                        latency_ms=latency_ms,
                        cost=cost,
                    )
                    if cache_settings.enabled:
                        current = time.monotonic()
                        txn.purge_expired_cache(current, cache_settings.ttl_seconds)
                        while txn.cache_size() >= cache_settings.max_entries:
                            txn.pop_oldest_cache_entry()
                        txn.store_cache_entry(
                            CacheRecord(
                                cache_key=cache_key,
                                model_name=model.name,
                                workflow=workflow,
                                prompt=prompt,
                                temperature=float(temperature),
                                max_output_tokens=int(max_output_tokens),
                                output=output if isinstance(output, str) else str(output),
                                latency_ms=latency_ms,
                                cost=cost,
                                created_at=current,
                            )
                        )

                return generation
            except GenerationError as exc:
                # Record failure for circuit breaker
                self._record_model_failure(model.name)
                with self._ledger.transaction() as txn:
                    txn.mark_inflight_error(cache_key, str(exc))
                raise
            except Exception as exc:
                # Record failure for circuit breaker on unexpected errors
                self._record_model_failure(model.name)
                with self._ledger.transaction() as txn:
                    txn.mark_inflight_error(cache_key, str(exc))
                raise

    # ------------------------------------------------------------------
    # Introspection utilities
    # ------------------------------------------------------------------
    def get_spend(self, model_name: str) -> float:
        with self._ledger.transaction() as txn:
            return txn.get_spend(model_name)

    def get_latency(self, model_name: str) -> float | None:
        with self._ledger.transaction() as txn:
            return txn.get_latency(model_name)

    # ------------------------------------------------------------------
    # Internal helpers
    # ------------------------------------------------------------------
    def _workflow_config(self, model: LLMModel, workflow: str) -> dict[str, Any]:
        routing = dict(model.routing)
        overrides = routing.get("workflows")
        if isinstance(overrides, dict):
            specific = overrides.get(workflow)
            if isinstance(specific, dict):
                merged = {k: v for k, v in routing.items() if k != "workflows"}
                merged.update(specific)
                return merged
        return routing

    def _is_available(self, model: LLMModel, workflow: str) -> bool:
        config = self._workflow_config(model, workflow)
        ceiling = self._as_float(config.get("spend_ceiling"))
        latency_threshold = self._as_float(config.get("latency_threshold_ms"))
        
        # Check circuit breaker
        if not self._check_circuit_breaker(model.name, config):
            return False
        
        with self._ledger.transaction() as txn:
            if ceiling is not None and txn.get_spend(model.name) >= ceiling:
                return False
            if latency_threshold is not None:
                last_latency = txn.get_latency(model.name)
                if last_latency is not None and last_latency > latency_threshold:
                    return False
        return True

    @staticmethod
    def _as_float(value: Any) -> float | None:
        if isinstance(value, (int, float)):
            return float(value)
        try:
            return float(value) if value is not None else None
        except (TypeError, ValueError):
            return None

    def _warning_ratio(self, config: dict[str, Any]) -> float:
        for key in ("threshold_warning_ratio", "warning_ratio"):
            ratio = self._as_float(config.get(key))
            if ratio is not None:
                return max(0.0, ratio)
        return _DEFAULT_WARNING_RATIO

    def _check_circuit_breaker(self, model_name: str, config: dict[str, Any]) -> bool:
        """Check if model is available based on circuit breaker state."""
        health = self._model_health.get(model_name)
        if health is None:
            return True
        
        threshold = self._as_float(config.get("circuit_breaker_threshold")) or self.DEFAULT_CIRCUIT_BREAKER_THRESHOLD
        timeout = self._as_float(config.get("circuit_breaker_timeout_s")) or self.DEFAULT_CIRCUIT_BREAKER_TIMEOUT
        
        if health.consecutive_failures >= threshold:
            if health.last_failure_time is not None:
                elapsed = time.time() - health.last_failure_time
                if elapsed < timeout:
                    LOGGER.warning(
                        "Model %s circuit breaker open (failures: %d, elapsed: %.1fs)",
                        model_name,
                        health.consecutive_failures,
                        elapsed,
                    )
                    return False
                # Reset after timeout
                health.consecutive_failures = 0
        return True

    def _record_model_success(self, model_name: str) -> None:
        """Record successful model generation."""
        if model_name not in self._model_health:
            self._model_health[model_name] = _ModelHealth()
        health = self._model_health[model_name]
        health.last_success_time = time.time()
        health.consecutive_failures = 0

    def _record_model_failure(self, model_name: str) -> None:
        """Record failed model generation."""
        if model_name not in self._model_health:
            self._model_health[model_name] = _ModelHealth()
        health = self._model_health[model_name]
        health.failure_count += 1
        health.consecutive_failures += 1
        health.last_failure_time = time.time()
        LOGGER.warning(
            "Model %s failure recorded (consecutive: %d, total: %d)",
            model_name,
            health.consecutive_failures,
            health.failure_count,
        )

    def _estimate_tokens(self, text: str, model_name: str | None = None) -> int:
        """Estimate token count for text using tiktoken or fallback."""
        if not text:
            return 0
<<<<<<< HEAD

        approx_count = max(len(text) // 4, 0)
=======
        
        fallback_estimate = max(len(text) // 4, 0)

>>>>>>> b9571207
        try:
            import tiktoken

            # Determine encoding based on model
            encoding_name = "cl100k_base"  # default for gpt-4, gpt-3.5-turbo
            if model_name:
                if "gpt-4" in model_name.lower():
                    encoding_name = "cl100k_base"
                elif "gpt-3.5" in model_name.lower():
                    encoding_name = "cl100k_base"
                elif "davinci" in model_name.lower() or "curie" in model_name.lower():
                    encoding_name = "p50k_base"
            
            if encoding_name not in self._tokenizer_cache:
                try:
                    self._tokenizer_cache[encoding_name] = tiktoken.get_encoding(encoding_name)
                except Exception:
                    # Fall back to cl100k_base if specific encoding fails
                    self._tokenizer_cache[encoding_name] = tiktoken.get_encoding("cl100k_base")
            
            encoder = self._tokenizer_cache[encoding_name]
            token_count = len(encoder.encode(text, disallowed_special=()))
<<<<<<< HEAD
            return max(token_count, approx_count)
        except Exception:
            # Fallback to character-based estimation
            return approx_count
=======
            return max(token_count, fallback_estimate)
        except Exception:
            # Fallback to character-based estimation
            return fallback_estimate
>>>>>>> b9571207
    @staticmethod
    def _as_bool(value: Any) -> bool | None:
        if isinstance(value, bool):
            return value
        if isinstance(value, str):
            normalized = value.strip().lower()
            if normalized in {"true", "1", "yes", "on"}:
                return True
            if normalized in {"false", "0", "no", "off"}:
                return False
        return None

    def _estimate_cost(
        self, model: LLMModel, prompt: str, completion: str | None
    ) -> float:
        """Legacy cost estimation method - prefer _estimate_cost_from_tokens."""
        prompt_tokens = self._estimate_tokens(prompt, model.model)
        completion_tokens = self._estimate_tokens(completion, model.model) if completion else 0
        return self._estimate_cost_from_tokens(model, prompt_tokens, completion_tokens)

    def _estimate_cost_from_tokens(
        self, model: LLMModel, prompt_tokens: int, completion_tokens: int
    ) -> float:
        """Calculate cost from token counts using model pricing."""
        pricing = getattr(model, "pricing", {}) or {}
        per_call = self._as_float(pricing.get("per_call"))
        cost = per_call or 0.0
        prompt_rate = self._as_float(pricing.get("prompt_tokens"))
        completion_rate = self._as_float(pricing.get("completion_tokens"))
        if prompt_rate:
            cost += (prompt_tokens / 1000.0) * prompt_rate
        if completion_rate:
            cost += (completion_tokens / 1000.0) * completion_rate
        return cost

    def _generate_cache_key(
        self, model_name: str, workflow: str, prompt: str, temperature: float, max_tokens: int
    ) -> str:
        """Generate a stable cache key using content hashing."""
        # Use SHA256 for content-based hashing to avoid collisions
        content = f"{model_name}:{workflow}:{temperature}:{max_tokens}:{prompt}"
        return hashlib.sha256(content.encode("utf-8")).hexdigest()[:32]

    def _cache_settings(self, config: dict[str, Any]) -> _CacheSettings:
        ttl_raw = self._as_float(config.get("cache_ttl_seconds"))
        ttl_seconds = float(ttl_raw) if ttl_raw and ttl_raw > 0 else 0.0

        max_entries_raw = self._as_float(config.get("cache_max_entries"))
        max_entries = int(max_entries_raw) if max_entries_raw and max_entries_raw > 0 else 0

        enabled_flag = self._as_bool(config.get("cache_enabled"))
        if enabled_flag is None:
            enabled = ttl_seconds > 0 or max_entries > 0
        else:
            enabled = enabled_flag

        if not enabled:
            return _CacheSettings(enabled=False, ttl_seconds=0.0, max_entries=0)

        if ttl_seconds <= 0:
            ttl_seconds = self.DEFAULT_CACHE_TTL
        if max_entries <= 0:
            max_entries = self.DEFAULT_CACHE_MAX_ENTRIES

        return _CacheSettings(enabled=True, ttl_seconds=ttl_seconds, max_entries=max_entries)

    def _record_to_generation(self, record: CacheRecord) -> RoutedGeneration:
        model = self.registry.models.get(record.model_name)
        if model is None:
            raise GenerationError(f"Unknown model in ledger cache: {record.model_name}")
        return RoutedGeneration(
            model=model,
            output=record.output,
            latency_ms=record.latency_ms,
            cost=record.cost,
        )

def get_router(session: Session, registry: LLMRegistry | None = None) -> LLMRouterService:
    """Return a router service backed by the shared ledger."""

    if registry is None:
        registry = get_llm_registry(session)
    return LLMRouterService(registry, ledger=_LEDGER)


def reset_router_state() -> None:
    """Reset routing telemetry (used by tests)."""

    _LEDGER.reset()


__all__ = ["LLMRouterService", "RoutedGeneration", "get_router", "reset_router_state"]<|MERGE_RESOLUTION|>--- conflicted
+++ resolved
@@ -629,14 +629,9 @@
         """Estimate token count for text using tiktoken or fallback."""
         if not text:
             return 0
-<<<<<<< HEAD
-
-        approx_count = max(len(text) // 4, 0)
-=======
         
         fallback_estimate = max(len(text) // 4, 0)
 
->>>>>>> b9571207
         try:
             import tiktoken
 
@@ -659,17 +654,10 @@
             
             encoder = self._tokenizer_cache[encoding_name]
             token_count = len(encoder.encode(text, disallowed_special=()))
-<<<<<<< HEAD
-            return max(token_count, approx_count)
-        except Exception:
-            # Fallback to character-based estimation
-            return approx_count
-=======
             return max(token_count, fallback_estimate)
         except Exception:
             # Fallback to character-based estimation
             return fallback_estimate
->>>>>>> b9571207
     @staticmethod
     def _as_bool(value: Any) -> bool | None:
         if isinstance(value, bool):
