--- conflicted
+++ resolved
@@ -305,21 +305,12 @@
         self.trail.final_md = final_md
         self.trail.output_payload = _normalize_payload(output_payload)
         self.trail.error_message = None
-<<<<<<< HEAD
         now = datetime.now(UTC)
         if status in {"completed", "failed"}:
             self.trail.completed_at = now
         else:
             self.trail.completed_at = None
         self.trail.updated_at = now
-=======
-        self.trail.completed_at = datetime.now(UTC)
-        self.trail.updated_at = datetime.now(UTC)
-        if status == "completed":
-            self._dispatch_digests()
-        else:
-            self._pending_digests.clear()
->>>>>>> acabfa95
         self._session.add(self.trail)
         self._session.commit()
         self._finalized = True
