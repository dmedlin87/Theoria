--- conflicted
+++ resolved
@@ -173,7 +173,6 @@
                 if similarity >= self.similarity_threshold
                 else TopicMapEdgeType.CO_OCCURRENCE
             )
-<<<<<<< HEAD
             if edge_type is TopicMapEdgeType.SEMANTIC:
                 weight = float(round(similarity, 6))
             else:
@@ -184,28 +183,23 @@
             if similarity is not None:
                 edge_meta["similarity"] = round(similarity, 6)
 
-=======
             edge_weight = (
                 float(round(similarity, 6))
                 if edge_type is TopicMapEdgeType.SEMANTIC
                 else float(len(shared))
             )
->>>>>>> 584c9cb4
             edge = AnalyticsTopicMapEdge(
                 snapshot_id=snapshot.id,
                 src_node_id=node_records[topic_a].id,
                 dst_node_id=node_records[topic_b].id,
                 edge_type=edge_type,
-<<<<<<< HEAD
                 weight=weight,
                 meta=edge_meta,
-=======
                 weight=edge_weight,
                 meta={
                     "sharedDocuments": shared,
                     "similarity": round(similarity, 6),
                 },
->>>>>>> 584c9cb4
             )
             snapshot.edges.append(edge)
 
