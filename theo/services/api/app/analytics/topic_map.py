"""Builders for the analytics topic neighborhood graph."""

from __future__ import annotations

from collections import defaultdict
from datetime import UTC, datetime
from itertools import combinations
import math
from typing import Iterable, Sequence

from sqlalchemy import delete, select
from sqlalchemy.orm import Session

from theo.adapters.persistence.models import (
    AnalyticsTopicMapEdge,
    AnalyticsTopicMapNode,
    AnalyticsTopicMapSnapshot,
    Document,
    Passage,
    TopicMapEdgeType,
    TopicMapNodeType,
)
from .topics import _extract_topics


def _normalise_topic(value: str) -> str:
    token = value.strip()
    if not token:
        return ""
    return token.lower()


def _average_vectors(vectors: Sequence[Sequence[float]]) -> list[float] | None:
    if not vectors:
        return None
    dimension = len(vectors[0])
    totals = [0.0] * dimension
    count = 0
    for vector in vectors:
        if len(vector) != dimension:
            continue
        for i, component in enumerate(vector):
            totals[i] += float(component)
        count += 1
    if count == 0:
        return None
    return [total / count for total in totals]


def _cosine_similarity(a: Sequence[float] | None, b: Sequence[float] | None) -> float:
    if not a or not b:
        return 0.0
    if len(a) != len(b):
        return 0.0
    dot = sum(x * y for x, y in zip(a, b, strict=True))
    norm_a = math.sqrt(sum(x * x for x in a))
    norm_b = math.sqrt(sum(y * y for y in b))
    if norm_a == 0.0 or norm_b == 0.0:
        return 0.0
    return dot / (norm_a * norm_b)


class TopicMapBuilder:
    """Compute and persist the global topic neighborhood graph."""

    def __init__(
        self,
        session: Session,
        *,
        similarity_threshold: float = 0.35,
    ):
        self.session = session
        self.similarity_threshold = max(0.0, float(similarity_threshold))

    def build(self, scope: str = "global") -> AnalyticsTopicMapSnapshot:
        documents = list(self.session.scalars(select(Document)))
        if not documents:
            snapshot = self._ensure_snapshot(scope)
            snapshot.generated_at = datetime.now(UTC)
            snapshot.parameters = {"similarity_threshold": self.similarity_threshold}
            snapshot.meta = {"document_count": 0, "topic_count": 0}
            self._clear_snapshot(snapshot)
            self.session.flush()
            return snapshot

        embeddings = self._load_document_embeddings(documents)
        if not embeddings:
            snapshot = self._ensure_snapshot(scope)
            snapshot.generated_at = datetime.now(UTC)
            snapshot.parameters = {"similarity_threshold": self.similarity_threshold}
            snapshot.meta = {"document_count": 0, "topic_count": 0}
            self._clear_snapshot(snapshot)
            self.session.flush()
            return snapshot

        topic_documents: dict[str, dict[str, object]] = defaultdict(lambda: {
            "label": "",
            "documents": set(),
            "embeddings": [],
            "titles": [],
        })

        for embedding in embeddings:
            doc_topics = [_normalise_topic(topic) for topic in embedding["topics"]]
            filtered_topics = [topic for topic in doc_topics if topic]
            if not filtered_topics:
                continue
            for topic_key, original in zip(filtered_topics, embedding["raw_topics"], strict=True):
                info = topic_documents[topic_key]
                if not info["label"]:
                    info["label"] = str(original).strip() or topic_key.title()
                info["documents"].add(embedding["document_id"])
                info["embeddings"].append(embedding["vector"])
                if embedding["title"]:
                    info["titles"].append(embedding["title"])

        if not topic_documents:
            snapshot = self._ensure_snapshot(scope)
            snapshot.generated_at = datetime.now(UTC)
            snapshot.parameters = {"similarity_threshold": self.similarity_threshold}
            snapshot.meta = {"document_count": len(embeddings), "topic_count": 0}
            self._clear_snapshot(snapshot)
            self.session.flush()
            return snapshot

        centroids: dict[str, list[float] | None] = {}
        for topic_key, info in topic_documents.items():
            centroid = _average_vectors(info["embeddings"])
            centroids[topic_key] = centroid
            info["centroid"] = centroid
            info["documents"] = sorted(info["documents"])
            info["titles"] = sorted({title for title in info["titles"] if title})

        snapshot = self._ensure_snapshot(scope)
        snapshot.generated_at = datetime.now(UTC)
        snapshot.parameters = {"similarity_threshold": self.similarity_threshold}
        snapshot.meta = {
            "document_count": len(embeddings),
            "topic_count": len(topic_documents),
        }
        self._clear_snapshot(snapshot)

        node_records: dict[str, AnalyticsTopicMapNode] = {}
        for topic_key in sorted(topic_documents):
            info = topic_documents[topic_key]
            label = info["label"] or topic_key.title()
            node = AnalyticsTopicMapNode(
                snapshot_id=snapshot.id,
                node_key=topic_key,
                node_type=TopicMapNodeType.TOPIC,
                label=label,
                weight=float(len(info["documents"])),
                embedding=info["centroid"],
                meta={
                    "documentIds": info["documents"],
                    "sampleTitles": info["titles"][:5],
                },
            )
            snapshot.nodes.append(node)
            node_records[topic_key] = node

        self.session.flush()

        for topic_a, topic_b in combinations(sorted(topic_documents), 2):
            info_a = topic_documents[topic_a]
            info_b = topic_documents[topic_b]
            shared = sorted(set(info_a["documents"]) & set(info_b["documents"]))
            similarity = _cosine_similarity(centroids.get(topic_a), centroids.get(topic_b))
            if similarity < self.similarity_threshold and not shared:
                continue
            edge_type = (
                TopicMapEdgeType.SEMANTIC
                if similarity >= self.similarity_threshold
                else TopicMapEdgeType.CO_OCCURRENCE
            )
            if edge_type is TopicMapEdgeType.SEMANTIC:
                weight = float(round(similarity, 6))
            else:
                weight = float(len(shared))
            edge_meta = {
                "sharedDocuments": shared,
            }
            if similarity is not None:
                edge_meta["similarity"] = round(similarity, 6)

            edge_weight = (
                float(round(similarity, 6))
                if edge_type is TopicMapEdgeType.SEMANTIC
                else float(len(shared))
            )
            edge = AnalyticsTopicMapEdge(
                snapshot_id=snapshot.id,
                src_node_id=node_records[topic_a].id,
                dst_node_id=node_records[topic_b].id,
                edge_type=edge_type,
<<<<<<< HEAD
                weight=weight,
                meta={
                    "sharedDocuments": shared,
                    "similarity": round(similarity, 6),
                },
=======
                meta=edge_meta,
                weight=edge_weight,
>>>>>>> 89e708e2
            )
            snapshot.edges.append(edge)

        self.session.flush()
        return snapshot

    def _load_document_embeddings(self, documents: Iterable[Document]) -> list[dict[str, object]]:
        doc_topics: dict[str, list[str]] = {}
        doc_titles: dict[str, str] = {}
        raw_topics: dict[str, list[str]] = {}
        for document in documents:
            extracted = _extract_topics(document)
            if not extracted:
                continue
            doc_topics[document.id] = [topic.strip() for topic in extracted if topic and topic.strip()]
            raw_topics[document.id] = list(doc_topics[document.id])
            doc_titles[document.id] = document.title or ""
        if not doc_topics:
            return []

        stmt = (
            select(Passage.document_id, Passage.embedding)
            .where(Passage.document_id.in_(list(doc_topics)))
            .where(Passage.embedding.isnot(None))
        )
        vectors: dict[str, list[Sequence[float]]] = defaultdict(list)
        for row in self.session.execute(stmt):
            vectors[row.document_id].append(row.embedding)

        result: list[dict[str, object]] = []
        for document_id, topics in doc_topics.items():
            doc_vectors = vectors.get(document_id)
            if not doc_vectors:
                continue
            centroid = _average_vectors(doc_vectors)
            if not centroid:
                continue
            result.append(
                {
                    "document_id": document_id,
                    "topics": topics,
                    "raw_topics": raw_topics.get(document_id, topics),
                    "title": doc_titles.get(document_id, ""),
                    "vector": centroid,
                }
            )
        return result

    def _ensure_snapshot(self, scope: str) -> AnalyticsTopicMapSnapshot:
        snapshot = self.session.scalar(
            select(AnalyticsTopicMapSnapshot).where(AnalyticsTopicMapSnapshot.scope == scope)
        )
        if snapshot is None:
            snapshot = AnalyticsTopicMapSnapshot(scope=scope)
            self.session.add(snapshot)
            self.session.flush()
        return snapshot

    def _clear_snapshot(self, snapshot: AnalyticsTopicMapSnapshot) -> None:
        if snapshot.id is None:
            return
        self.session.execute(
            delete(AnalyticsTopicMapEdge).where(AnalyticsTopicMapEdge.snapshot_id == snapshot.id)
        )
        self.session.execute(
            delete(AnalyticsTopicMapNode).where(AnalyticsTopicMapNode.snapshot_id == snapshot.id)
        )
        self.session.flush()


__all__ = ["TopicMapBuilder"]<|MERGE_RESOLUTION|>--- conflicted
+++ resolved
@@ -193,16 +193,8 @@
                 src_node_id=node_records[topic_a].id,
                 dst_node_id=node_records[topic_b].id,
                 edge_type=edge_type,
-<<<<<<< HEAD
-                weight=weight,
-                meta={
-                    "sharedDocuments": shared,
-                    "similarity": round(similarity, 6),
-                },
-=======
                 meta=edge_meta,
                 weight=edge_weight,
->>>>>>> 89e708e2
             )
             snapshot.edges.append(edge)
 
