--- conflicted
+++ resolved
@@ -23,9 +23,7 @@
     doc_max_pages: int = Field(default=5000)
     transcript_max_window: float = Field(default=40.0)
     fixtures_root: Path | None = Field(default=None, description="Optional fixtures path for offline resources")
-
     user_agent: str = Field(default="TheoEngine/1.0")
-<<<<<<< HEAD
     llm_default_model: str | None = Field(default=None, description="Default model identifier for generative features")
     llm_models: dict[str, dict[str, object]] = Field(
         default_factory=dict,
@@ -33,12 +31,7 @@
     )
     openai_api_key: str | None = Field(default=None, description="Optional OpenAI API key")
     openai_base_url: str | None = Field(default=None, description="Override base URL for OpenAI-compatible APIs")
-=======
-    gpt5_codex_preview_enabled: bool = Field(
-        default=True,
-        description="Feature flag: expose GPT-5-Codex (Preview) capabilities to all clients",
-    )
->>>>>>> 4bf25c37
+
 
 @lru_cache
 def get_settings() -> Settings:
