--- conflicted
+++ resolved
@@ -446,15 +446,11 @@
                     connection = session.connection()
                     if dialect_name == "sqlite":
                         for statement in _split_sql_statements(sql):
-<<<<<<< HEAD
-                            if _sqlite_should_skip_statement(statement, engine=engine):
-=======
                             if _sqlite_add_column_exists(connection, statement):
                                 logger.debug(
                                     "Skipping SQLite migration statement; column already exists: %s",
                                     statement.strip(),
                                 )
->>>>>>> 62222e66
                                 continue
                             connection.exec_driver_sql(statement)
                     else:
