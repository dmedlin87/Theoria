"""Execute raw SQL migrations against the configured database engine."""

from __future__ import annotations

from datetime import UTC, datetime
import importlib.util
import logging
from pathlib import Path
<<<<<<< HEAD
from typing import Iterable
import runpy
=======
from types import ModuleType
from typing import Callable, Iterable
>>>>>>> 5c313736

from sqlalchemy.engine import Engine
from sqlalchemy.orm import Session

from ..core.database import get_engine
from .models import AppSetting

logger = logging.getLogger(__name__)

MIGRATIONS_PATH = Path(__file__).resolve().parent / "migrations"
_MIGRATION_KEY_PREFIX = "db:migration:"


_SUPPORTED_EXTENSIONS = {".sql", ".py"}


def _iter_migration_files(migrations_path: Path) -> Iterable[Path]:
    if not migrations_path.exists():
        return []
    return sorted(
        path
        for path in migrations_path.iterdir()
<<<<<<< HEAD
        if path.is_file() and path.suffix.lower() in _SUPPORTED_EXTENSIONS
=======
        if path.is_file() and path.suffix.lower() in {".sql", ".py"}
>>>>>>> 5c313736
    )


def _load_python_migration(path: Path) -> ModuleType:
    """Dynamically import a Python migration module."""

    spec = importlib.util.spec_from_file_location(path.stem, path)
    if spec is None or spec.loader is None:
        raise RuntimeError(f"Unable to load migration module from {path}")
    module = importlib.util.module_from_spec(spec)
    spec.loader.exec_module(module)
    return module


def _migration_key(filename: str) -> str:
    return f"{_MIGRATION_KEY_PREFIX}{filename}"


def _requires_autocommit(sql: str) -> bool:
    return "CONCURRENTLY" in sql.upper()


def _execute_autocommit(engine: Engine, sql: str) -> None:
    statements = [part.strip() for part in sql.split(";") if part.strip()]
    if not statements:
        return

    with engine.connect().execution_options(isolation_level="AUTOCOMMIT") as connection:
        for statement in statements:
            connection.exec_driver_sql(statement)


def _split_sql_statements(sql: str) -> list[str]:
    """Split a raw SQL script into individual statements.

    SQLite's DB-API driver does not allow executing multiple statements at
    once. When running migrations against SQLite we therefore need to split
    the script manually. The implementation below keeps track of quoted
    strings, dollar-quoted blocks, and SQL comments so that semicolons inside
    them do not terminate the statement.
    """

    statements: list[str] = []
    buffer: list[str] = []
    in_single_quote = False
    in_double_quote = False
    in_line_comment = False
    in_block_comment = False
    dollar_quote: str | None = None
    length = len(sql)
    i = 0

    while i < length:
        char = sql[i]
        next_char = sql[i + 1] if i + 1 < length else ""

        if dollar_quote is not None:
            if sql.startswith(dollar_quote, i):
                buffer.append(dollar_quote)
                i += len(dollar_quote)
                dollar_quote = None
                continue
            buffer.append(char)
            i += 1
            continue

        if in_line_comment:
            buffer.append(char)
            if char == "\n":
                in_line_comment = False
            i += 1
            continue

        if in_block_comment:
            buffer.append(char)
            if char == "*" and next_char == "/":
                buffer.append(next_char)
                in_block_comment = False
                i += 2
                continue
            i += 1
            continue

        if not in_single_quote and not in_double_quote:
            if char == "-" and next_char == "-":
                buffer.append(char)
                buffer.append(next_char)
                in_line_comment = True
                i += 2
                continue
            if char == "/" and next_char == "*":
                buffer.append(char)
                buffer.append(next_char)
                in_block_comment = True
                i += 2
                continue

        if char == "'" and not in_double_quote:
            buffer.append(char)
            if in_single_quote and next_char == "'":
                buffer.append(next_char)
                i += 2
                continue
            in_single_quote = not in_single_quote
            i += 1
            continue

        if char == '"' and not in_single_quote:
            buffer.append(char)
            if in_double_quote and next_char == '"':
                buffer.append(next_char)
                i += 2
                continue
            in_double_quote = not in_double_quote
            i += 1
            continue

        if not in_single_quote and not in_double_quote and char == "$":
            end = i + 1
            while end < length and (sql[end].isalnum() or sql[end] == "_"):
                end += 1
            if end < length and sql[end] == "$":
                tag = sql[i : end + 1]
                buffer.append(tag)
                dollar_quote = tag
                i = end + 1
                continue

        if (
            char == ";"
            and not in_single_quote
            and not in_double_quote
            and not in_line_comment
            and not in_block_comment
        ):
            statement = "".join(buffer).strip()
            if statement:
                statements.append(statement)
            buffer.clear()
            i += 1
            continue

        buffer.append(char)
        i += 1

    statement = "".join(buffer).strip()
    if statement:
        statements.append(statement)

    return statements


_SQLITE_PERSPECTIVE_MIGRATION = "20250129_add_perspective_to_contradiction_seeds.sql"


def _sqlite_has_column(engine: Engine, table: str, column: str) -> bool:
    """Return True when the provided SQLite table already defines the column."""

    with engine.connect() as connection:
        result = connection.exec_driver_sql(f"PRAGMA table_info('{table}')")
        for row in result:
            # SQLite pragma rows expose column name at index 1
            if len(row) > 1 and row[1] == column:
                return True
    return False


def _execute_python_migration(path: Path, *, session: Session, engine: Engine) -> None:
    """Execute a Python-based migration script."""

    module = runpy.run_path(str(path))
    upgrade = module.get("upgrade")
    if not callable(upgrade):
        raise RuntimeError(
            f"Python migration {path.name} must define an 'upgrade' callable"
        )

    upgrade(session=session, engine=engine)


def run_sql_migrations(
    engine: Engine | None = None,
    migrations_path: Path | None = None,
    *,
    force: bool = False,
) -> list[str]:
    """Apply raw SQL migrations to the active database engine."""

    if engine is None:
        engine = get_engine()

    if migrations_path is None:
        migrations_path = MIGRATIONS_PATH

    dialect_name = getattr(engine.dialect, "name", None)
    supported_dialects = {"postgresql", "sqlite"}
    if not force and dialect_name not in supported_dialects:
        logger.debug(
            "Skipping SQL migrations for unsupported dialect: %s", dialect_name
        )
        return []

    # Ensure the migration ledger table exists even on a brand new database.
    # Without this, attempts to check for applied migrations would fail when the
    # SQLite database has not yet been initialised by SQLAlchemy metadata.
    AppSetting.__table__.create(bind=engine, checkfirst=True)

    applied: list[str] = []
    migration_files = list(_iter_migration_files(migrations_path))
    if not migration_files:
        return applied

    with Session(engine) as session:
        for path in migration_files:
            migration_name = path.name
            key = _migration_key(migration_name)

            existing_entry = session.get(AppSetting, key)

            is_sqlite_perspective_migration = (
                dialect_name == "sqlite"
                and migration_name == _SQLITE_PERSPECTIVE_MIGRATION
            )
            has_perspective_column = True
            if is_sqlite_perspective_migration:
                has_perspective_column = _sqlite_has_column(
                    engine, "contradiction_seeds", "perspective"
                )
                if not has_perspective_column:
                    logger.info(
                        "SQLite perspective column missing prior to migration; enforcing recreation"
                    )

            if existing_entry:
                if is_sqlite_perspective_migration and not has_perspective_column:
                    logger.info(
                        "Reapplying SQLite perspective migration; removing existing ledger entry"
                    )
                    session.delete(existing_entry)
                    session.commit()
                    existing_entry = None
                else:
                    continue

            suffix = path.suffix.lower()
            if suffix == ".py":
<<<<<<< HEAD
                logger.info("Applying Python migration: %s", migration_name)
                _execute_python_migration(path, session=session, engine=engine)
                session.add(
                    AppSetting(
                        key=key,
                        value={
                            "applied_at": datetime.now(UTC).isoformat(),
                            "filename": migration_name,
                        },
                    )
                )
                session.commit()
                applied.append(migration_name)
                continue

            sql = path.read_text(encoding="utf-8")
            if not sql.strip():
                logger.debug("Skipping empty migration file: %s", migration_name)
                session.add(
                    AppSetting(
                        key=key,
                        value={
                            "applied_at": datetime.now(UTC).isoformat(),
                            "filename": migration_name,
                        },
                    )
                )
                session.commit()
                applied.append(migration_name)
                continue

            should_execute = True
            if ( 
                is_sqlite_perspective_migration
                and has_perspective_column
                and existing_entry is None
            ):
                logger.debug(
                    "Skipping SQLite perspective migration; column already exists",
=======
                if existing_entry:
                    continue

                module = _load_python_migration(path)
                apply_callable: Callable[[Session], None] | None = getattr(
                    module, "apply", None
>>>>>>> 5c313736
                )
                if not callable(apply_callable):
                    raise RuntimeError(
                        f"Python migration {migration_name} must define an 'apply(session)' callable"
                    )

                logger.info("Applying Python migration: %s", migration_name)
                apply_callable(session)
            else:
                sql = path.read_text(encoding="utf-8")
                if not sql.strip():
                    logger.debug("Skipping empty migration file: %s", migration_name)
                    session.add(
                        AppSetting(
                            key=key,
                            value={
                                "applied_at": datetime.now(UTC).isoformat(),
                                "filename": migration_name,
                            },
                        )
                    )
                    session.commit()
                    applied.append(migration_name)
                    continue

                should_execute = True
                if (
                    is_sqlite_perspective_migration
                    and has_perspective_column
                    and existing_entry is None
                ):
                    logger.debug(
                        "Skipping SQLite perspective migration; column already exists",
                    )
                    should_execute = False
                # Skip Postgres-only operations when using SQLite. These include
                # pgvector/tsvector types and index methods not supported by SQLite.
                if dialect_name == "sqlite":
                    sql_upper = sql.upper()
                    postgres_only_markers = (
                        "VECTOR(",        # pgvector type
                        "TSVECTOR",       # full text search type
                        "TO_TSVECTOR(",   # FTS function
                        "USING HNSW",     # pgvector index method
                        "VECTOR_L2_OPS",  # pgvector operator class
                        "USING GIN",      # Postgres index method
                        "USING GIST",     # Postgres index method
                        "JSONB",          # Postgres JSON storage
                        "TIMESTAMPTZ",    # Postgres timestamp with TZ
                        "::JSON",         # Postgres casting syntax
                        "::JSONB",        # Postgres casting syntax
                        "NOW()",          # Postgres-specific default
                        "DOUBLE PRECISION",  # Postgres float alias
                        "CONCURRENTLY",   # Concurrent index creation
                    )
                    if any(marker in sql_upper for marker in postgres_only_markers):
                        logger.debug(
                            "Skipping migration %s for SQLite (Postgres-only constructs detected)",
                            migration_name,
                        )
                        should_execute = False

                if should_execute:
                    logger.info("Applying SQL migration: %s", migration_name)
                    if dialect_name == "postgresql" and _requires_autocommit(sql):
                        session.flush()
                        session.commit()
                        _execute_autocommit(engine, sql)
                    else:
                        connection = session.connection()
                        if dialect_name == "sqlite":
                            for statement in _split_sql_statements(sql):
                                connection.exec_driver_sql(statement)
                        else:
                            connection.exec_driver_sql(sql)

                    if is_sqlite_perspective_migration:
                        recreated = _sqlite_has_column(
                            engine, "contradiction_seeds", "perspective"
                        )
                        if recreated:
                            logger.info(
                                "SQLite perspective column present after migration execution",
                            )
                        else:
                            logger.warning(
                                "SQLite perspective column still missing after migration execution",
                            )

            session.add(
                AppSetting(
                    key=key,
                    value={
                        "applied_at": datetime.now(UTC).isoformat(),
                        "filename": migration_name,
                    },
                )
            )
            session.commit()
            applied.append(migration_name)

    return applied<|MERGE_RESOLUTION|>--- conflicted
+++ resolved
@@ -6,13 +6,10 @@
 import importlib.util
 import logging
 from pathlib import Path
-<<<<<<< HEAD
 from typing import Iterable
 import runpy
-=======
 from types import ModuleType
 from typing import Callable, Iterable
->>>>>>> 5c313736
 
 from sqlalchemy.engine import Engine
 from sqlalchemy.orm import Session
@@ -35,11 +32,8 @@
     return sorted(
         path
         for path in migrations_path.iterdir()
-<<<<<<< HEAD
         if path.is_file() and path.suffix.lower() in _SUPPORTED_EXTENSIONS
-=======
         if path.is_file() and path.suffix.lower() in {".sql", ".py"}
->>>>>>> 5c313736
     )
 
 
@@ -286,7 +280,6 @@
 
             suffix = path.suffix.lower()
             if suffix == ".py":
-<<<<<<< HEAD
                 logger.info("Applying Python migration: %s", migration_name)
                 _execute_python_migration(path, session=session, engine=engine)
                 session.add(
@@ -326,14 +319,12 @@
             ):
                 logger.debug(
                     "Skipping SQLite perspective migration; column already exists",
-=======
                 if existing_entry:
                     continue
 
                 module = _load_python_migration(path)
                 apply_callable: Callable[[Session], None] | None = getattr(
                     module, "apply", None
->>>>>>> 5c313736
                 )
                 if not callable(apply_callable):
                     raise RuntimeError(
