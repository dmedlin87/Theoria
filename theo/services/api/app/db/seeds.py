--- conflicted
+++ resolved
@@ -654,13 +654,10 @@
             return True
         except OperationalError as exc:
             if getattr(exc, "_theoria_missing_column_handled", False):
-<<<<<<< HEAD
                 working_session.rollback()
                 _dispose_sqlite_engine(working_session.get_bind())
                 if working_session is not session:
                     working_session.close()
-=======
->>>>>>> f764532e
                 raise
             if _handle_missing_perspective_error(working_session, dataset_label, exc):
                 bind = working_session.get_bind()
@@ -718,11 +715,8 @@
         except OperationalError as exc:
             if getattr(exc, "_theoria_missing_column_handled", False):
                 attempts += 1
-<<<<<<< HEAD
                 if attempts >= 2:
                     return
-=======
->>>>>>> f764532e
                 continue
             handled = _handle_missing_perspective_error(session, dataset_label, exc)
             if not handled:
