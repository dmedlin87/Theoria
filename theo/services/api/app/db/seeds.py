"""Idempotent seed loaders for research reference datasets."""

from __future__ import annotations

import json
import logging
from datetime import UTC, datetime
from pathlib import Path
<<<<<<< HEAD
from typing import Callable, Iterable
=======
from collections.abc import Callable
from typing import Iterable
>>>>>>> 15afce75
from uuid import NAMESPACE_URL, uuid5

import yaml
from sqlalchemy import Table, delete, inspect
from sqlalchemy.engine import Connection, Engine
from sqlalchemy.exc import OperationalError
from sqlalchemy.orm import Session

from theo.services.geo import seed_openbible_geo
from ..ingest.osis import expand_osis_reference

from .models import (
    CommentaryExcerptSeed,
    ContradictionSeed,
    GeoPlace,
    HarmonySeed,
)

PROJECT_ROOT = Path(__file__).resolve().parents[5]
SEED_ROOT = PROJECT_ROOT / "data" / "seeds"
CONTRADICTION_NAMESPACE = uuid5(NAMESPACE_URL, "theo-engine/contradictions")
HARMONY_NAMESPACE = uuid5(NAMESPACE_URL, "theo-engine/harmonies")
COMMENTARY_NAMESPACE = uuid5(NAMESPACE_URL, "theo-engine/commentaries")

logger = logging.getLogger(__name__)


def _load_structured(path: Path) -> list[dict]:
    if not path.exists():
        return []

    if path.suffix.lower() in {".yaml", ".yml"}:
        with path.open("r", encoding="utf-8") as handle:
            payload = yaml.safe_load(handle) or []
    else:
        with path.open("r", encoding="utf-8") as handle:
            payload = json.load(handle)
    if isinstance(payload, dict):
        return list(payload.values())
    if isinstance(payload, list):
        return payload
    raise ValueError(f"Unsupported seed format for {path}")


def _coerce_list(value: object) -> list[str] | None:
    if value is None:
        return None
    if isinstance(value, str):
        return [value]
    if isinstance(value, Iterable):
        result: list[str] = []
        for item in value:
            if item is None:
                continue
            result.append(str(item))
        return result or None
    return None


def _verse_bounds(reference: str | None) -> tuple[int | None, int | None]:
    if not reference:
        return (None, None)
    verse_ids = expand_osis_reference(str(reference))
    if not verse_ids:
        return (None, None)
    return (min(verse_ids), max(verse_ids))


def _iter_seed_entries(*paths: Path) -> list[dict]:
    entries: list[dict] = []
    for path in paths:
        if not path.exists():
            continue
        entries.extend(_load_structured(path))
    return entries


def _verse_range(reference: str | None) -> tuple[int, int] | None:
    if not reference:
        return None
    verse_ids = expand_osis_reference(str(reference))
    if not verse_ids:
        return None
    return min(verse_ids), max(verse_ids)


def _assign_range(record, start_attr: str, end_attr: str, reference: str | None) -> bool:
    changed = False
    verse_range = _verse_range(reference)
    start_value = verse_range[0] if verse_range else None
    end_value = verse_range[1] if verse_range else None
    if getattr(record, start_attr, None) != start_value:
        setattr(record, start_attr, start_value)
        changed = True
    if getattr(record, end_attr, None) != end_value:
        setattr(record, end_attr, end_value)
        changed = True
    return changed


def _table_has_column(session: Session, table_name: str, column_name: str, *, schema: str | None = None) -> bool:
    """Check whether the bound database exposes ``column_name`` on ``table_name``."""

    bind = session.get_bind()
    if bind is None:
        return False

    dialect_name = getattr(getattr(bind, "dialect", None), "name", None)
    if dialect_name == "sqlite":
        connection: Connection | None = None
        should_close = False
        try:
            if isinstance(bind, Engine):
                connection = bind.connect()
                should_close = True
            else:
                connection = bind  # type: ignore[assignment]
            escaped_table = table_name.replace("'", "''")
            result = connection.exec_driver_sql(
                f"PRAGMA table_info('{escaped_table}')"
            )
            for row in result:
                if len(row) > 1 and row[1] == column_name:
                    return True
            return False
        except Exception:  # pragma: no cover - defensive: unexpected SQLite errors
            return False
        finally:
            if should_close and connection is not None:
                connection.close()

    inspector = inspect(bind)
    try:
        columns = inspector.get_columns(table_name, schema=schema)
    except Exception:  # pragma: no cover - defensive: DB might be mid-migration
        return False

    return any(column.get("name") == column_name for column in columns)


def _ensure_perspective_column(
    session: Session, table: Table, dataset_label: str
) -> bool:
    """Verify the ``perspective`` column exists before reading from ``table``."""

    if _table_has_column(session, table.name, "perspective", schema=table.schema):
        return True

    session.rollback()
    logger.warning(
        "Skipping %s seeds because 'perspective' column is missing", dataset_label
    )
    return False


def _ensure_range_columns(
    session: Session, table: Table, dataset_label: str, columns: Iterable[str]
) -> bool:
    missing = [
        column
        for column in columns
        if not _table_has_column(session, table.name, column, schema=table.schema)
    ]
    if not missing:
        return True

    session.rollback()
    formatted = ", ".join(sorted(missing))
    logger.warning(
        "Skipping %s seeds because verse range column(s) are missing: %s",
        dataset_label,
        formatted,
    )
    return False


def _handle_missing_perspective_error(
    session: Session, dataset_label: str, exc: OperationalError
) -> bool:
    """Log and rollback when ``perspective`` column errors are encountered."""

    message = str(getattr(exc, "orig", exc)).lower()
    if "perspective" not in message:
        return False

    missing_indicators = (
        "no such column",
        "unknown column",
        "has no column named",
        "missing column",
        "column not found",
    )
    if not any(indicator in message for indicator in missing_indicators):
        return False

    session.rollback()
    logger.warning(
        "Skipping %s seeds because 'perspective' column is missing", dataset_label
    )
    return True


def _run_seed_with_perspective_guard(
    session: Session,
    seed_fn: Callable[[Session], None],
    dataset_label: str,
) -> None:
    """Execute *seed_fn* while gracefully handling missing perspective columns."""

    try:
        seed_fn(session)
    except OperationalError as exc:
        if _handle_missing_perspective_error(session, dataset_label, exc):
            return
        raise


def seed_contradiction_claims(session: Session) -> None:
    """Load contradiction seeds into the database in an idempotent manner."""

    table = ContradictionSeed.__table__
    if not _ensure_perspective_column(session, table, "contradiction"):
        return
    if not _ensure_range_columns(
        session,
        table,
        "contradiction",
        ("start_verse_id", "end_verse_id", "start_verse_id_b", "end_verse_id_b"),
    ):
        return

    payload = _iter_seed_entries(
        SEED_ROOT / "contradictions.json",
        SEED_ROOT / "contradictions_additional.json",
        SEED_ROOT / "contradictions_catalog.yaml",
    )
    seen_ids: set[str] = set()
    try:
        for entry in payload:
            osis_a = entry.get("osis_a")
            osis_b = entry.get("osis_b")
            if not osis_a or not osis_b:
                continue
            osis_a_value = str(osis_a)
            osis_b_value = str(osis_b)
            start_a, end_a = _verse_bounds(osis_a_value)
            start_b, end_b = _verse_bounds(osis_b_value)
            source = entry.get("source") or "community"
            perspective = (entry.get("perspective") or "skeptical").strip().lower()
            identifier = str(
                uuid5(
                    CONTRADICTION_NAMESPACE,
                    "|".join(
                        [
                            str(osis_a).lower(),
                            str(osis_b).lower(),
                            source.lower(),
                            perspective,
                        ]
                    ),
                )
            )
            seen_ids.add(identifier)
            record = session.get(ContradictionSeed, identifier)
            tags = _coerce_list(entry.get("tags"))
            weight = float(entry.get("weight", 1.0))
            summary = entry.get("summary")
            range_a = _verse_range(str(osis_a))
            range_b = _verse_range(str(osis_b))
            start_a = range_a[0] if range_a else None
            end_a = range_a[1] if range_a else None
            start_b = range_b[0] if range_b else None
            end_b = range_b[1] if range_b else None

            if record is None:
                record = ContradictionSeed(
                    id=identifier,
                    osis_a=osis_a_value,
                    osis_b=osis_b_value,
                    summary=summary,
                    source=source,
                    tags=tags,
                    weight=weight,
                    perspective=perspective,
                    start_verse_id_a=start_a,
                    end_verse_id_a=end_a,
                    start_verse_id=start_a,
                    end_verse_id=end_a,
                    start_verse_id_b=start_b,
                    end_verse_id_b=end_b,
                )
                session.add(record)
            else:
                if record.osis_a != osis_a_value:
                    record.osis_a = osis_a_value
                if record.osis_b != osis_b_value:
                    record.osis_b = osis_b_value
                if record.summary != summary:
                    record.summary = summary
                if record.source != source:
                    record.source = source
                if record.tags != tags:
                    record.tags = tags
                if record.weight != weight:
                    record.weight = weight
                if record.perspective != perspective:
                    record.perspective = perspective
                if record.start_verse_id_a != start_a:
                    record.start_verse_id_a = start_a
                if record.end_verse_id_a != end_a:
                    record.end_verse_id_a = end_a
                if record.start_verse_id_b != start_b:
                    record.start_verse_id_b = start_b
                if record.end_verse_id_b != end_b:
                    record.end_verse_id_b = end_b
                _assign_range(record, "start_verse_id", "end_verse_id", str(osis_a))
                _assign_range(
                    record,
                    "start_verse_id_b",
                    "end_verse_id_b",
                    str(osis_b),
                )
    except OperationalError as exc:
        session.rollback()
        message = str(exc).lower()
        if "no such column" in message and "perspective" in message:
            logger.warning(
                "Skipping contradiction seeds because 'perspective' column is unavailable: %s",
                exc,
            )
            return
        raise

    if seen_ids:
        try:
            session.execute(
                delete(ContradictionSeed).where(~ContradictionSeed.id.in_(seen_ids))
            )
        except OperationalError as exc:
            if _handle_missing_perspective_error(session, "contradiction", exc):
                return
            raise
    try:
        session.commit()
    except OperationalError as exc:
        if _handle_missing_perspective_error(session, "contradiction", exc):
            return
        raise


def seed_harmony_claims(session: Session) -> None:
    """Load harmony seeds from bundled YAML/JSON files."""

    table = HarmonySeed.__table__
    if not _ensure_perspective_column(session, table, "harmony"):
        return
    if not _ensure_range_columns(
        session,
        table,
        "harmony",
        ("start_verse_id", "end_verse_id", "start_verse_id_b", "end_verse_id_b"),
    ):
        return

    payload = _iter_seed_entries(
        SEED_ROOT / "harmonies.yaml",
        SEED_ROOT / "harmonies.json",
        SEED_ROOT / "harmonies_additional.yaml",
    )
    if not payload:
        return

    seen_ids: set[str] = set()
    for entry in payload:
        osis_a = entry.get("osis_a")
        osis_b = entry.get("osis_b")
        summary = entry.get("summary")
        if not osis_a or not osis_b or not summary:
            continue
        osis_a_value = str(osis_a)
        osis_b_value = str(osis_b)
        start_a, end_a = _verse_bounds(osis_a_value)
        start_b, end_b = _verse_bounds(osis_b_value)
        source = entry.get("source") or "community"
        perspective = (entry.get("perspective") or "apologetic").strip().lower()
        identifier = str(
            uuid5(
                HARMONY_NAMESPACE,
                "|".join(
                    [
                        str(osis_a).lower(),
                        str(osis_b).lower(),
                        source.lower(),
                        perspective,
                    ]
                ),
            )
        )
        seen_ids.add(identifier)
        record = session.get(HarmonySeed, identifier)
        tags = _coerce_list(entry.get("tags"))
        weight = float(entry.get("weight", 1.0))
        range_a = _verse_range(str(osis_a))
        range_b = _verse_range(str(osis_b))
        start_a = range_a[0] if range_a else None
        end_a = range_a[1] if range_a else None
        start_b = range_b[0] if range_b else None
        end_b = range_b[1] if range_b else None

        if record is None:
            record = HarmonySeed(
                id=identifier,
                osis_a=osis_a_value,
                osis_b=osis_b_value,
                summary=summary,
                source=source,
                tags=tags,
                weight=weight,
                perspective=perspective,
                start_verse_id_a=start_a,
                end_verse_id_a=end_a,
                start_verse_id=start_a,
                end_verse_id=end_a,
                start_verse_id_b=start_b,
                end_verse_id_b=end_b,
            )
            session.add(record)
        else:
            updated = False
            if record.osis_a != osis_a_value:
                record.osis_a = osis_a_value
                updated = True
            if record.osis_b != osis_b_value:
                record.osis_b = osis_b_value
                updated = True
            if record.summary != summary:
                record.summary = summary
                updated = True
            if record.source != source:
                record.source = source
                updated = True
            if record.tags != tags:
                record.tags = tags
                updated = True
            if record.weight != weight:
                record.weight = weight
                updated = True
            if record.perspective != perspective:
                record.perspective = perspective
                updated = True
            if record.start_verse_id_a != start_a:
                record.start_verse_id_a = start_a
                updated = True
            if record.end_verse_id_a != end_a:
                record.end_verse_id_a = end_a
                updated = True
            if record.start_verse_id_b != start_b:
                record.start_verse_id_b = start_b
                updated = True
            if record.end_verse_id_b != end_b:
                record.end_verse_id_b = end_b
            if _assign_range(record, "start_verse_id", "end_verse_id", str(osis_a)):
                updated = True
            if _assign_range(
                record,
                "start_verse_id_b",
                "end_verse_id_b",
                str(osis_b),
            ):
                updated = True
            if updated:
                record.updated_at = datetime.now(UTC)

    if seen_ids:
        try:
            session.execute(delete(HarmonySeed).where(~HarmonySeed.id.in_(seen_ids)))
        except OperationalError as exc:
            if _handle_missing_perspective_error(session, "harmony", exc):
                return
            raise
    try:
        session.commit()
    except OperationalError as exc:
        if _handle_missing_perspective_error(session, "harmony", exc):
            return
        raise


def seed_commentary_excerpts(session: Session) -> None:
    """Seed curated commentary excerpts into the catalogue."""

    table = CommentaryExcerptSeed.__table__
    if not _ensure_perspective_column(session, table, "commentary excerpt"):
        return
    if not _ensure_range_columns(
        session,
        table,
        "commentary excerpt",
        ("start_verse_id", "end_verse_id"),
    ):
        return

    payload = _iter_seed_entries(
        SEED_ROOT / "commentaries.yaml",
        SEED_ROOT / "commentaries.json",
        SEED_ROOT / "commentaries_additional.yaml",
    )
    if not payload:
        return

    seen_ids: set[str] = set()
    for entry in payload:
        osis = entry.get("osis")
        excerpt = entry.get("excerpt")
        if not osis or not excerpt:
            continue
        osis_value = str(osis)
        start_verse_id, end_verse_id = _verse_bounds(osis_value)
        source = entry.get("source") or "community"
        perspective = (entry.get("perspective") or "neutral").strip().lower()
        identifier = str(
            uuid5(
                COMMENTARY_NAMESPACE,
                "|".join([str(osis).lower(), source.lower(), perspective, excerpt[:64].lower()]),
            )
        )
        seen_ids.add(identifier)
        record = session.get(CommentaryExcerptSeed, identifier)
        tags = _coerce_list(entry.get("tags"))
        title = entry.get("title")
        verse_range = _verse_range(str(osis))
        start_value = verse_range[0] if verse_range else None
        end_value = verse_range[1] if verse_range else None

        if record is None:
            record = CommentaryExcerptSeed(
                id=identifier,
                osis=osis_value,
                title=title,
                excerpt=excerpt,
                source=source,
                perspective=perspective,
                tags=tags,
                start_verse_id=start_value,
                end_verse_id=end_value,
            )
            session.add(record)
        else:
            updated = False
            if record.osis != osis_value:
                record.osis = osis_value
                updated = True
            if record.title != title:
                record.title = title
                updated = True
            if record.excerpt != excerpt:
                record.excerpt = excerpt
                updated = True
            if record.source != source:
                record.source = source
                updated = True
            if record.perspective != perspective:
                record.perspective = perspective
                updated = True
            if record.tags != tags:
                record.tags = tags
                updated = True
            if record.start_verse_id != start_verse_id:
                record.start_verse_id = start_verse_id
                updated = True
            if record.end_verse_id != end_verse_id:
                record.end_verse_id = end_verse_id
            if _assign_range(record, "start_verse_id", "end_verse_id", str(osis)):
                updated = True
            if updated:
                record.updated_at = datetime.now(UTC)

    if seen_ids:
        session.execute(
            delete(CommentaryExcerptSeed).where(~CommentaryExcerptSeed.id.in_(seen_ids))
        )
    session.commit()


def seed_geo_places(session: Session) -> None:
    """Load geographical reference data."""

    seed_path = SEED_ROOT / "geo_places.json"
    if not seed_path.exists():
        return

    payload = _load_structured(seed_path)
    seen_slugs: set[str] = set()
    for entry in payload:
        slug = entry.get("slug")
        name = entry.get("name")
        if not slug or not name:
            continue
        aliases = _coerce_list(entry.get("aliases"))
        sources = entry.get("sources")
        confidence = entry.get("confidence")
        lat = entry.get("lat")
        lng = entry.get("lng")

        seen_slugs.add(str(slug))
        record = session.get(GeoPlace, slug)
        if record is None:
            record = GeoPlace(
                slug=str(slug),
                name=str(name),
                lat=float(lat) if lat is not None else None,
                lng=float(lng) if lng is not None else None,
                confidence=float(confidence) if confidence is not None else None,
                aliases=aliases,
                sources=sources,
            )
            session.add(record)
        else:
            new_lat = float(lat) if lat is not None else None
            new_lng = float(lng) if lng is not None else None
            new_confidence = float(confidence) if confidence is not None else None

            changed = False
            if record.name != name:
                record.name = str(name)
                changed = True
            if record.lat != new_lat:
                record.lat = new_lat
                changed = True
            if record.lng != new_lng:
                record.lng = new_lng
                changed = True
            if record.confidence != new_confidence:
                record.confidence = new_confidence
                changed = True
            if record.aliases != aliases:
                record.aliases = aliases
                changed = True
            if record.sources != sources:
                record.sources = sources
                changed = True
            if changed:
                record.updated_at = datetime.now(UTC)

    session.execute(delete(GeoPlace).where(~GeoPlace.slug.in_(seen_slugs)))
    session.commit()


def _safe_seed(
    session: Session,
    loader: Callable[[Session], None],
    dataset_label: str,
) -> None:
    """Execute ``loader`` while downgrading missing perspective columns to warnings."""

    try:
        loader(session)
    except OperationalError as exc:
        if _handle_missing_perspective_error(session, dataset_label, exc):
            return
        raise


def seed_reference_data(session: Session) -> None:
    """Entry point for loading all bundled reference datasets."""

<<<<<<< HEAD
    _safe_seed(session, seed_contradiction_claims, "contradiction")
    _safe_seed(session, seed_harmony_claims, "harmony")
    _safe_seed(session, seed_commentary_excerpts, "commentary excerpt")
=======
    _run_seed_with_perspective_guard(session, seed_contradiction_claims, "contradiction")
    _run_seed_with_perspective_guard(session, seed_harmony_claims, "harmony")
    _run_seed_with_perspective_guard(session, seed_commentary_excerpts, "commentary excerpt")
>>>>>>> 15afce75
    seed_geo_places(session)
    seed_openbible_geo(session)<|MERGE_RESOLUTION|>--- conflicted
+++ resolved
@@ -6,12 +6,8 @@
 import logging
 from datetime import UTC, datetime
 from pathlib import Path
-<<<<<<< HEAD
 from typing import Callable, Iterable
-=======
 from collections.abc import Callable
-from typing import Iterable
->>>>>>> 15afce75
 from uuid import NAMESPACE_URL, uuid5
 
 import yaml
@@ -678,14 +674,11 @@
 def seed_reference_data(session: Session) -> None:
     """Entry point for loading all bundled reference datasets."""
 
-<<<<<<< HEAD
     _safe_seed(session, seed_contradiction_claims, "contradiction")
     _safe_seed(session, seed_harmony_claims, "harmony")
     _safe_seed(session, seed_commentary_excerpts, "commentary excerpt")
-=======
     _run_seed_with_perspective_guard(session, seed_contradiction_claims, "contradiction")
     _run_seed_with_perspective_guard(session, seed_harmony_claims, "harmony")
     _run_seed_with_perspective_guard(session, seed_commentary_excerpts, "commentary excerpt")
->>>>>>> 15afce75
     seed_geo_places(session)
     seed_openbible_geo(session)