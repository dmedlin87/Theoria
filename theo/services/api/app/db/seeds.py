--- conflicted
+++ resolved
@@ -202,12 +202,6 @@
 
     bind = session.get_bind()
     dialect_name = getattr(getattr(bind, "dialect", None), "name", None)
-<<<<<<< HEAD
-    if dialect_name == "sqlite":
-        if _add_sqlite_columns(session, table, [("perspective", "TEXT")]):
-            if _table_has_column(session, table.name, "perspective", schema=table.schema):
-                return True
-=======
     if dialect_name == "sqlite" and bind is not None:
         connection: Connection | None = None
         should_close = False
@@ -243,7 +237,6 @@
 
         if _table_has_column(session, table.name, "perspective", schema=table.schema):
             return True
->>>>>>> c16a711c
 
     session.rollback()
     logger.warning(
@@ -829,26 +822,8 @@
 def seed_reference_data(session: Session) -> None:
     """Entry point for loading all bundled reference datasets."""
 
-<<<<<<< HEAD
     _run_seed_with_perspective_guard(session, seed_contradiction_claims, "contradiction")
     _run_seed_with_perspective_guard(session, seed_harmony_claims, "harmony")
     _run_seed_with_perspective_guard(session, seed_commentary_excerpts, "commentary excerpt")
-=======
-    perspective_guarded_seeders = (
-        (ContradictionSeed.__table__, seed_contradiction_claims, "contradiction"),
-        (HarmonySeed.__table__, seed_harmony_claims, "harmony"),
-        (
-            CommentaryExcerptSeed.__table__,
-            seed_commentary_excerpts,
-            "commentary excerpt",
-        ),
-    )
-
-    for table, loader, label in perspective_guarded_seeders:
-        if not _ensure_perspective_column(session, table, label):
-            continue
-        _safe_seed(session, loader, label)
-        _run_seed_with_perspective_guard(session, loader, label)
->>>>>>> c16a711c
     seed_geo_places(session)
     seed_openbible_geo(session)