"""Persistence helpers for verse relationship graphs."""

from __future__ import annotations

from dataclasses import dataclass
from datetime import UTC, datetime
from typing import Iterable, TypeVar

from sqlalchemy import and_, or_, inspect, select
from sqlalchemy.orm import Session
from uuid import uuid5

from ..ingest.osis import expand_osis_reference
from .models import CommentaryExcerptSeed, ContradictionSeed, HarmonySeed
from .seeds import (
    CONTRADICTION_NAMESPACE,
    HARMONY_NAMESPACE,
    SEED_ROOT,
    _coerce_list,
    _iter_seed_entries,
    _verse_range,
)

_ALLOWED_PERSPECTIVES = {"apologetic", "skeptical", "neutral"}


@dataclass(frozen=True, slots=True)
class VerseWindow:
    """Normalized verse slice used for range checks."""

    reference: str
    start: int
    end: int
    verse_ids: frozenset[int]

    def intersects(self, candidate: frozenset[int]) -> bool:
        if not candidate:
            return False
        candidate_start = min(candidate)
        candidate_end = max(candidate)
        if candidate_end < self.start or candidate_start > self.end:
            return False
        return not self.verse_ids.isdisjoint(candidate)


def _normalize_perspective(raw: str | None, *, default: str) -> str:
    value = (raw or default).strip().lower()
    if value not in _ALLOWED_PERSPECTIVES:
        return default
    return value


PairSeedModel = TypeVar("PairSeedModel", ContradictionSeed, HarmonySeed)


def _normalize_tags(tags: list[str] | None) -> list[str] | None:
    if not tags:
        return None
    normalised: list[str] = []
    for tag in tags:
        if not tag:
            continue
        normalised.append(str(tag))
    return normalised or None


def compute_verse_id_ranges(references: Iterable[str]) -> dict[str, VerseWindow]:
    """Return a mapping of normalized OSIS references to verse windows."""

    ranges: dict[str, VerseWindow] = {}
    for value in references:
        if not value:
            continue
        normalized = value.strip()
        if not normalized or normalized in ranges:
            continue
        verse_ids = expand_osis_reference(normalized)
        if not verse_ids:
            continue
        start = min(verse_ids)
        end = max(verse_ids)
        ranges[normalized] = VerseWindow(
            reference=normalized,
            start=start,
            end=end,
            verse_ids=verse_ids,
        )
    return ranges


def _range_condition(start_column, end_column, target: VerseWindow):
    if start_column is None or end_column is None:
        return None
    return and_(
        start_column.isnot(None),
        end_column.isnot(None),
        start_column <= target.end,
        end_column >= target.start,
    )


def _reference_intersects(
    reference: str | None,
    windows: list[VerseWindow],
    cache: dict[str, frozenset[int]],
) -> bool:
    if not reference:
        return False
    normalized = reference.strip()
    if not normalized:
        return False
    if normalized not in cache:
        cache[normalized] = expand_osis_reference(normalized)
    candidate = cache[normalized]
    if not candidate:
        return False
    return any(window.intersects(candidate) for window in windows)


def query_pair_seed_rows(
    session: Session,
    verse_windows: Iterable[VerseWindow],
    model: type[PairSeedModel],
) -> list[PairSeedModel]:
    """Return ORM rows for pairwise seeds overlapping ``verse_windows``."""

    windows = list(verse_windows)
    if not windows:
        return []

    verse_ranges_list = list(verse_ranges)

    try:
        inspector = inspect(session.get_bind())
        available_columns = {col["name"] for col in inspector.get_columns(model.__tablename__)}
    except Exception:  # pragma: no cover - defensive against inspection failures
        available_columns = set()

    def _column(name: str):
        if name in available_columns:
            return getattr(model, name, None)
        return None

    conditions = []
<<<<<<< HEAD
    for verse_range in verse_ranges_list:
        per_range: list = []
        per_range.append(_range_condition(_column("start_verse_id"), _column("end_verse_id"), verse_range))
        per_range.append(
            _range_condition(
                _column("start_verse_id_b"),
                _column("end_verse_id_b"),
                verse_range,
=======
    for window in windows:
        per_range: list = []
        per_range.append(
            _range_condition(
                getattr(model, "start_verse_id", None),
                getattr(model, "end_verse_id", None),
                window,
            )
        )
        per_range.append(
            _range_condition(
                getattr(model, "start_verse_id_b", None),
                getattr(model, "end_verse_id_b", None),
                window,
>>>>>>> 76684c72
            )
        )
        per_range = [condition for condition in per_range if condition is not None]
        if per_range:
            conditions.append(or_(*per_range))

    if not conditions:
        if not verse_ranges_list:
            return []

        if model is ContradictionSeed:
            dataset_paths = [
                SEED_ROOT / "contradictions.json",
                SEED_ROOT / "contradictions_additional.json",
                SEED_ROOT / "contradictions_catalog.yaml",
            ]
            namespace = CONTRADICTION_NAMESPACE
            perspective_default = "skeptical"
        else:
            dataset_paths = [
                SEED_ROOT / "harmonies.yaml",
                SEED_ROOT / "harmonies.json",
                SEED_ROOT / "harmonies_additional.yaml",
            ]
            namespace = HARMONY_NAMESPACE
            perspective_default = "apologetic"

        seeds: list[PairSeedModel] = []
        entries = _iter_seed_entries(*dataset_paths)
        for entry in entries:
            osis_a = entry.get("osis_a")
            osis_b = entry.get("osis_b")
            summary = entry.get("summary")
            if not osis_a or not osis_b or not summary:
                continue
            source = entry.get("source") or "community"
            perspective = (entry.get("perspective") or perspective_default).strip().lower()
            identifier = str(
                uuid5(
                    namespace,
                    "|".join(
                        [
                            str(osis_a).lower(),
                            str(osis_b).lower(),
                            source.lower(),
                            perspective,
                        ]
                    ),
                )
            )
            tags = _coerce_list(entry.get("tags"))
            weight = float(entry.get("weight", 1.0))
            range_a = _verse_range(str(osis_a)) or (None, None)
            range_b = _verse_range(str(osis_b)) or (None, None)
            seed_kwargs = {
                "id": identifier,
                "osis_a": str(osis_a),
                "osis_b": str(osis_b),
                "summary": summary,
                "source": source,
                "tags": tags,
                "weight": weight,
                "perspective": perspective,
                "start_verse_id": range_a[0],
                "end_verse_id": range_a[1],
                "start_verse_id_b": range_b[0],
                "end_verse_id_b": range_b[1],
                "created_at": datetime.now(UTC),
            }
            if model is HarmonySeed:
                seed_kwargs["updated_at"] = datetime.now(UTC)
            seed = model(**seed_kwargs)  # type: ignore[arg-type]
            seeds.append(seed)

        matched: list[PairSeedModel] = []
        targets = list(verse_ranges_list)
        for seed in seeds:
            seed_ranges = compute_verse_id_ranges([seed.osis_a, seed.osis_b])
            candidate_ranges = [
                seed_ranges.get(ref)
                for ref in (seed.osis_a, seed.osis_b)
                if ref in seed_ranges
            ]
            for candidate in candidate_ranges:
                if any(candidate and candidate[0] <= target[1] and candidate[1] >= target[0] for target in targets):
                    matched.append(seed)
                    break

        seen: dict[str, PairSeedModel] = {seed.id: seed for seed in matched}
        return list(seen.values())

    query = session.query(model).filter(or_(*conditions))
    seen: dict[str, PairSeedModel] = {}
    cache: dict[str, frozenset[int]] = {}
    for seed in query:
        intersects_a = _reference_intersects(
            getattr(seed, "osis_a", None), windows, cache
        )
        intersects_b = _reference_intersects(
            getattr(seed, "osis_b", None), windows, cache
        )
        if intersects_a or intersects_b:
            seen[seed.id] = seed
    return list(seen.values())


def query_commentary_seed_rows(
    session: Session, verse_windows: Iterable[VerseWindow]
) -> list[CommentaryExcerptSeed]:
    """Return commentary seeds overlapping ``verse_windows``."""

    conditions = []
    start_column = getattr(CommentaryExcerptSeed, "start_verse_id", None)
    end_column = getattr(CommentaryExcerptSeed, "end_verse_id", None)
    if start_column is None or end_column is None:
        return []

    windows = list(verse_windows)
    if not windows:
        return []

    for window in windows:
        condition = _range_condition(start_column, end_column, window)
        if condition is not None:
            conditions.append(condition)

    if not conditions:
        return []

    query = session.query(CommentaryExcerptSeed).filter(or_(*conditions))
    seen: dict[str, CommentaryExcerptSeed] = {}
    cache: dict[str, frozenset[int]] = {}
    for seed in query:
        if _reference_intersects(seed.osis, windows, cache):
            seen[seed.id] = seed
    return list(seen.values())


@dataclass(slots=True)
class PairSeedRecord:
    """Normalized representation of a two-verse seed relationship."""

    id: str
    osis_a: str
    osis_b: str
    summary: str | None
    source: str | None
    tags: list[str] | None
    weight: float | None
    perspective: str


@dataclass(slots=True)
class CommentarySeedRecord:
    """Normalized representation of a commentary excerpt seed."""

    id: str
    osis: str
    title: str | None
    excerpt: str
    source: str | None
    tags: list[str] | None
    perspective: str


@dataclass(slots=True)
class VerseSeedRelationships:
    """Container for graph seed data associated with a verse."""

    contradictions: list[PairSeedRecord]
    harmonies: list[PairSeedRecord]
    commentaries: list[CommentarySeedRecord]


def load_seed_relationships(session: Session, osis: str) -> VerseSeedRelationships:
    """Return normalized seed records intersecting ``osis``."""

    windows = list(compute_verse_id_ranges([osis]).values())

    contradictions: list[PairSeedRecord] = []
    for seed in query_pair_seed_rows(session, windows, ContradictionSeed):
        perspective = _normalize_perspective(seed.perspective, default="skeptical")
        contradictions.append(
            PairSeedRecord(
                id=seed.id,
                osis_a=seed.osis_a,
                osis_b=seed.osis_b,
                summary=seed.summary,
                source=seed.source,
                tags=_normalize_tags(seed.tags),
                weight=float(seed.weight) if seed.weight is not None else None,
                perspective=perspective,
            )
    )

    harmonies: list[PairSeedRecord] = []
    for seed in query_pair_seed_rows(session, windows, HarmonySeed):
        perspective = _normalize_perspective(seed.perspective, default="apologetic")
        harmonies.append(
            PairSeedRecord(
                id=seed.id,
                osis_a=seed.osis_a,
                osis_b=seed.osis_b,
                summary=seed.summary,
                source=seed.source,
                tags=_normalize_tags(seed.tags),
                weight=float(seed.weight) if seed.weight is not None else None,
                perspective=perspective,
            )
        )

    commentaries: list[CommentarySeedRecord] = []
    for seed in query_commentary_seed_rows(session, windows):
        perspective = _normalize_perspective(seed.perspective, default="neutral")
        commentaries.append(
            CommentarySeedRecord(
                id=seed.id,
                osis=seed.osis,
                title=seed.title,
                excerpt=seed.excerpt,
                source=seed.source,
                tags=_normalize_tags(seed.tags),
                perspective=perspective,
            )
        )

    return VerseSeedRelationships(
        contradictions=contradictions,
        harmonies=harmonies,
        commentaries=commentaries,
    )<|MERGE_RESOLUTION|>--- conflicted
+++ resolved
@@ -142,7 +142,6 @@
         return None
 
     conditions = []
-<<<<<<< HEAD
     for verse_range in verse_ranges_list:
         per_range: list = []
         per_range.append(_range_condition(_column("start_verse_id"), _column("end_verse_id"), verse_range))
@@ -151,7 +150,6 @@
                 _column("start_verse_id_b"),
                 _column("end_verse_id_b"),
                 verse_range,
-=======
     for window in windows:
         per_range: list = []
         per_range.append(
@@ -166,7 +164,6 @@
                 getattr(model, "start_verse_id_b", None),
                 getattr(model, "end_verse_id_b", None),
                 window,
->>>>>>> 76684c72
             )
         )
         per_range = [condition for condition in per_range if condition is not None]
