"""Persistence helpers for verse relationship graphs."""

from __future__ import annotations

from dataclasses import dataclass
from typing import Iterable, TypeVar

from sqlalchemy import and_, or_
from sqlalchemy.orm import Session

<<<<<<< HEAD
from ..ingest.osis import expand_osis_reference, osis_intersects
=======
from ..ingest.osis import expand_osis_reference
>>>>>>> 5c313736
from .models import CommentaryExcerptSeed, ContradictionSeed, HarmonySeed

_ALLOWED_PERSPECTIVES = {"apologetic", "skeptical", "neutral"}


@dataclass(frozen=True, slots=True)
class VerseWindow:
    """Normalized verse slice used for range checks."""

    reference: str
    start: int
    end: int
    verse_ids: frozenset[int]

    def intersects(self, candidate: frozenset[int]) -> bool:
        if not candidate:
            return False
        candidate_start = min(candidate)
        candidate_end = max(candidate)
        if candidate_end < self.start or candidate_start > self.end:
            return False
        return not self.verse_ids.isdisjoint(candidate)


def _normalize_perspective(raw: str | None, *, default: str) -> str:
    value = (raw or default).strip().lower()
    if value not in _ALLOWED_PERSPECTIVES:
        return default
    return value


PairSeedModel = TypeVar("PairSeedModel", ContradictionSeed, HarmonySeed)


def _normalize_tags(tags: list[str] | None) -> list[str] | None:
    if not tags:
        return None
    normalised: list[str] = []
    for tag in tags:
        if not tag:
            continue
        normalised.append(str(tag))
    return normalised or None


def compute_verse_id_ranges(references: Iterable[str]) -> dict[str, VerseWindow]:
    """Return a mapping of normalized OSIS references to verse windows."""

    ranges: dict[str, VerseWindow] = {}
    for value in references:
        if not value:
            continue
        normalized = value.strip()
        if not normalized or normalized in ranges:
            continue
        verse_ids = expand_osis_reference(normalized)
        if not verse_ids:
            continue
        start = min(verse_ids)
        end = max(verse_ids)
        ranges[normalized] = VerseWindow(
            reference=normalized,
            start=start,
            end=end,
            verse_ids=verse_ids,
        )
    return ranges


def _merge_numeric_windows(windows: Iterable[VerseWindow]) -> list[tuple[int, int]]:
    """Coalesce overlapping numeric windows for SQL filtering."""

    intervals = sorted((window.start, window.end) for window in windows)
    merged: list[list[int]] = []
    for start, end in intervals:
        if not merged:
            merged.append([start, end])
            continue
        last = merged[-1]
        if start <= last[1] + 1:
            if end > last[1]:
                last[1] = end
        else:
            merged.append([start, end])
    return [(start, end) for start, end in merged]


def _range_condition(start_column, end_column, start: int, end: int):
    if start_column is None or end_column is None:
        return None
    return and_(
        start_column.isnot(None),
        end_column.isnot(None),
        start_column <= end,
        end_column >= start,
    )


def _reference_intersects(
    reference: str | None,
    windows: list[VerseWindow],
    cache: dict[str, frozenset[int]],
) -> bool:
    if not reference:
        return False
    normalized = reference.strip()
    if not normalized:
        return False
    if normalized not in cache:
        cache[normalized] = expand_osis_reference(normalized)
    candidate = cache[normalized]
    if not candidate:
        return False
    return any(window.intersects(candidate) for window in windows)


def query_pair_seed_rows(
    session: Session,
    verse_windows: Iterable[VerseWindow],
    model: type[PairSeedModel],
) -> list[PairSeedModel]:
    """Return ORM rows for pairwise seeds overlapping ``verse_windows``."""

    windows = list(verse_windows)
    if not windows:
        return []

    start_a = getattr(model, "start_verse_id", None)
    end_a = getattr(model, "end_verse_id", None)
    start_b = getattr(model, "start_verse_id_b", None)
    end_b = getattr(model, "end_verse_id_b", None)

    window_conditions = []
    for start, end in _merge_numeric_windows(windows):
        per_window: list = []
        condition_a = _range_condition(start_a, end_a, start, end)
        if condition_a is not None:
            per_window.append(condition_a)
        condition_b = _range_condition(start_b, end_b, start, end)
        if condition_b is not None:
            per_window.append(condition_b)
        if per_window:
            window_conditions.append(or_(*per_window))

    if not window_conditions:
        return []

    query = session.query(model).filter(or_(*window_conditions))
    seen: dict[str, PairSeedModel] = {}
    cache: dict[str, frozenset[int]] = {}
    for seed in query:
        intersects_a = _reference_intersects(
            getattr(seed, "osis_a", None), windows, cache
        )
        intersects_b = _reference_intersects(
            getattr(seed, "osis_b", None), windows, cache
        )
        if intersects_a or intersects_b:
            seen[seed.id] = seed
    return list(seen.values())


def query_commentary_seed_rows(
    session: Session, verse_windows: Iterable[VerseWindow]
) -> list[CommentaryExcerptSeed]:
    """Return commentary seeds overlapping ``verse_windows``."""

    conditions = []
    start_column = getattr(CommentaryExcerptSeed, "start_verse_id", None)
    end_column = getattr(CommentaryExcerptSeed, "end_verse_id", None)
    if start_column is None or end_column is None:
        return []

    windows = list(verse_windows)
    if not windows:
        return []

    for start, end in _merge_numeric_windows(windows):
        condition = _range_condition(start_column, end_column, start, end)
        if condition is not None:
            conditions.append(condition)

    if not conditions:
        return []

    query = session.query(CommentaryExcerptSeed).filter(or_(*conditions))
    seen: dict[str, CommentaryExcerptSeed] = {}
    cache: dict[str, frozenset[int]] = {}
    for seed in query:
        if _reference_intersects(seed.osis, windows, cache):
            seen[seed.id] = seed
    return list(seen.values())


@dataclass(slots=True)
class PairSeedRecord:
    """Normalized representation of a two-verse seed relationship."""

    id: str
    osis_a: str
    osis_b: str
    summary: str | None
    source: str | None
    tags: list[str] | None
    weight: float | None
    perspective: str


@dataclass(slots=True)
class CommentarySeedRecord:
    """Normalized representation of a commentary excerpt seed."""

    id: str
    osis: str
    title: str | None
    excerpt: str
    source: str | None
    tags: list[str] | None
    perspective: str


@dataclass(slots=True)
class VerseSeedRelationships:
    """Container for graph seed data associated with a verse."""

    contradictions: list[PairSeedRecord]
    harmonies: list[PairSeedRecord]
    commentaries: list[CommentarySeedRecord]


def load_seed_relationships(session: Session, osis: str) -> VerseSeedRelationships:
    """Return normalized seed records intersecting ``osis``."""

<<<<<<< HEAD
    target_ids = expand_osis_reference(osis)
    target_start = min(target_ids) if target_ids else None
    target_end = max(target_ids) if target_ids else None

    contradictions: list[PairSeedRecord] = []
    contradiction_query = session.query(ContradictionSeed)
    if target_start is not None and target_end is not None:
        range_predicate = or_(
            and_(
                ContradictionSeed.start_verse_id_a <= target_end,
                ContradictionSeed.end_verse_id_a >= target_start,
            ),
            and_(
                ContradictionSeed.start_verse_id_b <= target_end,
                ContradictionSeed.end_verse_id_b >= target_start,
            ),
        )
        contradiction_query = contradiction_query.filter(range_predicate)
    for seed in contradiction_query.all():
        if not (_osis_matches(seed.osis_a, osis) or _osis_matches(seed.osis_b, osis)):
            continue
=======
    windows = list(compute_verse_id_ranges([osis]).values())

    contradictions: list[PairSeedRecord] = []
    for seed in query_pair_seed_rows(session, windows, ContradictionSeed):
>>>>>>> 5c313736
        perspective = _normalize_perspective(seed.perspective, default="skeptical")
        contradictions.append(
            PairSeedRecord(
                id=seed.id,
                osis_a=seed.osis_a,
                osis_b=seed.osis_b,
                summary=seed.summary,
                source=seed.source,
                tags=_normalize_tags(seed.tags),
                weight=float(seed.weight) if seed.weight is not None else None,
                perspective=perspective,
            )
        )

    harmonies: list[PairSeedRecord] = []
<<<<<<< HEAD
    harmony_query = session.query(HarmonySeed)
    if target_start is not None and target_end is not None:
        harmony_query = harmony_query.filter(
            or_(
                and_(
                    HarmonySeed.start_verse_id_a <= target_end,
                    HarmonySeed.end_verse_id_a >= target_start,
                ),
                and_(
                    HarmonySeed.start_verse_id_b <= target_end,
                    HarmonySeed.end_verse_id_b >= target_start,
                ),
            )
        )
    for seed in harmony_query.all():
        if not (_osis_matches(seed.osis_a, osis) or _osis_matches(seed.osis_b, osis)):
            continue
=======
    for seed in query_pair_seed_rows(session, windows, HarmonySeed):
>>>>>>> 5c313736
        perspective = _normalize_perspective(seed.perspective, default="apologetic")
        harmonies.append(
            PairSeedRecord(
                id=seed.id,
                osis_a=seed.osis_a,
                osis_b=seed.osis_b,
                summary=seed.summary,
                source=seed.source,
                tags=_normalize_tags(seed.tags),
                weight=float(seed.weight) if seed.weight is not None else None,
                perspective=perspective,
            )
        )

    commentaries: list[CommentarySeedRecord] = []
<<<<<<< HEAD
    commentary_query = session.query(CommentaryExcerptSeed)
    if target_start is not None and target_end is not None:
        commentary_query = commentary_query.filter(
            and_(
                CommentaryExcerptSeed.start_verse_id <= target_end,
                CommentaryExcerptSeed.end_verse_id >= target_start,
            )
        )
    for seed in commentary_query.all():
        if not _osis_matches(seed.osis, osis):
            continue
=======
    for seed in query_commentary_seed_rows(session, windows):
>>>>>>> 5c313736
        perspective = _normalize_perspective(seed.perspective, default="neutral")
        commentaries.append(
            CommentarySeedRecord(
                id=seed.id,
                osis=seed.osis,
                title=seed.title,
                excerpt=seed.excerpt,
                source=seed.source,
                tags=_normalize_tags(seed.tags),
                perspective=perspective,
            )
        )

    return VerseSeedRelationships(
        contradictions=contradictions,
        harmonies=harmonies,
        commentaries=commentaries,
    )<|MERGE_RESOLUTION|>--- conflicted
+++ resolved
@@ -8,11 +8,7 @@
 from sqlalchemy import and_, or_
 from sqlalchemy.orm import Session
 
-<<<<<<< HEAD
 from ..ingest.osis import expand_osis_reference, osis_intersects
-=======
-from ..ingest.osis import expand_osis_reference
->>>>>>> 5c313736
 from .models import CommentaryExcerptSeed, ContradictionSeed, HarmonySeed
 
 _ALLOWED_PERSPECTIVES = {"apologetic", "skeptical", "neutral"}
@@ -246,7 +242,6 @@
 def load_seed_relationships(session: Session, osis: str) -> VerseSeedRelationships:
     """Return normalized seed records intersecting ``osis``."""
 
-<<<<<<< HEAD
     target_ids = expand_osis_reference(osis)
     target_start = min(target_ids) if target_ids else None
     target_end = max(target_ids) if target_ids else None
@@ -268,12 +263,10 @@
     for seed in contradiction_query.all():
         if not (_osis_matches(seed.osis_a, osis) or _osis_matches(seed.osis_b, osis)):
             continue
-=======
     windows = list(compute_verse_id_ranges([osis]).values())
 
     contradictions: list[PairSeedRecord] = []
     for seed in query_pair_seed_rows(session, windows, ContradictionSeed):
->>>>>>> 5c313736
         perspective = _normalize_perspective(seed.perspective, default="skeptical")
         contradictions.append(
             PairSeedRecord(
@@ -289,7 +282,6 @@
         )
 
     harmonies: list[PairSeedRecord] = []
-<<<<<<< HEAD
     harmony_query = session.query(HarmonySeed)
     if target_start is not None and target_end is not None:
         harmony_query = harmony_query.filter(
@@ -307,9 +299,7 @@
     for seed in harmony_query.all():
         if not (_osis_matches(seed.osis_a, osis) or _osis_matches(seed.osis_b, osis)):
             continue
-=======
     for seed in query_pair_seed_rows(session, windows, HarmonySeed):
->>>>>>> 5c313736
         perspective = _normalize_perspective(seed.perspective, default="apologetic")
         harmonies.append(
             PairSeedRecord(
@@ -325,7 +315,6 @@
         )
 
     commentaries: list[CommentarySeedRecord] = []
-<<<<<<< HEAD
     commentary_query = session.query(CommentaryExcerptSeed)
     if target_start is not None and target_end is not None:
         commentary_query = commentary_query.filter(
@@ -337,9 +326,7 @@
     for seed in commentary_query.all():
         if not _osis_matches(seed.osis, osis):
             continue
-=======
     for seed in query_commentary_seed_rows(session, windows):
->>>>>>> 5c313736
         perspective = _normalize_perspective(seed.perspective, default="neutral")
         commentaries.append(
             CommentarySeedRecord(
