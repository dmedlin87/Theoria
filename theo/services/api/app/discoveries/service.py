--- conflicted
+++ resolved
@@ -54,24 +54,18 @@
         session: Session,
         pattern_engine: PatternDiscoveryEngine | None = None,
         contradiction_engine: ContradictionDiscoveryEngine | None = None,
-<<<<<<< HEAD
         trend_engine: TrendDiscoveryEngine | None = None,
-=======
         anomaly_engine: AnomalyDiscoveryEngine | None = None,
         connection_engine: ConnectionDiscoveryEngine | None = None,
         gap_engine: GapDiscoveryEngine | None = None,
->>>>>>> d42ec388
     ):
         self.session = session
         self.pattern_engine = pattern_engine or PatternDiscoveryEngine()
         self.contradiction_engine = contradiction_engine or ContradictionDiscoveryEngine()
-<<<<<<< HEAD
         self.trend_engine = trend_engine or TrendDiscoveryEngine()
-=======
         self.anomaly_engine = anomaly_engine or AnomalyDiscoveryEngine()
         self.connection_engine = connection_engine or ConnectionDiscoveryEngine()
         self.gap_engine = gap_engine or GapDiscoveryEngine()
->>>>>>> d42ec388
 
     def list(
         self,
@@ -118,7 +112,6 @@
         # Run contradiction detection
         contradiction_candidates = self.contradiction_engine.detect(documents)
 
-<<<<<<< HEAD
         # Prepare trend analysis using historical snapshots including the new run
         historical_snapshots = self._load_recent_snapshots(
             user_id, limit=self.trend_engine.history_window - 1
@@ -126,12 +119,10 @@
         trend_candidates = self.trend_engine.detect([*historical_snapshots, snapshot])
 
         # Delete old discoveries (patterns, contradictions, and trends)
-=======
         # Run anomaly detection
         anomaly_candidates = self.anomaly_engine.detect(documents)
 
         # Delete old discoveries (both patterns and contradictions)
->>>>>>> d42ec388
         self.session.execute(
             delete(Discovery).where(
                 Discovery.user_id == user_id,
@@ -156,12 +147,9 @@
                 Discovery.discovery_type.in_([
                     DiscoveryType.PATTERN.value,
                     DiscoveryType.CONTRADICTION.value,
-<<<<<<< HEAD
                     DiscoveryType.TREND.value,
-=======
                     DiscoveryType.CONNECTION.value,
                     DiscoveryType.GAP.value,
->>>>>>> d42ec388
                 ]),
             )
         )
@@ -209,13 +197,11 @@
             self.session.add(record)
             persisted.append(record)
 
-<<<<<<< HEAD
         # Persist trend discoveries
         for candidate in trend_candidates:
             record = Discovery(
                 user_id=user_id,
                 discovery_type=DiscoveryType.TREND.value,
-=======
         # Persist anomaly discoveries
         for candidate in anomaly_candidates:
             record = Discovery(
@@ -238,7 +224,6 @@
             record = Discovery(
                 user_id=user_id,
                 discovery_type=DiscoveryType.GAP.value,
->>>>>>> d42ec388
                 title=candidate.title,
                 description=candidate.description,
                 confidence=float(candidate.confidence),
