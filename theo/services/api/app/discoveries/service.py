"""Service layer orchestrating discovery persistence and retrieval."""

from __future__ import annotations

from datetime import UTC, datetime

from theo.application.dtos import CorpusSnapshotDTO, DiscoveryDTO, DiscoveryListFilters
from theo.application.repositories import DiscoveryRepository, DocumentRepository
from theo.domain.discoveries import (
    AnomalyDiscoveryEngine,
    ConnectionDiscoveryEngine,
    ContradictionDiscoveryEngine,
    DiscoveryType,
    GapDiscoveryEngine,
    PatternDiscoveryEngine,
    TrendDiscoveryEngine,
)

<<<<<<< HEAD
=======
from theo.adapters.persistence.models import (
    CorpusSnapshot,
    Discovery,
    Document,
    Passage,
)
from ..db.query_optimizations import query_with_monitoring


def _coerce_topics(raw: object) -> list[str]:
    topics: list[str] = []
    if isinstance(raw, str):
        value = raw.strip()
        if value:
            topics.append(value)
    elif isinstance(raw, Iterable):
        for item in raw:
            if isinstance(item, str):
                value = item.strip()
                if value:
                    topics.append(value)
            elif isinstance(item, Mapping):
                for key in ("label", "name", "topic", "value"):
                    candidate = item.get(key)
                    if isinstance(candidate, str) and candidate.strip():
                        topics.append(candidate.strip())
                        break
    return topics

>>>>>>> 9f723b63

class DiscoveryService:
    """High-level API for working with discovery records."""

    def __init__(
        self,
        discovery_repo: DiscoveryRepository,
        document_repo: DocumentRepository,
        pattern_engine: PatternDiscoveryEngine | None = None,
        contradiction_engine: ContradictionDiscoveryEngine | None = None,
        trend_engine: TrendDiscoveryEngine | None = None,
        anomaly_engine: AnomalyDiscoveryEngine | None = None,
        connection_engine: ConnectionDiscoveryEngine | None = None,
        gap_engine: GapDiscoveryEngine | None = None,
    ):
        self.discovery_repo = discovery_repo
        self.document_repo = document_repo
        self.pattern_engine = pattern_engine or PatternDiscoveryEngine()
        self.contradiction_engine = contradiction_engine or ContradictionDiscoveryEngine()
        self.trend_engine = trend_engine or TrendDiscoveryEngine()
        self.anomaly_engine = anomaly_engine or AnomalyDiscoveryEngine()
        self.connection_engine = connection_engine or ConnectionDiscoveryEngine()
        self.gap_engine = gap_engine or GapDiscoveryEngine()

    @query_with_monitoring("discoveries.list")
    def list(
        self,
        user_id: str,
        *,
        discovery_type: str | None = None,
        viewed: bool | None = None,
<<<<<<< HEAD
    ) -> list[DiscoveryDTO]:
        filters = DiscoveryListFilters(
            user_id=user_id,
            discovery_type=discovery_type,
            viewed=viewed,
        )
        return self.discovery_repo.list(filters)
=======
        limit: int | None = None,
        offset: int | None = None,
    ) -> list[Discovery]:
        stmt = select(Discovery).where(Discovery.user_id == user_id)
        if discovery_type:
            stmt = stmt.where(Discovery.discovery_type == discovery_type)
        if viewed is not None:
            stmt = stmt.where(Discovery.viewed == viewed)
        stmt = stmt.order_by(Discovery.created_at.desc())
        if offset:
            stmt = stmt.offset(offset)
        if limit is not None:
            stmt = stmt.limit(limit)
        return list(self.session.scalars(stmt))
>>>>>>> 9f723b63

    def mark_viewed(self, user_id: str, discovery_id: int) -> DiscoveryDTO:
        return self.discovery_repo.mark_viewed(discovery_id, user_id)

    def set_feedback(
        self, user_id: str, discovery_id: int, reaction: str | None
    ) -> DiscoveryDTO:
        return self.discovery_repo.set_reaction(discovery_id, user_id, reaction)

    def dismiss(self, user_id: str, discovery_id: int) -> None:
        self.discovery_repo.mark_viewed(discovery_id, user_id)
        self.discovery_repo.set_reaction(discovery_id, user_id, "dismissed")

    def refresh_user_discoveries(self, user_id: str) -> list[DiscoveryDTO]:
        documents = self.document_repo.list_with_embeddings(user_id)
        if not documents:
            self.discovery_repo.delete_by_types(user_id, self._discoveries_to_clear())
            return []

        pattern_candidates, snapshot = self.pattern_engine.detect(documents)
        contradiction_candidates = self.contradiction_engine.detect(documents)
        anomaly_candidates = self.anomaly_engine.detect(documents)
        connection_candidates = self.connection_engine.detect(documents)
        gap_candidates = self.gap_engine.detect(documents)

        historical_snapshots = self.discovery_repo.get_recent_snapshots(
            user_id, limit=self.trend_engine.history_window - 1
        )
        trend_candidates = self.trend_engine.detect([
            *[self._snapshot_dto_to_domain(s) for s in historical_snapshots],
            snapshot,
        ])

        self.discovery_repo.delete_by_types(user_id, self._discoveries_to_clear())

        persisted: list[DiscoveryDTO] = []
        persisted.extend(
            self._persist_pattern_candidates(user_id, pattern_candidates)
        )
        persisted.extend(
            self._persist_contradiction_candidates(user_id, contradiction_candidates)
        )
        persisted.extend(self._persist_trend_candidates(user_id, trend_candidates))
        persisted.extend(self._persist_anomaly_candidates(user_id, anomaly_candidates))
        persisted.extend(
            self._persist_connection_candidates(user_id, connection_candidates)
        )
        persisted.extend(self._persist_gap_candidates(user_id, gap_candidates))

        snapshot_dto = CorpusSnapshotDTO(
            id=0,
            user_id=user_id,
            snapshot_date=snapshot.snapshot_date,
            document_count=snapshot.document_count,
            verse_coverage=dict(snapshot.verse_coverage),
            dominant_themes=dict(snapshot.dominant_themes),
            metadata=dict(snapshot.metadata),
        )
        self.discovery_repo.create_snapshot(snapshot_dto)

        return persisted

    def _persist_pattern_candidates(
        self, user_id: str, candidates: list
    ) -> list[DiscoveryDTO]:
        persisted: list[DiscoveryDTO] = []
        for candidate in candidates:
            dto = DiscoveryDTO(
                id=0,
                user_id=user_id,
                discovery_type=DiscoveryType.PATTERN.value,
                title=candidate.title,
                description=candidate.description,
                confidence=float(candidate.confidence),
                relevance_score=float(candidate.relevance_score),
                viewed=False,
                user_reaction=None,
                created_at=datetime.now(UTC),
                metadata=dict(candidate.metadata),
            )
            persisted.append(self.discovery_repo.create(dto))
        return persisted

    def _persist_contradiction_candidates(
        self, user_id: str, candidates: list
    ) -> list[DiscoveryDTO]:
        persisted: list[DiscoveryDTO] = []
        for candidate in candidates:
            metadata = {
                "document_a_id": candidate.document_a_id,
                "document_b_id": candidate.document_b_id,
                "document_a_title": candidate.document_a_title,
                "document_b_title": candidate.document_b_title,
                "claim_a": candidate.claim_a,
                "claim_b": candidate.claim_b,
                "contradiction_type": candidate.contradiction_type,
            }
            metadata.update(dict(candidate.metadata))

            dto = DiscoveryDTO(
                id=0,
                user_id=user_id,
                discovery_type=DiscoveryType.CONTRADICTION.value,
                title=candidate.title,
                description=candidate.description,
                confidence=float(candidate.confidence),
                relevance_score=float(candidate.relevance_score),
                viewed=False,
                user_reaction=None,
                created_at=datetime.now(UTC),
                metadata=metadata,
            )
            persisted.append(self.discovery_repo.create(dto))
        return persisted

    def _persist_trend_candidates(
        self, user_id: str, candidates: list
    ) -> list[DiscoveryDTO]:
        persisted: list[DiscoveryDTO] = []
        for candidate in candidates:
            dto = DiscoveryDTO(
                id=0,
                user_id=user_id,
                discovery_type=DiscoveryType.TREND.value,
                title=candidate.title,
                description=candidate.description,
                confidence=float(candidate.confidence),
                relevance_score=float(candidate.relevance_score),
                viewed=False,
                user_reaction=None,
                created_at=datetime.now(UTC),
                metadata=dict(candidate.metadata),
            )
            persisted.append(self.discovery_repo.create(dto))
        return persisted

    def _persist_anomaly_candidates(
        self, user_id: str, candidates: list
    ) -> list[DiscoveryDTO]:
        persisted: list[DiscoveryDTO] = []
        for candidate in candidates:
            metadata = dict(candidate.metadata)
            metadata.setdefault("documentId", candidate.document_id)
            metadata.setdefault("anomalyScore", candidate.anomaly_score)

            dto = DiscoveryDTO(
                id=0,
                user_id=user_id,
                discovery_type=DiscoveryType.ANOMALY.value,
                title=candidate.title,
                description=candidate.description,
                confidence=float(candidate.confidence),
                relevance_score=float(candidate.relevance_score),
                viewed=False,
                user_reaction=None,
                created_at=datetime.now(UTC),
                metadata=metadata,
            )
            persisted.append(self.discovery_repo.create(dto))
        return persisted

    def _persist_connection_candidates(
        self, user_id: str, candidates: list
    ) -> list[DiscoveryDTO]:
        persisted: list[DiscoveryDTO] = []
        for candidate in candidates:
            dto = DiscoveryDTO(
                id=0,
                user_id=user_id,
                discovery_type=DiscoveryType.CONNECTION.value,
                title=candidate.title,
                description=candidate.description,
                confidence=float(candidate.confidence),
                relevance_score=float(candidate.relevance_score),
                viewed=False,
                user_reaction=None,
                created_at=datetime.now(UTC),
                metadata=dict(candidate.metadata),
            )
            persisted.append(self.discovery_repo.create(dto))
        return persisted

    def _persist_gap_candidates(
        self, user_id: str, candidates: list
    ) -> list[DiscoveryDTO]:
        persisted: list[DiscoveryDTO] = []
        for candidate in candidates:
            metadata = dict(candidate.metadata)
            metadata.setdefault("referenceTopic", candidate.reference_topic)
            metadata.setdefault("missingKeywords", list(candidate.missing_keywords))
            metadata.setdefault("sharedKeywords", list(candidate.shared_keywords))
            metadata.setdefault("relatedDocuments", list(candidate.related_documents))

            dto = DiscoveryDTO(
                id=0,
                user_id=user_id,
                discovery_type=DiscoveryType.GAP.value,
                title=candidate.title,
                description=candidate.description,
                confidence=float(candidate.confidence),
                relevance_score=float(candidate.relevance_score),
                viewed=False,
                user_reaction=None,
                created_at=datetime.now(UTC),
                metadata=metadata,
            )
            persisted.append(self.discovery_repo.create(dto))
        return persisted

    @staticmethod
    def _snapshot_dto_to_domain(dto: CorpusSnapshotDTO):
        from theo.domain.discoveries.models import CorpusSnapshotSummary

        return CorpusSnapshotSummary(
            snapshot_date=dto.snapshot_date,
            document_count=dto.document_count,
            verse_coverage=dto.verse_coverage,
            dominant_themes=dto.dominant_themes,
            metadata=dto.metadata,
        )

    @staticmethod
    def _discoveries_to_clear() -> list[str]:
        return [
            DiscoveryType.PATTERN.value,
            DiscoveryType.CONTRADICTION.value,
            DiscoveryType.TREND.value,
            DiscoveryType.ANOMALY.value,
            DiscoveryType.CONNECTION.value,
            DiscoveryType.GAP.value,
        ]


__all__ = ["DiscoveryService"]
<|MERGE_RESOLUTION|>--- conflicted
+++ resolved
@@ -16,8 +16,6 @@
     TrendDiscoveryEngine,
 )
 
-<<<<<<< HEAD
-=======
 from theo.adapters.persistence.models import (
     CorpusSnapshot,
     Discovery,
@@ -47,7 +45,6 @@
                         break
     return topics
 
->>>>>>> 9f723b63
 
 class DiscoveryService:
     """High-level API for working with discovery records."""
@@ -79,15 +76,6 @@
         *,
         discovery_type: str | None = None,
         viewed: bool | None = None,
-<<<<<<< HEAD
-    ) -> list[DiscoveryDTO]:
-        filters = DiscoveryListFilters(
-            user_id=user_id,
-            discovery_type=discovery_type,
-            viewed=viewed,
-        )
-        return self.discovery_repo.list(filters)
-=======
         limit: int | None = None,
         offset: int | None = None,
     ) -> list[Discovery]:
@@ -102,10 +90,13 @@
         if limit is not None:
             stmt = stmt.limit(limit)
         return list(self.session.scalars(stmt))
->>>>>>> 9f723b63
-
-    def mark_viewed(self, user_id: str, discovery_id: int) -> DiscoveryDTO:
-        return self.discovery_repo.mark_viewed(discovery_id, user_id)
+
+    def mark_viewed(self, user_id: str, discovery_id: int) -> Discovery:
+        discovery = self._get_user_discovery(user_id, discovery_id)
+        if not discovery.viewed:
+            discovery.viewed = True
+            self.session.commit()
+        return discovery
 
     def set_feedback(
         self, user_id: str, discovery_id: int, reaction: str | None
