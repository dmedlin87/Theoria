"""Service layer orchestrating discovery persistence and retrieval."""

from __future__ import annotations

from collections import defaultdict
from datetime import UTC, datetime
from typing import Iterable, Mapping, Sequence

import numpy as np
from sqlalchemy import delete, select
from sqlalchemy.orm import Session

from theo.domain.discoveries import (
    AnomalyDiscoveryEngine,
    ConnectionDiscoveryEngine,
    ContradictionDiscoveryEngine,
    CorpusSnapshotSummary,
    DiscoveryType,
    DocumentEmbedding,
    GapDiscoveryEngine,
    PatternDiscoveryEngine,
    TrendDiscoveryEngine,
)

from ..db.models import CorpusSnapshot, Discovery, Document, Passage


def _coerce_topics(raw: object) -> list[str]:
    topics: list[str] = []
    if isinstance(raw, str):
        value = raw.strip()
        if value:
            topics.append(value)
    elif isinstance(raw, Iterable):
        for item in raw:
            if isinstance(item, str):
                value = item.strip()
                if value:
                    topics.append(value)
            elif isinstance(item, Mapping):
                for key in ("label", "name", "topic", "value"):
                    candidate = item.get(key)
                    if isinstance(candidate, str) and candidate.strip():
                        topics.append(candidate.strip())
                        break
    return topics


class DiscoveryService:
    """High-level API for working with discovery records."""

    def __init__(
        self,
        session: Session,
        pattern_engine: PatternDiscoveryEngine | None = None,
        contradiction_engine: ContradictionDiscoveryEngine | None = None,
        trend_engine: TrendDiscoveryEngine | None = None,
        anomaly_engine: AnomalyDiscoveryEngine | None = None,
        connection_engine: ConnectionDiscoveryEngine | None = None,
        gap_engine: GapDiscoveryEngine | None = None,
    ):
        self.session = session
        self.pattern_engine = pattern_engine or PatternDiscoveryEngine()
        self.contradiction_engine = contradiction_engine or ContradictionDiscoveryEngine()
        self.trend_engine = trend_engine or TrendDiscoveryEngine()
        self.anomaly_engine = anomaly_engine or AnomalyDiscoveryEngine()
        self.connection_engine = connection_engine or ConnectionDiscoveryEngine()
        self.gap_engine = gap_engine or GapDiscoveryEngine()

    def list(
        self,
        user_id: str,
        *,
        discovery_type: str | None = None,
        viewed: bool | None = None,
    ) -> list[Discovery]:
        stmt = select(Discovery).where(Discovery.user_id == user_id)
        if discovery_type:
            stmt = stmt.where(Discovery.discovery_type == discovery_type)
        if viewed is not None:
            stmt = stmt.where(Discovery.viewed == viewed)
        stmt = stmt.order_by(Discovery.created_at.desc())
        return list(self.session.scalars(stmt))

    def mark_viewed(self, user_id: str, discovery_id: int) -> Discovery:
        discovery = self._get_user_discovery(user_id, discovery_id)
        if not discovery.viewed:
            discovery.viewed = True
            self.session.commit()
        return discovery

    def set_feedback(
        self, user_id: str, discovery_id: int, reaction: str | None
    ) -> Discovery:
        discovery = self._get_user_discovery(user_id, discovery_id)
        discovery.user_reaction = reaction
        self.session.commit()
        return discovery

    def dismiss(self, user_id: str, discovery_id: int) -> None:
        discovery = self._get_user_discovery(user_id, discovery_id)
        discovery.viewed = True
        discovery.user_reaction = "dismissed"
        self.session.commit()

    def refresh_user_discoveries(self, user_id: str) -> list[Discovery]:
        documents = self._load_document_embeddings(user_id)
        pattern_candidates, snapshot = self.pattern_engine.detect(documents)
        contradiction_candidates = self.contradiction_engine.detect(documents)
        anomaly_candidates = self.anomaly_engine.detect(documents)
        connection_candidates = self.connection_engine.detect(documents)
        gap_candidates = self.gap_engine.detect(documents)

        historical_snapshots = self._load_recent_snapshots(
            user_id, limit=self.trend_engine.history_window - 1
        )
        trend_candidates = self.trend_engine.detect([*historical_snapshots, snapshot])

<<<<<<< HEAD
        # Delete old discoveries (patterns, contradictions, and trends)
        # Run anomaly detection
        anomaly_candidates = self.anomaly_engine.detect(documents)

        # Delete old discoveries (both patterns and contradictions)
        self.session.execute(
            delete(Discovery).where(
                Discovery.user_id == user_id,
                Discovery.discovery_type.in_(
                    [
                        DiscoveryType.PATTERN.value,
                        DiscoveryType.CONTRADICTION.value,
                        DiscoveryType.ANOMALY.value,
                    ]
                ),
            )
        )
        # Run connection detection
        connection_candidates = self.connection_engine.detect(documents)

        # Delete old discoveries (patterns, contradictions, and connections)
        # Run gap detection
        gap_candidates = self.gap_engine.detect(documents)

        # Delete old discoveries (patterns, contradictions, and gaps)
=======
        discovery_types_to_clear = [
            DiscoveryType.PATTERN.value,
            DiscoveryType.CONTRADICTION.value,
            DiscoveryType.TREND.value,
            DiscoveryType.ANOMALY.value,
            DiscoveryType.CONNECTION.value,
            DiscoveryType.GAP.value,
        ]
>>>>>>> 314b6cd5
        self.session.execute(
            delete(Discovery).where(
                Discovery.user_id == user_id,
                Discovery.discovery_type.in_(discovery_types_to_clear),
            )
        )

        persisted: list[Discovery] = []

        for candidate in pattern_candidates:
            record = Discovery(
                user_id=user_id,
                discovery_type=DiscoveryType.PATTERN.value,
                title=candidate.title,
                description=candidate.description,
                confidence=float(candidate.confidence),
                relevance_score=float(candidate.relevance_score),
                viewed=False,
                meta=dict(candidate.metadata),
                created_at=datetime.now(UTC),
            )
            self.session.add(record)
            persisted.append(record)

        for candidate in contradiction_candidates:
            metadata = {
                "document_a_id": candidate.document_a_id,
                "document_b_id": candidate.document_b_id,
                "document_a_title": candidate.document_a_title,
                "document_b_title": candidate.document_b_title,
                "claim_a": candidate.claim_a,
                "claim_b": candidate.claim_b,
                "contradiction_type": candidate.contradiction_type,
            }
            metadata.update(dict(candidate.metadata))
            record = Discovery(
                user_id=user_id,
                discovery_type=DiscoveryType.CONTRADICTION.value,
                title=candidate.title,
                description=candidate.description,
                confidence=float(candidate.confidence),
                relevance_score=float(candidate.relevance_score),
                viewed=False,
                meta=metadata,
                created_at=datetime.now(UTC),
            )
            self.session.add(record)
            persisted.append(record)

        for candidate in trend_candidates:
            record = Discovery(
                user_id=user_id,
                discovery_type=DiscoveryType.TREND.value,
                title=candidate.title,
                description=candidate.description,
                confidence=float(candidate.confidence),
                relevance_score=float(candidate.relevance_score),
                viewed=False,
                meta=dict(candidate.metadata),
                created_at=datetime.now(UTC),
            )
            self.session.add(record)
            persisted.append(record)

        for candidate in anomaly_candidates:
            metadata = dict(candidate.metadata)
            metadata.setdefault("documentId", candidate.document_id)
            metadata.setdefault("anomalyScore", candidate.anomaly_score)
            record = Discovery(
                user_id=user_id,
                discovery_type=DiscoveryType.ANOMALY.value,
                title=candidate.title,
                description=candidate.description,
                confidence=float(candidate.confidence),
                relevance_score=float(candidate.relevance_score),
                viewed=False,
                meta=metadata,
                created_at=datetime.now(UTC),
            )
            self.session.add(record)
            persisted.append(record)

        for candidate in connection_candidates:
            record = Discovery(
                user_id=user_id,
                discovery_type=DiscoveryType.CONNECTION.value,
                title=candidate.title,
                description=candidate.description,
                confidence=float(candidate.confidence),
                relevance_score=float(candidate.relevance_score),
                viewed=False,
                meta=dict(candidate.metadata),
                created_at=datetime.now(UTC),
            )
            self.session.add(record)
            persisted.append(record)

        for candidate in gap_candidates:
            metadata = dict(candidate.metadata)
            metadata.setdefault("referenceTopic", candidate.reference_topic)
            metadata.setdefault("missingKeywords", list(candidate.missing_keywords))
            metadata.setdefault("sharedKeywords", list(candidate.shared_keywords))
            metadata.setdefault("relatedDocuments", list(candidate.related_documents))
            record = Discovery(
                user_id=user_id,
                discovery_type=DiscoveryType.GAP.value,
                title=candidate.title,
                description=candidate.description,
                confidence=float(candidate.confidence),
                relevance_score=float(candidate.relevance_score),
                viewed=False,
                meta=metadata,
                created_at=datetime.now(UTC),
            )
            self.session.add(record)
            persisted.append(record)

        snapshot_row = CorpusSnapshot(
            user_id=user_id,
            snapshot_date=snapshot.snapshot_date,
            document_count=snapshot.document_count,
            verse_coverage=dict(snapshot.verse_coverage),
            dominant_themes=dict(snapshot.dominant_themes),
            meta=dict(snapshot.metadata),
        )
        self.session.add(snapshot_row)
        self.session.commit()
        return persisted

    def _get_user_discovery(self, user_id: str, discovery_id: int) -> Discovery:
        stmt = select(Discovery).where(
            Discovery.id == discovery_id,
            Discovery.user_id == user_id,
        )
        discovery = self.session.scalars(stmt).one_or_none()
        if discovery is None:
            raise LookupError(f"Discovery {discovery_id} not found for user {user_id}")
        return discovery

    def _load_document_embeddings(self, user_id: str) -> list[DocumentEmbedding]:
        stmt = select(
            Document.id,
            Document.title,
            Document.abstract,
            Document.topics,
        ).where(Document.collection == user_id)
        rows = self.session.execute(stmt).all()
        documents: dict[str, dict[str, object]] = {}
        for row in rows:
            doc_id: str = row.id
            documents[doc_id] = {
                "title": row.title or "Untitled Document",
                "abstract": row.abstract,
                "topics": _coerce_topics(row.topics or []),
            }
        if not documents:
            return []

        passage_stmt = select(
            Passage.document_id,
            Passage.embedding,
            Passage.osis_verse_ids,
        ).where(Passage.document_id.in_(documents.keys()))
        embedding_map: dict[str, list[Sequence[float]]] = defaultdict(list)
        verse_map: dict[str, set[int]] = defaultdict(set)
        for record in self.session.execute(passage_stmt):
            embedding = record.embedding
            if embedding is None:
                continue
            embedding_map[record.document_id].append(embedding)
            if record.osis_verse_ids:
                verse_ids = record.osis_verse_ids
                if isinstance(verse_ids, Iterable):
                    for verse in verse_ids:
                        if isinstance(verse, int):
                            verse_map[record.document_id].add(verse)
        result: list[DocumentEmbedding] = []
        for doc_id, meta in documents.items():
            vectors = embedding_map.get(doc_id)
            if not vectors:
                continue
            averaged = self._average_vectors(vectors)
            if not averaged:
                continue
            verse_ids = sorted(verse_map.get(doc_id, set()))
            metadata = {
                "keywords": meta["topics"],
                "documentId": doc_id,
            }
            result.append(
                DocumentEmbedding(
                    document_id=doc_id,
                    title=str(meta["title"]),
                    abstract=meta.get("abstract") if isinstance(meta.get("abstract"), str) else None,
                    topics=list(meta["topics"]),
                    verse_ids=verse_ids,
                    embedding=averaged,
                    metadata=metadata,
                )
            )
        return result

    def _load_recent_snapshots(
        self, user_id: str, *, limit: int | None = None
    ) -> list[CorpusSnapshotSummary]:
        stmt = (
            select(CorpusSnapshot)
            .where(CorpusSnapshot.user_id == user_id)
            .order_by(CorpusSnapshot.snapshot_date.desc())
        )
        if limit is not None and limit > 0:
            stmt = stmt.limit(limit)
        rows = list(self.session.scalars(stmt))
        snapshots = [
            CorpusSnapshotSummary(
                snapshot_date=row.snapshot_date,
                document_count=row.document_count,
                verse_coverage=row.verse_coverage or {},
                dominant_themes=row.dominant_themes or {},
                metadata=row.meta or {},
            )
            for row in rows
        ]
        snapshots.reverse()
        return snapshots

    @staticmethod
    def _average_vectors(vectors: Sequence[Sequence[float]]) -> list[float]:
        array = np.array(vectors, dtype=float)
        if not np.isfinite(array).all():
            array = array[np.isfinite(array).all(axis=1)]
        if len(array) == 0:
            return []
        return array.mean(axis=0).tolist()


__all__ = ["DiscoveryService"]
<|MERGE_RESOLUTION|>--- conflicted
+++ resolved
@@ -116,7 +116,6 @@
         )
         trend_candidates = self.trend_engine.detect([*historical_snapshots, snapshot])
 
-<<<<<<< HEAD
         # Delete old discoveries (patterns, contradictions, and trends)
         # Run anomaly detection
         anomaly_candidates = self.anomaly_engine.detect(documents)
@@ -142,7 +141,6 @@
         gap_candidates = self.gap_engine.detect(documents)
 
         # Delete old discoveries (patterns, contradictions, and gaps)
-=======
         discovery_types_to_clear = [
             DiscoveryType.PATTERN.value,
             DiscoveryType.CONTRADICTION.value,
@@ -151,7 +149,6 @@
             DiscoveryType.CONNECTION.value,
             DiscoveryType.GAP.value,
         ]
->>>>>>> 314b6cd5
         self.session.execute(
             delete(Discovery).where(
                 Discovery.user_id == user_id,
