--- conflicted
+++ resolved
@@ -11,11 +11,8 @@
 from sqlalchemy.orm import Session
 
 from theo.domain.discoveries import (
-<<<<<<< HEAD
     AnomalyDiscoveryEngine,
-=======
     ConnectionDiscoveryEngine,
->>>>>>> 3dd40129
     ContradictionDiscoveryEngine,
     DiscoveryType,
     DocumentEmbedding,
@@ -55,22 +52,16 @@
         session: Session,
         pattern_engine: PatternDiscoveryEngine | None = None,
         contradiction_engine: ContradictionDiscoveryEngine | None = None,
-<<<<<<< HEAD
         anomaly_engine: AnomalyDiscoveryEngine | None = None,
-=======
         connection_engine: ConnectionDiscoveryEngine | None = None,
         gap_engine: GapDiscoveryEngine | None = None,
->>>>>>> 3dd40129
     ):
         self.session = session
         self.pattern_engine = pattern_engine or PatternDiscoveryEngine()
         self.contradiction_engine = contradiction_engine or ContradictionDiscoveryEngine()
-<<<<<<< HEAD
         self.anomaly_engine = anomaly_engine or AnomalyDiscoveryEngine()
-=======
         self.connection_engine = connection_engine or ConnectionDiscoveryEngine()
         self.gap_engine = gap_engine or GapDiscoveryEngine()
->>>>>>> 3dd40129
 
     def list(
         self,
@@ -117,7 +108,6 @@
         # Run contradiction detection
         contradiction_candidates = self.contradiction_engine.detect(documents)
 
-<<<<<<< HEAD
         # Run anomaly detection
         anomaly_candidates = self.anomaly_engine.detect(documents)
 
@@ -132,7 +122,6 @@
                         DiscoveryType.ANOMALY.value,
                     ]
                 ),
-=======
         # Run connection detection
         connection_candidates = self.connection_engine.detect(documents)
 
@@ -150,7 +139,6 @@
                     DiscoveryType.CONNECTION.value,
                     DiscoveryType.GAP.value,
                 ]),
->>>>>>> 3dd40129
             )
         )
 
@@ -197,13 +185,11 @@
             self.session.add(record)
             persisted.append(record)
 
-<<<<<<< HEAD
         # Persist anomaly discoveries
         for candidate in anomaly_candidates:
             record = Discovery(
                 user_id=user_id,
                 discovery_type=DiscoveryType.ANOMALY.value,
-=======
         # Persist connection discoveries
         for candidate in connection_candidates:
             record = Discovery(
@@ -221,7 +207,6 @@
             record = Discovery(
                 user_id=user_id,
                 discovery_type=DiscoveryType.GAP.value,
->>>>>>> 3dd40129
                 title=candidate.title,
                 description=candidate.description,
                 confidence=float(candidate.confidence),
