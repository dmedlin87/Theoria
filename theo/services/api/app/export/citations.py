"""Utilities for rendering document citations in multiple styles."""

from __future__ import annotations

import json
from collections import OrderedDict
from dataclasses import dataclass
from typing import Any, Iterable, Mapping, Sequence, TYPE_CHECKING, Literal

from ..models.export import ExportManifest
from .formatters import build_manifest

if TYPE_CHECKING:  # pragma: no cover - import for type checking only
    from ..models.documents import DocumentDetailResponse

CitationStyle = Literal["csl-json", "apa", "chicago"]


@dataclass
class CitationSource:
    """Normalised bibliographic fields for a citation."""

    document_id: str
    title: str | None = None
    authors: list[str] | None = None
    year: int | None = None
    venue: str | None = None
    collection: str | None = None
    source_type: str | None = None
    doi: str | None = None
    source_url: str | None = None
    abstract: str | None = None
    publisher: str | None = None
    location: str | None = None
    pages: str | None = None
    volume: str | None = None
    issue: str | None = None
    metadata: dict[str, Any] | None = None

    @classmethod
    def from_object(cls, obj: Any) -> "CitationSource":
        mapping = obj if isinstance(obj, Mapping) else None
        document_id = _get_value(obj, mapping, "id", "document_id")
        if not isinstance(document_id, str) or not document_id:
            raise ValueError("document_id is required for citation sources")

        metadata = _extract_metadata(obj, mapping)

        return cls(
            document_id=document_id,
            title=_get_value(obj, mapping, "title"),
            authors=_coerce_str_list(_get_value(obj, mapping, "authors")),
            year=_coerce_int(
                _get_value(obj, mapping, "year", "pub_year", "publication_year")
            ),
            venue=_get_value(obj, mapping, "venue", "journal", "container_title"),
            collection=_get_value(obj, mapping, "collection"),
            source_type=_get_value(obj, mapping, "source_type"),
            doi=_normalise_doi(_get_value(obj, mapping, "doi")),
            source_url=_get_value(obj, mapping, "source_url", "url"),
            abstract=_get_value(obj, mapping, "abstract"),
            publisher=_metadata_first(
                metadata,
                "publisher",
                "publisher_name",
                "publication",
                "organization",
                "institution",
            ),
            location=_metadata_first(
                metadata,
                "location",
                "place",
                "city",
                "address",
            ),
            pages=_metadata_first(metadata, "pages", "page_range", "pagination"),
            volume=_metadata_first(metadata, "volume", "vol"),
            issue=_metadata_first(metadata, "issue", "number", "no"),
            metadata=metadata or None,
        )


def _get_value(obj: Any, mapping: Mapping[str, Any] | None, *keys: str) -> Any:
    for key in keys:
        if mapping and key in mapping:
            return mapping[key]
        if hasattr(obj, key):
            return getattr(obj, key)
    if mapping:
        meta = mapping.get("meta") or mapping.get("metadata")
        if isinstance(meta, Mapping):
            for key in keys:
                if key in meta:
                    return meta[key]
    if hasattr(obj, "meta") and isinstance(getattr(obj, "meta"), Mapping):
        meta = getattr(obj, "meta")
        for key in keys:
            if key in meta:
                return meta[key]
    return None


def _extract_metadata(obj: Any, mapping: Mapping[str, Any] | None) -> dict[str, Any]:
    candidates: Iterable[Any] = []
    if mapping:
        candidates = (
            mapping.get("metadata"),
            mapping.get("meta"),
            mapping.get("bib_json"),
        )
    else:
        candidates = (
            getattr(obj, "metadata", None),
            getattr(obj, "meta", None),
            getattr(obj, "bib_json", None),
        )

    for value in candidates:
        if isinstance(value, Mapping):
            return dict(value)
    return {}


def _metadata_first(metadata: Mapping[str, Any] | None, *keys: str) -> str | None:
    if not metadata:
        return None
    for key in keys:
        value = metadata.get(key)
        if isinstance(value, str):
            cleaned = value.strip()
            if cleaned:
                return cleaned
        if isinstance(value, Sequence):
            for entry in value:
                if isinstance(entry, str) and entry.strip():
                    return entry.strip()
    return None


def _extract_passages(document: Any) -> list[dict[str, Any]] | None:
    """Return serialisable passage entries for *document* if available."""

    if isinstance(document, Mapping):
        passages = document.get("passages")
    else:
        passages = getattr(document, "passages", None)

    if not passages:
        return None

    serialised: list[dict[str, Any]] = []
    for passage in passages:
        if hasattr(passage, "model_dump"):
            serialised.append(passage.model_dump(mode="json"))
        elif isinstance(passage, Mapping):
            serialised.append(dict(passage))
        else:
            payload: dict[str, Any] = {}
            for field in (
                "id",
                "document_id",
                "osis_ref",
                "page_no",
                "t_start",
                "t_end",
                "text",
                "meta",
            ):
                if hasattr(passage, field):
                    payload[field] = getattr(passage, field)
            if payload:
                serialised.append(payload)

    return serialised or None


def _coerce_str_list(value: Any) -> list[str] | None:
    if value is None:
        return None
    if isinstance(value, str):
        stripped = value.strip()
        return [stripped] if stripped else None
    if isinstance(value, Sequence):
        entries = [str(item).strip() for item in value if str(item).strip()]
        return entries or None
    return None


def _coerce_int(value: Any) -> int | None:
    if isinstance(value, int):
        return value
    if isinstance(value, str):
        digits = value.strip()
        if not digits:
            return None
        if digits.isdigit():
            return int(digits)
    return None


def _normalise_doi(value: Any) -> str | None:
    """Normalise DOI strings to a canonical ``https://doi.org/...`` form."""

    if not isinstance(value, str):
        return None

    cleaned = value.strip()
    if not cleaned:
        return None
<<<<<<< HEAD

    lowered = cleaned.lower()
    if lowered.startswith("http"):
        # Assume fully qualified URLs are already canonical enough.
        return cleaned

    if lowered.startswith("doi:"):
        cleaned = cleaned[len("doi:") :].strip()
        lowered = cleaned.lower()

    # Accept bare domains such as ``doi.org/10.123`` or ``dx.doi.org/10.123``.
    for prefix in ("doi.org/", "dx.doi.org/"):
        if lowered.startswith(prefix):
            cleaned = cleaned[len(prefix) :].lstrip("/")
            lowered = cleaned.lower()
            break

    if not cleaned:
        return None

    return f"https://doi.org/{cleaned}"
=======
    lowered = cleaned.lower()
    prefixes = (
        "https://doi.org/",
        "http://doi.org/",
        "https://dx.doi.org/",
        "http://dx.doi.org/",
        "doi:",
    )
    for prefix in prefixes:
        if lowered.startswith(prefix):
            cleaned = cleaned[len(prefix) :].lstrip(" /")
            lowered = cleaned.lower()
            break
    return cleaned or None
>>>>>>> 114a0e50


def _normalise_author(name: str) -> dict[str, str]:
    candidate = name.strip()
    if not candidate:
        return {"literal": name}
    if "," in candidate:
        family, given = [segment.strip() for segment in candidate.split(",", 1)]
        if family and given:
            return {"given": given, "family": family}
    parts = [segment for segment in candidate.replace("  ", " ").split(" ") if segment]
    if len(parts) >= 2:
        return {"given": " ".join(parts[:-1]), "family": parts[-1]}
    return {"literal": candidate}


def _apa_author(author: dict[str, str]) -> str:
    if "family" in author and author.get("family"):
        given = author.get("given", "")
        initials = " ".join(f"{segment[0].upper()}." for segment in given.split() if segment)
        if initials:
            return f"{author['family']}, {initials}"
        return author["family"]
    literal = author.get("literal")
    return literal or ""


def _chicago_author(author: dict[str, str]) -> str:
    if "family" in author and author.get("family"):
        given = author.get("given")
        if given:
            return f"{author['family']}, {given}"
        return author["family"]
    literal = author.get("literal")
    return literal or ""


def _format_anchor_summary(anchors: Sequence[Mapping[str, Any]]) -> str:
    labels: list[str] = []
    for entry in anchors:
        osis = str(entry.get("osis") or "").strip()
        anchor = str(entry.get("label") or entry.get("anchor") or "").strip()
        if osis and anchor:
            labels.append(f"{osis} ({anchor})")
        elif osis:
            labels.append(osis)
        elif anchor:
            labels.append(anchor)
    return "; ".join(labels)


def _build_csl_entry(source: CitationSource, anchors: Sequence[Mapping[str, Any]]) -> dict[str, Any]:
    authors: list[dict[str, str]] = []
    for name in source.authors or []:
        if isinstance(name, str) and name.strip():
            authors.append(_normalise_author(name))

    entry: dict[str, Any] = {
        "id": source.document_id,
        "type": _infer_csl_type(source.source_type),
        "title": source.title,
    }
    if authors:
        entry["author"] = authors
    if source.year:
        entry["issued"] = {"date-parts": [[source.year]]}
    if source.doi:
        entry["DOI"] = source.doi
    if source.source_url:
        entry["URL"] = source.source_url
    if source.venue:
        entry["container-title"] = source.venue
    if source.collection:
        entry["collection-title"] = source.collection
    if source.publisher:
        entry["publisher"] = source.publisher
    if source.location:
        entry["publisher-place"] = source.location
    if source.volume:
        entry["volume"] = source.volume
    if source.issue:
        entry["issue"] = source.issue
    if source.pages:
        entry["page"] = source.pages
    if source.abstract:
        entry["abstract"] = source.abstract

    anchor_entries = _format_anchor_summary(anchors)
    if anchor_entries:
        entry["note"] = "Anchors: " + anchor_entries
    return entry


def _infer_csl_type(source_type: str | None) -> str:
    if not source_type:
        return "article-journal"
    normalized = source_type.lower()
    mapping = {
        "article": "article-journal",
        "journal": "article-journal",
        "book": "book",
        "video": "motion_picture",
        "audio": "song",
        "sermon": "speech",
        "web": "webpage",
        "note": "manuscript",
    }
    for key, value in mapping.items():
        if key in normalized:
            return value
    return "article-journal"


def _format_apa(source: CitationSource, anchors: Sequence[Mapping[str, Any]]) -> str:
    authors = [_apa_author(_normalise_author(name)) for name in source.authors or []]
    authors = [author for author in authors if author]
    if not authors and source.publisher:
        authors = [source.publisher]
    if len(authors) > 1:
        formatted_authors = ", ".join(authors[:-1]) + f", & {authors[-1]}"
    elif authors:
        formatted_authors = authors[0]
    else:
        formatted_authors = ""

    year = str(source.year) if source.year else "n.d."
    title = source.title or "Untitled document"
    venue = source.venue or source.collection
    parts: list[str] = []
    if formatted_authors:
        parts.append(formatted_authors)
    parts.append(f"({year}).")
    parts.append(f"{title}.")
    if venue:
        parts.append(f"{venue}.")
    if source.volume and source.issue:
        parts.append(f"{source.volume}({source.issue}).")
    elif source.volume:
        parts.append(f"{source.volume}.")
    if source.pages:
        parts.append(f"pp. {source.pages}.")
    if source.doi:
        parts.append(source.doi)
    elif source.source_url:
        parts.append(source.source_url)
    anchor_entries = _format_anchor_summary(anchors)
    if anchor_entries:
        parts.append(f"Anchors: {anchor_entries}")
    return " ".join(part.strip() for part in parts if part and part.strip()).strip()


def _format_chicago(source: CitationSource, anchors: Sequence[Mapping[str, Any]]) -> str:
    authors = [_chicago_author(_normalise_author(name)) for name in source.authors or []]
    authors = [author for author in authors if author]
    if len(authors) > 1:
        formatted_authors = ", ".join(authors[:-1]) + f", and {authors[-1]}"
    elif authors:
        formatted_authors = authors[0]
    else:
        formatted_authors = source.publisher or "Unknown"

    year = str(source.year) if source.year else "n.d."
    title = source.title or "Untitled"
    venue = source.venue or source.collection
    segments: list[str] = []
    if venue:
        segments.append(venue)
    if source.publisher:
        segments.append(source.publisher)
    if year:
        segments.append(year)
    if source.pages:
        segments.append(str(source.pages))
    if source.doi:
        segments.append(source.doi)
    elif source.source_url:
        segments.append(source.source_url)

    main_clause = f'{formatted_authors}. "{title}."'
    trailing = ". ".join(
        str(segment).strip().rstrip(".") for segment in segments if str(segment).strip()
    )
    body = main_clause
    if trailing:
        body = f"{body} {trailing}"
    anchor_entries = _format_anchor_summary(anchors)
    if anchor_entries:
        stripped = body.rstrip()
        if not stripped.endswith(('.', '!', '?')):
            body = f"{stripped}."
        else:
            body = stripped
        body = f"{body} Anchors: {anchor_entries}"
    if not body.endswith("."):
        body = body.rstrip(".") + "."
    return body


def format_citation(
    source: CitationSource,
    *,
    style: CitationStyle,
    anchors: Sequence[Mapping[str, Any]] | None = None,
) -> tuple[str, dict[str, Any]]:
    anchor_entries = list(anchors or [])
    csl_entry = _build_csl_entry(source, anchor_entries)
    if style == "csl-json":
        citation_text = json.dumps(csl_entry, ensure_ascii=False)
    elif style == "chicago":
        citation_text = _format_chicago(source, anchor_entries)
    else:
        citation_text = _format_apa(source, anchor_entries)
    return citation_text, csl_entry


def build_citation_export(
    documents: Sequence[DocumentDetailResponse | Mapping[str, Any] | Any],
    *,
    style: CitationStyle,
    anchors: Mapping[str, Sequence[Mapping[str, Any]]] | None = None,
    filters: Mapping[str, Any] | None = None,
    export_id: str | None = None,
) -> tuple[ExportManifest, list[OrderedDict[str, Any]], list[dict[str, Any]]]:
    """Return a manifest, serialisable records, and CSL payloads for *documents*."""

    normalised_sources: list[CitationSource] = []
    for document in documents:
        normalised_sources.append(CitationSource.from_object(document))

    totals = {"citations": len(normalised_sources)}
    manifest = build_manifest(
        export_type="documents",
        filters=dict(filters or {}),
        totals=totals,
        cursor=None,
        next_cursor=None,
        mode=style,
        enrichment_version=None,
        export_id=export_id,
    )

    records: list[OrderedDict[str, Any]] = []
    csl_entries: list[dict[str, Any]] = []
    for document, source in zip(documents, normalised_sources):
        anchor_entries = list(anchors.get(source.document_id, [])) if anchors else []
        citation_text, csl_entry = format_citation(
            source, style=style, anchors=anchor_entries
        )
        csl_entries.append(csl_entry)
        record = OrderedDict()
        record["kind"] = "citation"
        record["document_id"] = source.document_id
        record["style"] = style
        record["citation"] = citation_text
        record["title"] = source.title
        record["authors"] = source.authors
        record["year"] = source.year
        record["venue"] = source.venue
        record["collection"] = source.collection
        record["source_type"] = source.source_type
        record["doi"] = source.doi
        record["source_url"] = source.source_url
        record["publisher"] = source.publisher
        record["location"] = source.location
        record["pages"] = source.pages
        record["volume"] = source.volume
        record["issue"] = source.issue
        if anchor_entries:
            record["anchors"] = anchor_entries
        passages = _extract_passages(document)
        if passages is not None:
            record["passages"] = passages
        record["csl"] = csl_entry
        if source.metadata:
            record["metadata"] = source.metadata
        records.append(record)

    return manifest, records, csl_entries


def render_citation_markdown(
    manifest: ExportManifest, records: Sequence[Mapping[str, Any]]
) -> str:
    """Return a Markdown document with manifest front-matter and citation list."""

    lines = [
        "---",
        f"export_id: {manifest.export_id}",
        f"schema_version: {manifest.schema_version}",
        f"created_at: {manifest.created_at.isoformat()}",
        f"type: {manifest.type}",
    ]
    if manifest.mode:
        lines.append(f"style: {manifest.mode}")
    if manifest.filters:
        lines.append(
            "filters: " + json.dumps(manifest.filters, sort_keys=True, ensure_ascii=False)
        )
    lines.append("---\n")

    for index, record in enumerate(records, start=1):
        citation = str(record.get("citation", "")).strip()
        if not citation:
            citation = "Citation unavailable"
        lines.append(f"{index}. {citation}")
        anchors = record.get("anchors")
        if isinstance(anchors, Sequence) and anchors:
            anchor_summary = _format_anchor_summary(anchors)
            if anchor_summary:
                lines.append(f"   - Anchors: {anchor_summary}")
    return "\n".join(lines).strip() + "\n"


__all__ = [
    "CitationStyle",
    "CitationSource",
    "build_citation_export",
    "format_citation",
    "render_citation_markdown",
]<|MERGE_RESOLUTION|>--- conflicted
+++ resolved
@@ -208,7 +208,6 @@
     cleaned = value.strip()
     if not cleaned:
         return None
-<<<<<<< HEAD
 
     lowered = cleaned.lower()
     if lowered.startswith("http"):
@@ -230,7 +229,6 @@
         return None
 
     return f"https://doi.org/{cleaned}"
-=======
     lowered = cleaned.lower()
     prefixes = (
         "https://doi.org/",
@@ -245,7 +243,6 @@
             lowered = cleaned.lower()
             break
     return cleaned or None
->>>>>>> 114a0e50
 
 
 def _normalise_author(name: str) -> dict[str, str]:
