"""FastAPI router exposing the GraphQL schema."""

from __future__ import annotations

from fastapi import APIRouter, Depends
from strawberry.fastapi import GraphQLRouter

from ..security import require_principal
from .context import get_graphql_context
from .schema import schema

_graphql_app = GraphQLRouter(
    schema,
    path="/",
    context_getter=get_graphql_context,
)

<<<<<<< HEAD
router = APIRouter(
    dependencies=[Depends(require_principal)],
)
router.include_router(_graphql_app, prefix="/graphql")
=======
router = APIRouter()
router.include_router(
    _graphql_app,
    dependencies=[Depends(require_principal)],
)
>>>>>>> 0671447f

__all__ = ["router", "_graphql_app"]<|MERGE_RESOLUTION|>--- conflicted
+++ resolved
@@ -15,17 +15,10 @@
     context_getter=get_graphql_context,
 )
 
-<<<<<<< HEAD
-router = APIRouter(
-    dependencies=[Depends(require_principal)],
-)
-router.include_router(_graphql_app, prefix="/graphql")
-=======
 router = APIRouter()
 router.include_router(
     _graphql_app,
     dependencies=[Depends(require_principal)],
 )
->>>>>>> 0671447f
 
 __all__ = ["router", "_graphql_app"]