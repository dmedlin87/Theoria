"""Utilities for generating dense embeddings during ingestion."""

from __future__ import annotations

import hashlib
import logging
import math
import os
import re
import threading
from collections import OrderedDict
from collections.abc import Iterable, Sequence
from typing import Protocol, cast

try:  # pragma: no cover - optional telemetry dependency
    from opentelemetry import trace
except ModuleNotFoundError:  # pragma: no cover - lightweight fallback for tests
    from ..ai.router import _NoopTracer

    class _TraceProxy:
        def get_tracer(self, *_args, **_kwargs) -> _NoopTracer:
            return _NoopTracer()

        def get_current_span(self):  # pragma: no cover - parity with opentelemetry
            return _NoopTracer().start_as_current_span()

    trace = _TraceProxy()  # type: ignore[assignment]
<<<<<<< HEAD
from sqlalchemy.orm import Session
from sqlalchemy.sql.elements import ClauseElement
=======
try:  # pragma: no cover - optional dependency in lightweight test envs
    from sqlalchemy.orm import Session
    from sqlalchemy.sql.elements import ClauseElement
except ModuleNotFoundError:  # pragma: no cover - fallback used in unit tests
    class ClauseElement:  # type: ignore[no-redef]
        """Placeholder representing SQLAlchemy clause elements when SQLAlchemy is absent."""

        pass

    class Session:  # type: ignore[no-redef]
        """Stub session used when SQLAlchemy is unavailable."""

        def __init__(self, *_args: object, **_kwargs: object) -> None:
            raise NotImplementedError("sqlalchemy is not installed")
>>>>>>> ae4fc428

try:  # pragma: no cover - heavy dependency may be unavailable in tests
    from FlagEmbedding import FlagModel as _RuntimeFlagModel
except Exception:  # pragma: no cover - optional dependency
    _RuntimeFlagModel = None


class _EmbeddingBackend(Protocol):
    """Protocol representing the minimal surface of the embedding backend."""

    def encode(self, texts: Sequence[str]) -> Sequence[Sequence[float]]:
        ...

from theo.application.facades.settings import get_settings

from theo.application.facades.resilience import ResilienceError, ResilienceSettings, resilient_operation
from theo.application.facades.telemetry import set_span_attribute

_LOGGER = logging.getLogger(__name__)
_TRACER = trace.get_tracer("theo.embedding")


def _flag_model_enabled() -> bool:
    """Return True when the runtime embedding model should be used."""

    if _RuntimeFlagModel is None:
        return False
    if os.environ.get("THEO_FORCE_EMBEDDING_FALLBACK"):
        return False
    if os.environ.get("PYTEST_CURRENT_TEST"):
        return False
    return True


def _normalise(vector: Sequence[float]) -> list[float]:
    norm = math.sqrt(sum(component * component for component in vector))
    if norm == 0.0:
        return [0.0 for _ in vector]
    return [float(component) / norm for component in vector]


class _FallbackEmbedder:
    """Deterministic embedding generator used when the real model is unavailable."""

    def __init__(self, dimension: int) -> None:
        self.dimension = dimension

    def encode(self, texts: Sequence[str]) -> list[list[float]]:
        embeddings: list[list[float]] = []
        for text in texts:
            digest = hashlib.sha256(text.encode("utf-8")).digest()
            values: list[float] = []
            while len(values) < self.dimension:
                for index in range(0, len(digest), 4):
                    chunk = digest[index : index + 4]
                    if len(chunk) < 4:
                        chunk = chunk.ljust(4, b"\0")
                    integer = int.from_bytes(chunk, "little", signed=False)
                    values.append((integer % 1000) / 1000.0)
                    if len(values) >= self.dimension:
                        break
                digest = hashlib.sha256(digest).digest()
            embeddings.append(_normalise(values[: self.dimension]))
        return embeddings


class EmbeddingService:
    """Lazily-loaded embedding backend supporting batching and normalisation."""

    def __init__(
        self,
        model_name: str,
        dimension: int,
        *,
        cache_max_size: int | None = 1024,
    ) -> None:
        self.model_name = model_name
        self.dimension = dimension
        self._model: _EmbeddingBackend | None = None
        self._lock = threading.Lock()
        if cache_max_size is not None and cache_max_size < 0:
            raise ValueError("cache_max_size must be non-negative or None")
        self._cache_max_size = cache_max_size
        self._cache: "OrderedDict[str, tuple[float, ...]]" = OrderedDict()

    def _ensure_model(self) -> _EmbeddingBackend:
        if self._model is not None:
            return self._model
        with self._lock:
            if self._model is None:
                if _flag_model_enabled():
                    try:
                        self._model = _RuntimeFlagModel(  # type: ignore[call-arg]
                            self.model_name,
                            use_fp16=False,
                        )
                    except Exception:  # pragma: no cover - defensive fallback
                        _LOGGER.warning(
                            "Falling back to deterministic embeddings after "
                            "FlagModel initialisation failure",
                            exc_info=True,
                        )
                        self._model = _FallbackEmbedder(self.dimension)
                if self._model is None:
                    self._model = _FallbackEmbedder(self.dimension)
        assert self._model is not None
        return self._model

    def _encode(self, texts: Sequence[str]) -> list[list[float]]:
        model = self._ensure_model()
        raw_embeddings: object
        if hasattr(model, "encode"):
            try:
                embeddings, metadata = resilient_operation(
                    lambda: model.encode(texts),
                    key=f"embedding:{self.model_name}",
                    classification="embedding",
                    settings=ResilienceSettings(max_attempts=2),
                )
                span = trace.get_current_span()
                if span is not None:
                    span.set_attribute("embedding.resilience_attempts", metadata.attempts)
                    span.set_attribute("embedding.resilience_duration", metadata.duration)
                raw_embeddings = embeddings
            except ResilienceError:
                raise
        else:  # pragma: no cover - extremely defensive
            raw_embeddings = []

        if isinstance(raw_embeddings, Sequence):
            if len(raw_embeddings) > 0 and isinstance(raw_embeddings[0], Sequence):
                vectors_iterable: Iterable[Iterable[float]] = cast(
                    Sequence[Sequence[float]], raw_embeddings
                )
            else:
                vectors_iterable = cast(Iterable[Iterable[float]], raw_embeddings)
        else:
            vectors_iterable = cast(Iterable[Iterable[float]], raw_embeddings)

        raw_vectors = [
            [float(component) for component in vector]
            for vector in vectors_iterable
        ]
        return [_normalise(vector) for vector in raw_vectors]

    def embed(self, texts: Sequence[str], *, batch_size: int = 32) -> list[list[float]]:
        batched: list[list[float]] = []
        if not texts:
            return batched
        for batch_index, start in enumerate(range(0, len(texts), batch_size)):
            batch = texts[start : start + batch_size]
            with _TRACER.start_as_current_span("embedding.batch") as span:
                span.set_attribute("embedding.model_name", self.model_name)
                span.set_attribute("embedding.batch_index", batch_index)
                span.set_attribute("embedding.batch_size", len(batch))
                span.set_attribute("embedding.vector_dimensions", self.dimension)
                cached_vectors: list[list[float] | None] = [None] * len(batch)
                miss_requests: list[tuple[int, str]] = []
                unique_misses: list[str] = []
                seen_misses: set[str] = set()
                with self._lock:
                    for index, text in enumerate(batch):
                        cached = self._cache.get(text)
                        if cached is not None:
                            self._cache.move_to_end(text)
                            cached_vectors[index] = list(cached)
                        else:
                            miss_requests.append((index, text))
                            if text not in seen_misses:
                                seen_misses.add(text)
                                unique_misses.append(text)
                span.set_attribute("embedding.cache_miss_count", len(unique_misses))
                span.set_attribute("embedding.cache_hit_count", len(batch) - len(miss_requests))
                new_vectors: dict[str, list[float]] = {}
                try:
                    if unique_misses:
                        encoded = self._encode(unique_misses)
                        new_vectors = {
                            text: list(vector)
                            for text, vector in zip(unique_misses, encoded)
                        }
                except ResilienceError as exc:
                    span.set_attribute("embedding.resilience_category", exc.metadata.category)
                    span.set_attribute("embedding.resilience_attempts", exc.metadata.attempts)
                    raise
                if unique_misses and len(new_vectors) != len(unique_misses):  # pragma: no cover
                    raise RuntimeError("Embedding backend returned unexpected vector count")
                if new_vectors:
                    for index, text in miss_requests:
                        cached_vectors[index] = list(new_vectors[text])
                    if self._cache_max_size is None or self._cache_max_size > 0:
                        with self._lock:
                            for text, vector in new_vectors.items():
                                self._cache[text] = tuple(vector)
                                self._cache.move_to_end(text)
                                if self._cache_max_size is not None:
                                    while len(self._cache) > self._cache_max_size:
                                        self._cache.popitem(last=False)
                for index, _text in miss_requests:
                    if cached_vectors[index] is None:  # pragma: no cover - defensive
                        raise RuntimeError("Missing embedding vector for cache miss")
                vectors = [
                    cached_vectors[index]
                    if cached_vectors[index] is not None
                    else [0.0] * self.dimension
                    for index in range(len(batch))
                ]
                span.set_attribute("embedding.output_count", len(vectors))
            batched.extend(vectors)
        return batched

    def clear_cache(self) -> None:
        """Clear any cached embedding vectors."""

        with self._lock:
            self._cache.clear()


_service: EmbeddingService | None = None
_NON_WORD_RE = re.compile(r"[\W_]+", re.UNICODE)


def get_embedding_service() -> EmbeddingService:
    """Return a process-wide embedding service instance."""

    global _service
    if _service is None:
        settings = get_settings()
        _service = EmbeddingService(
            settings.embedding_model,
            settings.embedding_dim,
            cache_max_size=settings.embedding_cache_size,
        )
    return _service


def clear_embedding_cache() -> None:
    """Clear cached embeddings held by the shared service instance."""

    global _service
    if _service is not None:
        _service.clear_cache()


def lexical_representation(session: Session, text: str) -> ClauseElement | str:
    """Return a stored representation for lexical indexing.

    When a PostgreSQL connection is available a ``to_tsvector`` expression is
    returned so that the server generates the tsvector directly. For other
    dialects (e.g., SQLite during tests) a simplified lower-cased token stream
    is used instead.
    """

    bind = getattr(session, "bind", None)
    dialect_name = (
        getattr(bind.dialect, "name", "sqlite") if bind is not None else "sqlite"
    )
    if dialect_name == "postgresql":
        from sqlalchemy import func

        return func.to_tsvector("english", text)
    normalised = _NON_WORD_RE.sub(" ", text.lower())
    tokens = [token for token in normalised.split() if token]
    return " ".join(tokens)<|MERGE_RESOLUTION|>--- conflicted
+++ resolved
@@ -25,10 +25,6 @@
             return _NoopTracer().start_as_current_span()
 
     trace = _TraceProxy()  # type: ignore[assignment]
-<<<<<<< HEAD
-from sqlalchemy.orm import Session
-from sqlalchemy.sql.elements import ClauseElement
-=======
 try:  # pragma: no cover - optional dependency in lightweight test envs
     from sqlalchemy.orm import Session
     from sqlalchemy.sql.elements import ClauseElement
@@ -43,7 +39,6 @@
 
         def __init__(self, *_args: object, **_kwargs: object) -> None:
             raise NotImplementedError("sqlalchemy is not installed")
->>>>>>> ae4fc428
 
 try:  # pragma: no cover - heavy dependency may be unavailable in tests
     from FlagEmbedding import FlagModel as _RuntimeFlagModel
