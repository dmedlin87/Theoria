--- conflicted
+++ resolved
@@ -17,12 +17,9 @@
 from sqlalchemy.exc import IntegrityError
 from sqlalchemy.orm import Session
 
-<<<<<<< HEAD
 from theo.platform.events import event_bus
 from theo.platform.events.types import DocumentIngestedEvent
-=======
 from theo.application.graph import GraphDocumentProjection
->>>>>>> 3b739ff8
 from ..case_builder import sync_passages_case_objects
 from ..creators.verse_perspectives import CreatorVersePerspectiveService
 from ..db.models import (
@@ -915,7 +912,6 @@
         document.storage_path = str(storage_dir)
         session.add(document)
         session.commit()
-<<<<<<< HEAD
 
         metadata: dict[str, object] = {}
         if document.source_type:
@@ -934,7 +930,6 @@
                 case_object_ids=sorted(case_object_ids),
                 metadata=metadata or None,
             )
-=======
         emit_document_persisted_event(
             document=document,
             passages=passages,
@@ -943,7 +938,6 @@
             theological_tradition=tradition,
             source_type=document.source_type,
             metadata={"ingest_kind": "text"},
->>>>>>> 3b739ff8
         )
     except Exception:
         session.rollback()
@@ -1383,7 +1377,6 @@
         document.storage_path = str(storage_dir)
         session.add(document)
         session.commit()
-<<<<<<< HEAD
 
         metadata: dict[str, object] = {}
         if document.source_type:
@@ -1402,7 +1395,6 @@
                 case_object_ids=sorted(case_object_ids),
                 metadata=metadata or None,
             )
-=======
         emit_document_persisted_event(
             document=document,
             passages=passages,
@@ -1411,7 +1403,6 @@
             theological_tradition=tradition,
             source_type=document.source_type,
             metadata={"ingest_kind": "transcript"},
->>>>>>> 3b739ff8
         )
     except Exception:
         session.rollback()
