--- conflicted
+++ resolved
@@ -289,7 +289,7 @@
     text = " ".join(segment.text for segment in segments)
     return ParserResult(text=text, chunks=chunks, parser="transcript", parser_version="0.3.0")
 
-<<<<<<< HEAD
+
 def run_pipeline_for_file(session: Session, path: Path, frontmatter: dict[str, Any] | None = None) -> Document:
     """Execute the file ingestion pipeline synchronously."""
 
@@ -342,8 +342,7 @@
     chunks = parser_result.chunks
     parser = parser_result.parser
     parser_version = parser_result.parser_version
-=======
->>>>>>> 151e35d4
+
 
 def _persist_transcript_document(
     session: Session,
@@ -494,34 +493,13 @@
     frontmatter = _merge_metadata({}, _load_frontmatter(frontmatter))
     source_type = _detect_source_type(path, frontmatter)
 
-<<<<<<< HEAD
+
     segments, transcript_path = _load_youtube_transcript(settings, video_id)
     parser_result = _prepare_transcript_chunks(segments, settings=settings)
 
     sha_payload = "\n".join(chunk.text for chunk in parser_result.chunks).encode("utf-8")
     sha256 = hashlib.sha256(sha_payload).hexdigest()
-=======
-    parser = "plain_text"
-    parser_version = "0.1.0"
-    text_content = ""
-    chunks: list[Chunk]
-
-    if source_type in {"markdown", "txt", "file", "docx"}:
-        text_content, parsed_frontmatter = _parse_text_file(path)
-        frontmatter = _merge_metadata(parsed_frontmatter, frontmatter)
-        chunks, parser, parser_version = _prepare_text_chunks(text_content, settings=settings)
-    elif source_type == "pdf":
-        text_content = ""
-        chunks, parser, parser_version = _prepare_pdf_chunks(path, settings=settings)
-    elif source_type == "transcript":
-        segments = load_transcript(path)
-        chunks, parser, parser_version = _prepare_transcript_chunks(segments, settings=settings)
-        text_content = " ".join(chunk.text for chunk in chunks)
-    else:
-        text_content, parsed_frontmatter = _parse_text_file(path)
-        frontmatter = _merge_metadata(parsed_frontmatter, frontmatter)
-        chunks, parser, parser_version = _prepare_text_chunks(text_content, settings=settings)
->>>>>>> 151e35d4
+
 
     document = Document(
         id=str(uuid4()),
@@ -546,11 +524,8 @@
     embeddings = embedding_service.embed([chunk.text for chunk in chunks])
 
     passages: list[Passage] = []
-<<<<<<< HEAD
     for chunk in parser_result.chunks:
-=======
-    for idx, chunk in enumerate(chunks):
->>>>>>> 151e35d4
+
         detected = detect_osis_references(chunk.text)
         meta = _normalise_passage_meta(
             detected,
