--- conflicted
+++ resolved
@@ -262,16 +262,13 @@
     raise UnsupportedSourceError(f"Unsupported URL for ingestion: {url}")
 
 
-<<<<<<< HEAD
 def _is_youtube_url(url: str) -> bool:
     host = urlparse(url).netloc.lower()
     return "youtube" in host or "youtu.be" in host
 
 
 def _prepare_text_chunks(text: str, *, settings) -> tuple[list[Chunk], str, str]:
-=======
-def _prepare_text_chunks(text: str, *, settings) -> ParserResult:
->>>>>>> a0bf86ff
+
     chunks = chunk_text(text, max_tokens=settings.max_chunk_tokens)
     return ParserResult(text=text, chunks=chunks, parser="plain_text", parser_version="0.1.0")
 
@@ -665,7 +662,6 @@
 
     return document
 
-<<<<<<< HEAD
 def run_pipeline_for_url(
     session: Session,
     url: str,
@@ -800,29 +796,12 @@
 
     chunks, parser, parser_version = _prepare_text_chunks(text_content, settings=settings)
     sha_payload = "\n".join(chunk.text for chunk in chunks).encode("utf-8")
-=======
-def run_pipeline_for_file(session: Session, path: Path, frontmatter: dict[str, Any] | None = None) -> Document:
-    """Execute the file ingestion pipeline synchronously."""
-
-    settings = get_settings()
-    raw_bytes = path.read_bytes()
-    sha256 = hashlib.sha256(raw_bytes).hexdigest()
-
-    frontmatter = _merge_metadata({}, _load_frontmatter(frontmatter))
-    source_type = _detect_source_type(path, frontmatter)
-
-
-    segments, transcript_path = _load_youtube_transcript(settings, video_id)
-    parser_result = _prepare_transcript_chunks(segments, settings=settings)
-
-    sha_payload = "\n".join(chunk.text for chunk in parser_result.chunks).encode("utf-8")
->>>>>>> a0bf86ff
+
     sha256 = hashlib.sha256(sha_payload).hexdigest()
 
 
     document = Document(
         id=str(uuid4()),
-<<<<<<< HEAD
         title=frontmatter.get("title") or metadata.get("title") or url,
         authors=_ensure_list(frontmatter.get("authors")),
         source_url=frontmatter.get("source_url") or metadata.get("canonical_url") or url,
@@ -830,16 +809,6 @@
         collection=frontmatter.get("collection"),
         pub_date=_coerce_date(frontmatter.get("date")),
         channel=frontmatter.get("channel"),
-=======
-        title=frontmatter.get("title") or path.stem,
-        authors=_ensure_list(frontmatter.get("authors")),
-        source_url=frontmatter.get("source_url"),
-        source_type=source_type,
-        collection=frontmatter.get("collection"),
-        pub_date=_coerce_date(frontmatter.get("date")),
-        channel=frontmatter.get("channel"),
-        video_id=frontmatter.get("video_id"),
->>>>>>> a0bf86ff
         duration_seconds=frontmatter.get("duration_seconds"),
         bib_json=frontmatter.get("bib_json"),
         sha256=sha256,
@@ -868,12 +837,9 @@
         embedding = embeddings[idx] if idx < len(embeddings) else None
         passage = Passage(
             document_id=document.id,
-<<<<<<< HEAD
-=======
             page_no=chunk.page_no,
             t_start=chunk.t_start,
             t_end=chunk.t_end,
->>>>>>> a0bf86ff
             start_char=chunk.start_char,
             end_char=chunk.end_char,
             text=chunk.text,
@@ -898,12 +864,7 @@
             "id": document.id,
             "title": document.title,
             "source_type": document.source_type,
-<<<<<<< HEAD
             "source_url": document.source_url,
-=======
-            "authors": document.authors,
-            "collection": document.collection,
->>>>>>> a0bf86ff
             "sha256": document.sha256,
         },
         "passages": [
@@ -911,22 +872,17 @@
                 "id": passage.id,
                 "text": passage.text,
                 "osis_ref": passage.osis_ref,
-<<<<<<< HEAD
-=======
+
                 "page_no": passage.page_no,
                 "t_start": passage.t_start,
                 "t_end": passage.t_end,
->>>>>>> a0bf86ff
                 "meta": passage.meta,
             }
             for passage in passages
         ],
     }
 
-<<<<<<< HEAD
     (storage_dir / "content.txt").write_text(text_content, encoding="utf-8")
-=======
->>>>>>> a0bf86ff
     normalized_path = storage_dir / "normalized.json"
     normalized_path.write_text(json.dumps(normalized_payload, indent=2), encoding="utf-8")
 
