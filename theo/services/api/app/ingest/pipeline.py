--- conflicted
+++ resolved
@@ -30,12 +30,10 @@
     Persister,
     SourceFetcher,
 )
-<<<<<<< HEAD
 from .stages.enrichers import DocumentEnricher
 from .stages.fetchers import FileSourceFetcher, TranscriptSourceFetcher, UrlSourceFetcher
 from .stages.parsers import FileParser, TranscriptParser, UrlParser
 from .stages.persisters import TextDocumentPersister, TranscriptDocumentPersister
-=======
 from ..resilience import ResilienceError, ResiliencePolicy, resilient_operation
 
 
@@ -45,7 +43,6 @@
 # Keep this close to the imports so reloads and import * behaviour keep the
 # attribute available for existing integrations.
 _parse_text_file = parse_text_file
->>>>>>> cade4bb7
 
 
 __all__ = [
@@ -183,7 +180,6 @@
 ) -> Document:
     """Execute the file ingestion pipeline synchronously."""
 
-<<<<<<< HEAD
     frontmatter_payload = merge_metadata({}, load_frontmatter(frontmatter))
     stages = [
         FileSourceFetcher(path=path, frontmatter=frontmatter_payload),
@@ -198,7 +194,6 @@
         workflow="ingest.file",
         workflow_kwargs={"source_path": str(path), "source_name": path.name},
     )
-=======
     settings, persistence_dependencies = _resolve_context(dependencies)
     with instrument_workflow(
         "ingest.file", source_path=str(path), source_name=path.name
@@ -231,7 +226,6 @@
             frontmatter=merged_frontmatter,
             settings=settings,
         )
->>>>>>> cade4bb7
 
 
 def _url_title_default(state: dict[str, Any]) -> str:
@@ -252,7 +246,6 @@
 ) -> Document:
     """Ingest supported URLs into the document store."""
 
-<<<<<<< HEAD
     frontmatter_payload = merge_metadata({}, load_frontmatter(frontmatter))
 
     class _UrlDocumentPersister(Persister):
@@ -287,7 +280,6 @@
         workflow="ingest.url",
         workflow_kwargs={"source_url": url, "requested_source_type": source_type},
     )
-=======
     settings, persistence_dependencies = _resolve_context(dependencies)
     with instrument_workflow(
         "ingest.url", source_url=url, requested_source_type=source_type
@@ -386,7 +378,6 @@
             )
 
             return document
->>>>>>> cade4bb7
 
 
 def run_pipeline_for_transcript(
@@ -431,27 +422,5 @@
 ) -> None:
     """Backwards-compatible wrapper for legacy imports."""
 
-<<<<<<< HEAD
     context = PipelineDependencies().build_context(span=None)
-    refresh_creator_verse_rollups(session, list(segments), context=context)
-=======
-    refresh_creator_verse_rollups(session, list(segments))
-
-
-
-_WEB_FETCH_CHUNK_SIZE = 64 * 1024
-build_opener = _urllib_build_opener
-
-
-def _fetch_web_document(settings, url: str):
-    return resilient_operation(
-        lambda: fetch_web_document(settings, url, opener_factory=build_opener),
-        key=f"ingest:web:{url}",
-        classification="network",
-        policy=ResiliencePolicy(max_attempts=3),
-    )
-
-
-
-
->>>>>>> cade4bb7
+    refresh_creator_verse_rollups(session, list(segments), context=context)