--- conflicted
+++ resolved
@@ -8,12 +8,8 @@
 from fastapi.responses import RedirectResponse
 
 from .core.database import Base, get_engine
-<<<<<<< HEAD
+
 from .routes import ai, documents, export, ingest, jobs, search, verses
-=======
-from .routes import documents, export, ingest, jobs, search, verses, features
->>>>>>> 4bf25c37
-
 
 @asynccontextmanager
 async def lifespan(_: FastAPI):
@@ -32,15 +28,8 @@
     app.include_router(export.router, prefix="/export", tags=["export"])
     app.include_router(verses.router, prefix="/verses", tags=["verses"])
     app.include_router(documents.router, prefix="/documents", tags=["documents"])
-<<<<<<< HEAD
+
     app.include_router(ai.router, prefix="/ai", tags=["ai"])
-=======
-    app.include_router(features.router, prefix="/features", tags=["features"])
-
-    @app.get("/", include_in_schema=False)
-    async def root() -> RedirectResponse:
-        return RedirectResponse(url="/docs")
->>>>>>> 4bf25c37
 
     return app
 
