--- conflicted
+++ resolved
@@ -63,14 +63,7 @@
 class APIModel(BaseModel):
     """Base schema configuration enabling ORM compatibility."""
 
-<<<<<<< HEAD
     model_config: ClassVar[ConfigDict] = ConfigDict(from_attributes=True)
-=======
-    model_config = ConfigDict(
-        from_attributes=True,
-        protected_namespaces=(),
-    )
->>>>>>> 50d08252
 
 
 class TimestampedModel(APIModel):
