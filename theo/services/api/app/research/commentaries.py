--- conflicted
+++ resolved
@@ -7,15 +7,12 @@
 from sqlalchemy import and_, or_
 from sqlalchemy.orm import Session
 
-<<<<<<< HEAD
 from ..db.models import CommentaryExcerptSeed
 from ..ingest.osis import expand_osis_reference, osis_intersects
-=======
 from ..db.verse_graph import (
     compute_verse_id_ranges,
     query_commentary_seed_rows,
 )
->>>>>>> 5c313736
 from ..models.research import CommentaryExcerptItem
 
 
@@ -56,7 +53,6 @@
     if perspectives and not allowed_perspectives:
         return []
 
-<<<<<<< HEAD
     candidate_ranges: list[tuple[str, int, int]] = []
     for requested in candidates:
         verse_ids = expand_osis_reference(requested)
@@ -83,13 +79,11 @@
         seed_query = seed_query.filter(or_(*range_predicates))
 
     seeds = seed_query.all()
-=======
     windows = list(compute_verse_id_ranges(candidates).values())
     if not windows:
         return []
 
     seeds = query_commentary_seed_rows(session, windows)
->>>>>>> 5c313736
     matched: list[CommentaryExcerptItem] = []
 
     for seed in seeds:
