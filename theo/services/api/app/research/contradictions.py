"""Service helpers for contradiction discovery."""

from __future__ import annotations

from dataclasses import dataclass
from typing import Iterable

from sqlalchemy import and_, or_
from sqlalchemy.orm import Session

from ..db.models import ContradictionSeed, HarmonySeed
<<<<<<< HEAD
from ..ingest.osis import expand_osis_reference, osis_intersects
=======
from ..db.verse_graph import compute_verse_id_ranges, query_pair_seed_rows
>>>>>>> 5c313736
from ..models.research import ContradictionItem

PERSPECTIVE_CHOICES: tuple[str, ...] = ("apologetic", "skeptical", "neutral")

_CONTRADICTION_PERSPECTIVES = {"skeptical", "neutral"}
_HARMONY_PERSPECTIVES = {"apologetic", "neutral"}


@dataclass(slots=True)
class _ScoredSeed:
    seed: ContradictionSeed | HarmonySeed
    score: float
    perspective: str


def _normalize_osis(values: Iterable[str]) -> list[str]:
    normalized: list[str] = []
    for value in values:
        if not value:
            continue
        normalized.append(value.strip())
    return normalized


def _normalize_perspective(raw: str | None, *, default: str) -> str:
    value = (raw or default).strip().lower()
    if value not in PERSPECTIVE_CHOICES:
        return default
    return value


def search_contradictions(
    session: Session,
    *,
    osis: str | list[str],
    topic: str | None = None,
    perspectives: list[str] | None = None,
    limit: int = 25,
) -> list[ContradictionItem]:
    """Return ranked contradiction entries intersecting the provided OSIS."""

    candidates = _normalize_osis([osis] if isinstance(osis, str) else osis)
    if not candidates:
        return []

    allowed_perspectives = {
        p.strip().lower()
        for p in (perspectives or [])
        if p and p.strip().lower() in PERSPECTIVE_CHOICES
    }
    if not allowed_perspectives and perspectives:
        # If filters were provided but none are valid, return empty set.
        return []

<<<<<<< HEAD
    candidate_ranges: list[tuple[str, int, int]] = []
    for requested in candidates:
        verse_ids = expand_osis_reference(requested)
        if not verse_ids:
            continue
        candidate_ranges.append((requested, min(verse_ids), max(verse_ids)))
    if not candidate_ranges:
        return []

=======
    windows = list(compute_verse_id_ranges(candidates).values())
    if not windows:
        return []

    contradiction_seeds = query_pair_seed_rows(
        session, windows, ContradictionSeed
    )
    harmony_seeds = query_pair_seed_rows(session, windows, HarmonySeed)
>>>>>>> 5c313736
    topic_lower = topic.lower() if topic else None
    scored: list[_ScoredSeed] = []

    def _should_include(tags: list[str] | None) -> bool:
        if not topic_lower:
            return True
        tag_values = tags or []
        return any(tag.lower() == topic_lower for tag in tag_values)

    def _allowed_perspective(value: str) -> bool:
        if not allowed_perspectives:
            return True
        return value in allowed_perspectives

    def _range_predicate(model: type[ContradictionSeed] | type[HarmonySeed]):
        clauses = []
        for _, start, end in candidate_ranges:
            clauses.append(
                and_(model.start_verse_id_a <= end, model.end_verse_id_a >= start)
            )
            clauses.append(
                and_(model.start_verse_id_b <= end, model.end_verse_id_b >= start)
            )
        return or_(*clauses) if clauses else None

    contradiction_query = session.query(ContradictionSeed)
    harmony_query = session.query(HarmonySeed)

    if allowed_perspectives:
        contradiction_values = list(allowed_perspectives & _CONTRADICTION_PERSPECTIVES)
        if contradiction_values:
            contradiction_query = contradiction_query.filter(
                ContradictionSeed.perspective.in_(contradiction_values)
            )
        else:
            contradiction_query = None

        harmony_values = list(allowed_perspectives & _HARMONY_PERSPECTIVES)
        if harmony_values:
            harmony_query = harmony_query.filter(
                HarmonySeed.perspective.in_(harmony_values)
            )
        else:
            harmony_query = None

    if contradiction_query is not None:
        predicate = _range_predicate(ContradictionSeed)
        if predicate is not None:
            contradiction_query = contradiction_query.filter(predicate)
        contradiction_seeds = contradiction_query.all()
    else:
        contradiction_seeds = []

    if harmony_query is not None:
        predicate = _range_predicate(HarmonySeed)
        if predicate is not None:
            harmony_query = harmony_query.filter(predicate)
        harmony_seeds = harmony_query.all()
    else:
        harmony_seeds = []

    for seed in contradiction_seeds:
        perspective = _normalize_perspective(seed.perspective, default="skeptical")
        if not _allowed_perspective(perspective):
            continue
        if not _should_include(seed.tags):
            continue

        score = float(seed.weight or 0.0)
        scored.append(_ScoredSeed(seed=seed, score=score, perspective=perspective))

    for seed in harmony_seeds:
        perspective = _normalize_perspective(seed.perspective, default="apologetic")
        if not _allowed_perspective(perspective):
            continue
        if not _should_include(seed.tags):
            continue

        score = float(seed.weight or 0.0)
        scored.append(_ScoredSeed(seed=seed, score=score, perspective=perspective))

    scored.sort(
        key=lambda entry: (
            -entry.score,
            entry.perspective,
            entry.seed.summary or "",
            entry.seed.id,
        )
    )

    items: list[ContradictionItem] = []
    for entry in scored[:limit]:
        seed = entry.seed
        items.append(
            ContradictionItem(
                id=seed.id,
                osis_a=seed.osis_a,
                osis_b=seed.osis_b,
                summary=seed.summary,
                source=seed.source,
                tags=list(seed.tags) if seed.tags else None,
                weight=float(seed.weight or 0.0),
                perspective=entry.perspective,
            )
        )

    return items<|MERGE_RESOLUTION|>--- conflicted
+++ resolved
@@ -9,11 +9,8 @@
 from sqlalchemy.orm import Session
 
 from ..db.models import ContradictionSeed, HarmonySeed
-<<<<<<< HEAD
 from ..ingest.osis import expand_osis_reference, osis_intersects
-=======
 from ..db.verse_graph import compute_verse_id_ranges, query_pair_seed_rows
->>>>>>> 5c313736
 from ..models.research import ContradictionItem
 
 PERSPECTIVE_CHOICES: tuple[str, ...] = ("apologetic", "skeptical", "neutral")
@@ -68,7 +65,6 @@
         # If filters were provided but none are valid, return empty set.
         return []
 
-<<<<<<< HEAD
     candidate_ranges: list[tuple[str, int, int]] = []
     for requested in candidates:
         verse_ids = expand_osis_reference(requested)
@@ -78,7 +74,6 @@
     if not candidate_ranges:
         return []
 
-=======
     windows = list(compute_verse_id_ranges(candidates).values())
     if not windows:
         return []
@@ -87,7 +82,6 @@
         session, windows, ContradictionSeed
     )
     harmony_seeds = query_pair_seed_rows(session, windows, HarmonySeed)
->>>>>>> 5c313736
     topic_lower = topic.lower() if topic else None
     scored: list[_ScoredSeed] = []
 
