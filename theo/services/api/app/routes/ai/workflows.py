--- conflicted
+++ resolved
@@ -858,16 +858,9 @@
         content=asset.content,
     )
 
-
-<<<<<<< HEAD
 # See comment above regarding the response model.
 @router.post("/transcript/export", response_model=ExportDeliverableResponse)
-=======
-@router.post(
-    "/transcript/export",
-    responses=_BAD_REQUEST_NOT_FOUND_RESPONSES,
-)
->>>>>>> e117eb90
+ 
 def transcript_export(
     payload: TranscriptExportRequest,
     session: Session = Depends(get_session),
