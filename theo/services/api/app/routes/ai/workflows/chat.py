"""Chat workflow routes and supporting helpers."""

from __future__ import annotations

import logging
import re
from dataclasses import dataclass
from datetime import UTC, datetime
from typing import TYPE_CHECKING, Sequence, TypeAlias
from uuid import uuid4

from fastapi import APIRouter, Depends, status
from sqlalchemy.orm import Session

from theo.services.api.app.ai import run_guarded_chat
from theo.services.api.app.ai import memory_index as memory_index_module
from theo.services.api.app.ai.rag import GuardrailError, RAGAnswer, ensure_completion_safe
from theo.services.api.app.ai.trails import TrailService
from theo.services.api.app.ai.memory_metadata import (
    MemoryFocus,
    extract_memory_metadata,
)
from theo.application.facades.database import get_session
from theo.application.facades.settings import get_settings
from theo.services.api.app.db.models import ChatSession
from theo.services.api.app.intent.tagger import get_intent_tagger
from theo.services.api.app.models.ai import (
    ChatGoalProgress,
    ChatGoalState,
    ChatMemoryEntry,
    ChatSessionMessage,
    ChatSessionPreferences,
    ChatSessionRequest,
    ChatSessionResponse,
    ChatSessionState,
    CHAT_SESSION_MEMORY_CHAR_BUDGET,
    CHAT_SESSION_TOTAL_CHAR_BUDGET,
    GoalCloseRequest,
    GoalPriorityUpdateRequest,
    IntentTagPayload,
)
from .guardrails import extract_refusal_text, guardrail_http_exception
from .utils import has_filters

from ....errors import AIWorkflowError, Severity

if TYPE_CHECKING:  # pragma: no cover - runtime import for FastAPI annotations
    from fastapi.responses import JSONResponse

    ChatTurnReturn: TypeAlias = ChatSessionResponse | JSONResponse
else:  # pragma: no cover - hinting only
    ChatTurnReturn: TypeAlias = ChatSessionResponse

router = APIRouter()

LOGGER = logging.getLogger(__name__)

_MAX_STORED_MEMORY = 10
_MAX_CONTEXT_SNIPPETS = 4
_MEMORY_TEXT_LIMIT = 600
_MEMORY_SUMMARY_LIMIT = 400
_BAD_REQUEST_RESPONSE = {status.HTTP_400_BAD_REQUEST: {"description": "Invalid request"}}
_NOT_FOUND_RESPONSE = {status.HTTP_404_NOT_FOUND: {"description": "Resource not found"}}
CHAT_PLAN = "\n".join(
    [
        "- Retrieve supporting passages using hybrid search",
        "- Compose a grounded assistant reply with citations",
        "- Validate guardrails before finalising the turn",
    ]
)

_GOAL_DECLARE_PATTERNS = [
    re.compile(r"^\s*goal\s*[:\-]\s*(?P<title>.+)$", re.IGNORECASE),
    re.compile(r"^\s*objective\s*[:\-]\s*(?P<title>.+)$", re.IGNORECASE),
    re.compile(r"^\s*my\s+goal\s+is\s+(?P<title>.+)$", re.IGNORECASE),
]
_GOAL_RESUME_PATTERN = re.compile(
    r"^\s*resume\s+(?:goal|objective)\s*(?::|\s)\s*(?P<identifier>.+)$",
    re.IGNORECASE,
)


@dataclass
class GoalDirective:
    action: str
    goal: ChatGoalState | None = None
    title: str | None = None
    identifier: str | None = None


def _truncate_text(value: str, limit: int) -> str:
    if len(value) <= limit:
        return value.strip()
    truncated = value[: max(limit - 1, 0)].rstrip()
    return f"{truncated}…" if truncated else value[:limit]


def _load_goal_entries(record: ChatSession | None) -> list[ChatGoalState]:
    goals: list[ChatGoalState] = []
    if record is None:
        return goals
    raw_goals = getattr(record, "goals", []) or []
    for raw in raw_goals:
        try:
            goal = ChatGoalState.model_validate(raw)
        except Exception:
            LOGGER.debug(
                "Skipping invalid chat goal payload for session %s",
                record.id,
                exc_info=True,
            )
            continue
        goals.append(goal)
    _normalise_goal_priorities(goals)
    return goals


def _dump_goal_entries(goals: Sequence[ChatGoalState]) -> list[dict[str, object]]:
    return [goal.model_dump(mode="json", exclude_none=True) for goal in goals]


def _normalise_goal_priorities(goals: list[ChatGoalState]) -> None:
    active: list[ChatGoalState] = [goal for goal in goals if goal.status == "active"]
    inactive: list[ChatGoalState] = [goal for goal in goals if goal.status != "active"]
    active.sort(key=lambda goal: (goal.priority, goal.created_at))
    inactive.sort(key=lambda goal: (goal.priority, goal.created_at))
    for index, goal in enumerate(active):
        goal.priority = index
    offset = len(active)
    for index, goal in enumerate(inactive, start=offset):
        goal.priority = index
    goals[:] = active + inactive


def _select_primary_goal(goals: Sequence[ChatGoalState]) -> ChatGoalState | None:
    active = [goal for goal in goals if goal.status == "active"]
    if not active:
        return None
    active.sort(key=lambda goal: goal.last_interaction_at, reverse=True)
    active.sort(key=lambda goal: goal.priority)
    return active[0]


def _find_goal_by_identifier(
    identifier: str, goals: Sequence[ChatGoalState]
) -> ChatGoalState | None:
    normalised = identifier.strip().lower()
    for goal in goals:
        if goal.id.lower() == normalised:
            return goal
    for goal in goals:
        if goal.title.strip().lower() == normalised:
            return goal
    return None


def _resolve_goal_directive(
    message: str, goals: Sequence[ChatGoalState]
) -> GoalDirective:
    cleaned = message.strip()
    if cleaned:
        for pattern in _GOAL_DECLARE_PATTERNS:
            match = pattern.match(cleaned)
            if match:
                title = match.group("title").strip()
                return GoalDirective(action="declare", title=title)
        resume = _GOAL_RESUME_PATTERN.match(cleaned)
        if resume:
            identifier = resume.group("identifier").strip()
            goal = _find_goal_by_identifier(identifier, goals)
            if goal is not None:
                return GoalDirective(
                    action="resume", goal=goal, identifier=identifier
                )
            return GoalDirective(action="declare", title=identifier)
    return GoalDirective(action="none", goal=_select_primary_goal(goals))


def _reprioritise_goal(
    goals: list[ChatGoalState], goal: ChatGoalState, desired_index: int
) -> None:
    desired_index = max(0, desired_index)
    active = [item for item in goals if item.status == "active" and item.id != goal.id]
    active.sort(key=lambda g: g.priority)
    insert_at = min(desired_index, len(active))
    active.insert(insert_at, goal)
    for index, item in enumerate(active):
        item.priority = index
    inactive = [item for item in goals if item.status != "active"]
    inactive.sort(key=lambda g: (g.priority, g.created_at))
    offset = len(active)
    for index, item in enumerate(inactive, start=offset):
        item.priority = index
    goals[:] = active + inactive


def _touch_goal(goal: ChatGoalState, summary: str | None, now: datetime) -> None:
    goal.summary = summary
    goal.last_interaction_at = now
    goal.updated_at = now


def _resolve_preferences(payload: ChatSessionRequest) -> ChatSessionPreferences:
    if payload.preferences:
        return payload.preferences
    default_filters = payload.filters if has_filters(payload.filters) else None
    return ChatSessionPreferences(
        mode=payload.stance or payload.mode_id or payload.model,
        default_filters=default_filters,
        frequently_opened_panels=[],
    )


def _load_memory_entries(record: ChatSession | None) -> list[ChatMemoryEntry]:
    entries: list[ChatMemoryEntry] = []
    if not record:
        return entries
    raw_entries = record.memory_snippets or []
    for raw in raw_entries:
        try:
            entry = ChatMemoryEntry.model_validate(raw)
        except Exception:
            LOGGER.debug(
                "Skipping invalid chat memory snippet for session %s", record.id, exc_info=True
            )
            continue
        entries.append(entry)
    entries.sort(key=lambda entry: entry.created_at)
    return entries


def _prepare_memory_context(
    entries: Sequence[ChatMemoryEntry],
    *,
    query: str | None = None,
    focus: MemoryFocus | None = None,
) -> list[str]:
    if not entries:
        return []

    ranked_entries: list[ChatMemoryEntry] = []
    seen_ids: set[int] = set()

    if query:
        memory_index = memory_index_module.get_memory_index()
        try:
            query_embedding = memory_index.embed_query(query)
        except Exception:  # pragma: no cover - defensive guardrail
            LOGGER.debug("Failed to embed chat query for memory ranking", exc_info=True)
            query_embedding = None
        else:
            if query_embedding:
                scored: list[tuple[float, ChatMemoryEntry]] = []
                for entry in entries:
                    if not entry.embedding:
                        continue
                    score = memory_index.score_similarity(
                        query_embedding, entry.embedding
                    )
                    if score is None:
                        continue
                    scored.append((score, entry))
                scored.sort(key=lambda item: item[0], reverse=True)
                for _, entry in scored:
                    if len(ranked_entries) >= _MAX_CONTEXT_SNIPPETS:
                        break
                    entry_id = id(entry)
                    if entry_id in seen_ids:
                        continue
                    ranked_entries.append(entry)
                    seen_ids.add(entry_id)

    ordered = sorted(entries, key=lambda entry: entry.created_at, reverse=True)
    if focus:
        matched: list[ChatMemoryEntry] = []
        remainder: list[ChatMemoryEntry] = []
        for entry in ordered:
            if focus.matches(entry):
                matched.append(entry)
            else:
                remainder.append(entry)
        candidates = matched + remainder
    else:
        candidates = ordered

    for entry in candidates:
        if len(ranked_entries) >= _MAX_CONTEXT_SNIPPETS:
            break
        entry_id = id(entry)
        if entry_id in seen_ids:
            continue
        ranked_entries.append(entry)
        seen_ids.add(entry_id)

    remaining = CHAT_SESSION_MEMORY_CHAR_BUDGET
    selected: list[tuple[ChatMemoryEntry, str]] = []
    for entry in ranked_entries:
<<<<<<< HEAD
        answer_text = (entry.answer_summary or entry.answer or "").strip()
        question_text = entry.question.strip()
        base = f"Q: {question_text} | A: {answer_text}"
=======
        base = memory_index_module.render_memory_snippet(
            entry.question,
            entry.answer,
            answer_summary=entry.answer_summary,
        )
>>>>>>> c94990b2
        extras: list[str] = []
        key_entities = getattr(entry, "key_entities", None) or []
        if key_entities:
            extras.append(f"Key: {', '.join(key_entities[:3])}")
        recommended_actions = getattr(entry, "recommended_actions", None) or []
        if recommended_actions:
            extras.append(f"Next: {recommended_actions[0]}")
        snippet = base if not extras else f"{base} | {' | '.join(extras)}"
        snippet = _truncate_text(snippet, min(_MEMORY_TEXT_LIMIT * 2, remaining))
        if not snippet:
            continue
        if len(snippet) > remaining and selected:
            break
        snippet = snippet[:remaining]
        selected.append((entry, snippet))
        remaining -= len(snippet)
        if remaining <= 0 or len(selected) >= _MAX_CONTEXT_SNIPPETS:
            break

    if not selected:
        return []

    if focus:
        matched_pairs = [pair for pair in selected if focus.matches(pair[0])]
        remainder_pairs = [pair for pair in selected if not focus.matches(pair[0])]
        matched_pairs.sort(key=lambda pair: pair[0].created_at, reverse=True)
        remainder_pairs.sort(key=lambda pair: pair[0].created_at, reverse=True)
        ordered_pairs = matched_pairs + remainder_pairs
    else:
        ordered_pairs = selected

    return [snippet for _, snippet in ordered_pairs]


def _collect_document_ids(answer: RAGAnswer) -> list[str]:
    doc_ids: list[str] = []
    for citation in answer.citations or []:
        document_id = getattr(citation, "document_id", None)
        if document_id and document_id not in doc_ids:
            doc_ids.append(document_id)
    return doc_ids


def _persist_chat_session(
    session: Session,
    *,
    existing: ChatSession | None,
    session_id: str,
    user_id: str | None,
    stance: str | None,
    question: str,
    prompt: str | None,
    intent_tags: Sequence[IntentTagPayload] | None,
    message: ChatSessionMessage,
    answer: RAGAnswer,
    preferences: ChatSessionPreferences,
    goals: list[ChatGoalState],
    active_goal: ChatGoalState | None,
    memory_entry: ChatMemoryEntry | None = None,
) -> ChatSession:
    now = datetime.now(UTC)
    entries = _load_memory_entries(existing)
    normalized_intent_tags: list[IntentTagPayload] | None = None
    if intent_tags:
        normalized_intent_tags = [
            tag if isinstance(tag, IntentTagPayload) else IntentTagPayload.model_validate(tag)
            for tag in intent_tags
        ]
    metadata = extract_memory_metadata(
        question=question,
        answer=answer,
        intent_tags=normalized_intent_tags,
    )

    if memory_entry is None:
        new_entry = ChatMemoryEntry(
            question=_truncate_text(question, _MEMORY_TEXT_LIMIT),
            answer=_truncate_text(message.content, _MEMORY_TEXT_LIMIT),
            prompt=_truncate_text(prompt, _MEMORY_TEXT_LIMIT) if prompt else None,
            intent_tags=normalized_intent_tags,
            answer_summary=(
                _truncate_text(answer.summary, _MEMORY_SUMMARY_LIMIT)
                if answer.summary
                else None
            ),
            citations=list(answer.citations or []),
            document_ids=_collect_document_ids(answer),
            topics=metadata.topics,
            entities=metadata.entities,
            goal_ids=metadata.goal_ids,
            source_types=metadata.source_types,
            sentiment=metadata.sentiment,
            created_at=now,
        )
    else:
        new_entry = memory_entry
        new_entry.question = _truncate_text(new_entry.question, _MEMORY_TEXT_LIMIT)
        new_entry.answer = _truncate_text(new_entry.answer, _MEMORY_TEXT_LIMIT)
        new_entry.prompt = (
            _truncate_text(new_entry.prompt, _MEMORY_TEXT_LIMIT)
            if new_entry.prompt
            else None
        )
        new_entry.intent_tags = normalized_intent_tags
        if new_entry.answer_summary:
            new_entry.answer_summary = _truncate_text(
                new_entry.answer_summary, _MEMORY_SUMMARY_LIMIT
            )
        elif answer.summary:
            new_entry.answer_summary = _truncate_text(
                answer.summary, _MEMORY_SUMMARY_LIMIT
            )
        if not new_entry.citations:
            new_entry.citations = list(answer.citations or [])
        if not new_entry.document_ids:
            new_entry.document_ids = _collect_document_ids(answer)
        if not new_entry.topics:
            new_entry.topics = metadata.topics
        if not new_entry.entities:
            new_entry.entities = metadata.entities
        if not new_entry.goal_ids:
            new_entry.goal_ids = metadata.goal_ids
        if not new_entry.source_types:
            new_entry.source_types = metadata.source_types
        if new_entry.sentiment is None:
            new_entry.sentiment = metadata.sentiment
        if new_entry.created_at is None:
            new_entry.created_at = now

    if active_goal is not None:
        if new_entry.goal_id is None:
            new_entry.goal_id = active_goal.id
        if new_entry.trail_id is None:
            new_entry.trail_id = active_goal.trail_id
    try:
        memory_index = memory_index_module.get_memory_index()
        if memory_entry is None or new_entry.embedding is None:
            embedding = memory_index.embed_entry(new_entry)
        else:
            embedding = None
        if embedding:
            new_entry.embedding = embedding
            new_entry.embedding_model = memory_index.model_name
    except Exception:  # pragma: no cover - defensive guard
        LOGGER.debug(
            "Unable to persist chat memory embedding for session %s", session_id,
            exc_info=True,
        )
    entries.append(new_entry)
    if len(entries) > _MAX_STORED_MEMORY:
        entries = entries[-_MAX_STORED_MEMORY:]
    raw_entries = [entry.model_dump(mode="json") for entry in entries]
    aggregated_docs: list[str] = []
    for entry in entries:
        for doc_id in entry.document_ids:
            if doc_id not in aggregated_docs:
                aggregated_docs.append(doc_id)

    pref_dict = preferences.model_dump(mode="json") if preferences else None

    updated_goals = list(goals)
    if active_goal is not None:
        summary_text = new_entry.answer_summary or new_entry.answer
        _touch_goal(active_goal, summary_text, now)
        replaced = False
        for index, goal in enumerate(updated_goals):
            if goal.id == active_goal.id:
                updated_goals[index] = active_goal
                replaced = True
                break
        if not replaced:
            updated_goals.append(active_goal)
    _normalise_goal_priorities(updated_goals)
    goals.clear()
    goals.extend(updated_goals)
    raw_goals = _dump_goal_entries(updated_goals)

    if existing is None:
        record = ChatSession(
            id=session_id,
            user_id=user_id,
            stance=stance,
            summary=new_entry.answer_summary or new_entry.answer,
            memory_snippets=raw_entries,
            document_ids=aggregated_docs,
            goals=raw_goals,
            preferences=pref_dict,
            created_at=now,
            updated_at=now,
            last_interaction_at=now,
        )
    else:
        record = existing
        if user_id:
            record.user_id = user_id
        record.stance = stance or record.stance
        record.summary = new_entry.answer_summary or new_entry.answer
        record.memory_snippets = raw_entries
        record.document_ids = aggregated_docs
        record.goals = raw_goals
        record.preferences = pref_dict
        record.updated_at = now
        record.last_interaction_at = now

    session.add(record)
    session.flush()
    return record


def _serialise_chat_session(record: ChatSession) -> ChatSessionState:
    entries = _load_memory_entries(record)
    goals = _load_goal_entries(record)
    preferences: ChatSessionPreferences | None = None
    if record.preferences:
        try:
            preferences = ChatSessionPreferences.model_validate(record.preferences)
        except Exception:
            LOGGER.debug(
                "Unable to parse chat session preferences for %s", record.id, exc_info=True
            )
            preferences = None
    document_ids = list(record.document_ids or [])
    return ChatSessionState(
        session_id=record.id,
        stance=record.stance,
        summary=record.summary,
        document_ids=document_ids,
        preferences=preferences,
        memory=entries,
        goals=goals,
        created_at=record.created_at,
        updated_at=record.updated_at,
        last_interaction_at=record.last_interaction_at,
    )


@router.post(
    "/chat",
    response_model=ChatSessionResponse,
    response_model_exclude_none=True,
    responses=_BAD_REQUEST_RESPONSE,
)
def chat_turn(
    payload: ChatSessionRequest, session: Session = Depends(get_session)
) -> ChatTurnReturn:
    if not payload.messages:
        raise AIWorkflowError(
            "messages cannot be empty",
            code="AI_CHAT_EMPTY_MESSAGES",
            status_code=status.HTTP_400_BAD_REQUEST,
        )
    total_message_chars = sum(len(message.content) for message in payload.messages)
    if total_message_chars > CHAT_SESSION_TOTAL_CHAR_BUDGET:
        raise AIWorkflowError(
            "chat payload exceeds size limit",
            code="AI_CHAT_PAYLOAD_TOO_LARGE",
            status_code=status.HTTP_413_REQUEST_ENTITY_TOO_LARGE,
        )
    last_user = next(
        (message for message in reversed(payload.messages) if message.role == "user"),
        None,
    )
    if last_user is None:
        raise AIWorkflowError(
            "missing user message",
            code="AI_CHAT_MISSING_USER_MESSAGE",
            status_code=status.HTTP_400_BAD_REQUEST,
        )
    question = last_user.content.strip()
    if not question:
        raise AIWorkflowError(
            "user message cannot be blank",
            code="AI_CHAT_EMPTY_USER_MESSAGE",
            status_code=status.HTTP_400_BAD_REQUEST,
        )

    settings = get_settings()
    intent_tags: list[IntentTagPayload] | None = None
    serialized_intent_tags: list[dict[str, object]] | None = None
    if settings.intent_tagger_enabled:
        try:
            tagger = get_intent_tagger(settings)
            if tagger is not None:
                predicted = tagger.predict(question)
                tag_payload = IntentTagPayload(**predicted.to_payload())
                intent_tags = [tag_payload]
                serialized_intent_tags = [
                    tag_payload.model_dump(exclude_none=True)
                ]
        except Exception:  # noqa: BLE001 - tagging failures should not block chat flow
            LOGGER.warning(
                "Intent tagging failed for chat request", exc_info=True
            )

    session_id = payload.session_id or str(uuid4())
    trail_service = TrailService(session)

    message: ChatSessionMessage | None = None
    answer: RAGAnswer | None = None

    existing_session = session.get(ChatSession, session_id)
    preferences = _resolve_preferences(payload)
    memory_entries = _load_memory_entries(existing_session)
    memory_context = _prepare_memory_context(memory_entries)
    goals = _load_goal_entries(existing_session)
    directive = _resolve_goal_directive(question, goals)
    active_goal = directive.goal
    recorder_user_id = (
        payload.recorder_metadata.user_id if payload.recorder_metadata else None
    )
    focus_metadata = extract_memory_metadata(
        question=question,
        answer=None,
        intent_tags=intent_tags,
    )
    memory_focus = focus_metadata.to_focus()
    memory_context = _prepare_memory_context(
        memory_entries, query=question, focus=memory_focus
    )

    if memory_context:
        budget_remaining = CHAT_SESSION_TOTAL_CHAR_BUDGET - total_message_chars
        if budget_remaining <= 0:
            memory_context = []
        else:
            trimmed: list[str] = []
            remaining_budget = budget_remaining
            for snippet in reversed(memory_context):
                if remaining_budget <= 0:
                    break
                adjusted = snippet
                if len(adjusted) > remaining_budget:
                    adjusted = _truncate_text(adjusted, remaining_budget)
                if not adjusted:
                    continue
                trimmed.append(adjusted)
                remaining_budget -= len(adjusted)
            memory_context = list(reversed(trimmed)) if trimmed else []

    try:
        recorder_context = None
        if directive.action == "declare":
            goal_title = directive.title or question
            recorder_context = trail_service.start_trail(
                workflow="chat_goal",
                plan_md=_truncate_text(goal_title, _MEMORY_SUMMARY_LIMIT),
                mode="chat_goal",
                input_payload={
                    "session_id": session_id,
                    "goal_title": goal_title,
                    "request": payload.model_dump(mode="json"),
                },
                user_id=recorder_user_id,
            )
            goal_timestamp = datetime.now(UTC)
            active_goal = ChatGoalState(
                id=str(uuid4()),
                title=_truncate_text(goal_title, _MEMORY_TEXT_LIMIT),
                trail_id=recorder_context.trail.id,
                status="active",
                priority=0,
                summary=None,
                created_at=goal_timestamp,
                updated_at=goal_timestamp,
                last_interaction_at=goal_timestamp,
            )
            goals.append(active_goal)
            _reprioritise_goal(goals, active_goal, 0)
        elif directive.action == "resume" and active_goal is not None:
            recorder_context = trail_service.resume_trail(active_goal.trail_id)
            _reprioritise_goal(goals, active_goal, 0)
        elif directive.action == "resume":
            goal_title = directive.title or question
            recorder_context = trail_service.start_trail(
                workflow="chat_goal",
                plan_md=_truncate_text(goal_title, _MEMORY_SUMMARY_LIMIT),
                mode="chat_goal",
                input_payload={
                    "session_id": session_id,
                    "goal_title": goal_title,
                    "request": payload.model_dump(mode="json"),
                },
                user_id=recorder_user_id,
            )
            goal_timestamp = datetime.now(UTC)
            active_goal = ChatGoalState(
                id=str(uuid4()),
                title=_truncate_text(goal_title, _MEMORY_TEXT_LIMIT),
                trail_id=recorder_context.trail.id,
                status="active",
                priority=0,
                summary=None,
                created_at=goal_timestamp,
                updated_at=goal_timestamp,
                last_interaction_at=goal_timestamp,
            )
            goals.append(active_goal)
            _reprioritise_goal(goals, active_goal, 0)
        elif active_goal is not None:
            recorder_context = trail_service.resume_trail(active_goal.trail_id)
        else:
            recorder_context = trail_service.start_trail(
                workflow="chat",
                plan_md=CHAT_PLAN,
                mode="chat",
                input_payload=payload.model_dump(mode="json"),
                user_id=recorder_user_id,
            )

        with recorder_context as recorder:
            answer = run_guarded_chat(
                session,
                question=question,
                osis=payload.osis,
                filters=payload.filters,
                model_name=payload.model,
                recorder=recorder,
                memory_context=memory_context,
            )
            ensure_completion_safe(answer.model_output or answer.summary)

            message_text = extract_refusal_text(answer)
            message = ChatSessionMessage(role="assistant", content=message_text)
            _persist_chat_session(
                session,
                existing=existing_session,
                session_id=session_id,
                user_id=recorder_user_id,
                stance=payload.stance or payload.mode_id,
                question=question,
                prompt=payload.prompt,
                intent_tags=intent_tags,
                message=message,
                answer=answer,
                preferences=preferences,
                goals=goals,
                active_goal=active_goal,
            )
            trail_output = {
                "session_id": session_id,
                "answer": answer,
                "message": message,
            }
            if active_goal is not None:
                trail_output["goal_id"] = active_goal.id
                trail_output["trail_id"] = active_goal.trail_id
            if serialized_intent_tags:
                trail_output["intent_tags"] = serialized_intent_tags
            recorder.finalize(
                final_md=answer.summary,
                output_payload=trail_output,
                status="running" if active_goal is not None else "completed",
            )
    except GuardrailError as exc:
        return guardrail_http_exception(
            exc,
            session=session,
            question=question,
            osis=payload.osis,
            filters=payload.filters,
        )

    if message is None or answer is None:
        raise AIWorkflowError(
            "failed to compose chat response",
            code="AI_CHAT_COMPOSITION_FAILED",
            status_code=status.HTTP_500_INTERNAL_SERVER_ERROR,
            severity=Severity.CRITICAL,
        )

    return ChatSessionResponse(
        session_id=session_id,
        message=message,
        answer=answer,
        intent_tags=intent_tags,
    )


@router.get(
    "/chat/{session_id}",
    response_model=ChatSessionState,
    response_model_exclude_none=True,
    responses=_NOT_FOUND_RESPONSE,
)
def get_chat_session(session_id: str, session: Session = Depends(get_session)) -> ChatSessionState:
    record = session.get(ChatSession, session_id)
    if record is None:
        raise AIWorkflowError(
            "chat session not found",
            code="AI_CHAT_SESSION_NOT_FOUND",
            status_code=status.HTTP_404_NOT_FOUND,
        )
    return _serialise_chat_session(record)


@router.get(
    "/chat/{session_id}/goals",
    response_model=ChatGoalProgress,
    response_model_exclude_none=True,
    responses=_NOT_FOUND_RESPONSE,
)
def list_chat_goals(
    session_id: str, session: Session = Depends(get_session)
) -> ChatGoalProgress:
    record = session.get(ChatSession, session_id)
    if record is None:
        raise AIWorkflowError(
            "chat session not found",
            code="AI_CHAT_SESSION_NOT_FOUND",
            status_code=status.HTTP_404_NOT_FOUND,
        )
    goals = _load_goal_entries(record)
    return ChatGoalProgress(goals=goals)


@router.post(
    "/chat/{session_id}/goals/{goal_id}/close",
    response_model=ChatGoalState,
    response_model_exclude_none=True,
    responses=_NOT_FOUND_RESPONSE,
)
def close_chat_goal(
    session_id: str,
    goal_id: str,
    payload: GoalCloseRequest | None = None,
    session: Session = Depends(get_session),
) -> ChatGoalState:
    record = session.get(ChatSession, session_id)
    if record is None:
        raise AIWorkflowError(
            "chat session not found",
            code="AI_CHAT_SESSION_NOT_FOUND",
            status_code=status.HTTP_404_NOT_FOUND,
        )
    goals = _load_goal_entries(record)
    goal = next((item for item in goals if item.id == goal_id), None)
    if goal is None:
        raise AIWorkflowError(
            "goal not found",
            code="AI_CHAT_GOAL_NOT_FOUND",
            status_code=status.HTTP_404_NOT_FOUND,
        )
    if goal.status != "closed":
        now = datetime.now(UTC)
        goal.status = "closed"
        goal.updated_at = now
        goal.last_interaction_at = now
        if payload and payload.summary:
            goal.summary = payload.summary
        _normalise_goal_priorities(goals)
        record.goals = _dump_goal_entries(goals)
        session.add(record)
        trail_service = TrailService(session)
        trail = trail_service.get_trail(goal.trail_id)
        if trail is not None:
            trail.status = "completed"
            if payload and payload.summary:
                trail.final_md = payload.summary
            trail.completed_at = now
            trail.updated_at = now
            session.add(trail)
        session.commit()
    return goal


@router.post(
    "/chat/{session_id}/goals/{goal_id}/priority",
    response_model=ChatGoalProgress,
    response_model_exclude_none=True,
    responses=_NOT_FOUND_RESPONSE,
)
def update_goal_priority(
    session_id: str,
    goal_id: str,
    payload: GoalPriorityUpdateRequest,
    session: Session = Depends(get_session),
) -> ChatGoalProgress:
    record = session.get(ChatSession, session_id)
    if record is None:
        raise AIWorkflowError(
            "chat session not found",
            code="AI_CHAT_SESSION_NOT_FOUND",
            status_code=status.HTTP_404_NOT_FOUND,
        )
    goals = _load_goal_entries(record)
    goal = next((item for item in goals if item.id == goal_id), None)
    if goal is None:
        raise AIWorkflowError(
            "goal not found",
            code="AI_CHAT_GOAL_NOT_FOUND",
            status_code=status.HTTP_404_NOT_FOUND,
        )
    _reprioritise_goal(goals, goal, payload.priority)
    goal.updated_at = datetime.now(UTC)
    record.goals = _dump_goal_entries(goals)
    session.add(record)
    session.commit()
    return ChatGoalProgress(goals=goals)


__all__ = [
    "router",
    "chat_turn",
    "get_chat_session",
    "list_chat_goals",
    "close_chat_goal",
    "update_goal_priority",
    "_prepare_memory_context",
    "_load_memory_entries",
]<|MERGE_RESOLUTION|>--- conflicted
+++ resolved
@@ -295,17 +295,11 @@
     remaining = CHAT_SESSION_MEMORY_CHAR_BUDGET
     selected: list[tuple[ChatMemoryEntry, str]] = []
     for entry in ranked_entries:
-<<<<<<< HEAD
-        answer_text = (entry.answer_summary or entry.answer or "").strip()
-        question_text = entry.question.strip()
-        base = f"Q: {question_text} | A: {answer_text}"
-=======
         base = memory_index_module.render_memory_snippet(
             entry.question,
             entry.answer,
             answer_summary=entry.answer_summary,
         )
->>>>>>> c94990b2
         extras: list[str] = []
         key_entities = getattr(entry, "key_entities", None) or []
         if key_entities:
