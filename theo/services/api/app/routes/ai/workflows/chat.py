"""Chat workflow routes and supporting helpers."""

from __future__ import annotations

import logging
import re
from dataclasses import dataclass
from datetime import UTC, datetime
from typing import Sequence
from uuid import uuid4

from fastapi import APIRouter, Depends, HTTPException, status
from sqlalchemy.orm import Session

from theo.services.api.app.ai import run_guarded_chat
from theo.services.api.app.ai import memory_index as memory_index_module
from theo.services.api.app.ai.rag import GuardrailError, RAGAnswer, ensure_completion_safe
from theo.services.api.app.ai.trails import TrailService
from theo.services.api.app.ai.memory_metadata import (
    MemoryFocus,
    extract_memory_metadata,
)
from theo.application.facades.database import get_session
from theo.application.facades.settings import get_settings
from theo.services.api.app.db.models import ChatSession
from theo.services.api.app.intent.tagger import get_intent_tagger
from theo.services.api.app.models.ai import (
    ChatGoalProgress,
    ChatGoalState,
    ChatMemoryEntry,
    ChatSessionMessage,
    ChatSessionPreferences,
    ChatSessionRequest,
    ChatSessionResponse,
    ChatSessionState,
    CHAT_SESSION_MEMORY_CHAR_BUDGET,
    CHAT_SESSION_TOTAL_CHAR_BUDGET,
    GoalCloseRequest,
    GoalPriorityUpdateRequest,
    IntentTagPayload,
)
from .guardrails import extract_refusal_text, guardrail_http_exception
from .utils import has_filters

router = APIRouter()

LOGGER = logging.getLogger(__name__)

_MAX_STORED_MEMORY = 10
_MAX_CONTEXT_SNIPPETS = 4
_MEMORY_TEXT_LIMIT = 600
_MEMORY_SUMMARY_LIMIT = 400
_BAD_REQUEST_RESPONSE = {status.HTTP_400_BAD_REQUEST: {"description": "Invalid request"}}
_NOT_FOUND_RESPONSE = {status.HTTP_404_NOT_FOUND: {"description": "Resource not found"}}
CHAT_PLAN = "\n".join(
    [
        "- Retrieve supporting passages using hybrid search",
        "- Compose a grounded assistant reply with citations",
        "- Validate guardrails before finalising the turn",
    ]
)

_GOAL_DECLARE_PATTERNS = [
    re.compile(r"^\s*goal\s*[:\-]\s*(?P<title>.+)$", re.IGNORECASE),
    re.compile(r"^\s*objective\s*[:\-]\s*(?P<title>.+)$", re.IGNORECASE),
    re.compile(r"^\s*my\s+goal\s+is\s+(?P<title>.+)$", re.IGNORECASE),
]
_GOAL_RESUME_PATTERN = re.compile(
    r"^\s*resume\s+(?:goal|objective)\s*(?::|\s)\s*(?P<identifier>.+)$",
    re.IGNORECASE,
)


@dataclass
class GoalDirective:
    action: str
    goal: ChatGoalState | None = None
    title: str | None = None
    identifier: str | None = None


def _truncate_text(value: str, limit: int) -> str:
    if len(value) <= limit:
        return value.strip()
    truncated = value[: max(limit - 1, 0)].rstrip()
    return f"{truncated}…" if truncated else value[:limit]


def _load_goal_entries(record: ChatSession | None) -> list[ChatGoalState]:
    goals: list[ChatGoalState] = []
    if record is None:
        return goals
    raw_goals = getattr(record, "goals", []) or []
    for raw in raw_goals:
        try:
            goal = ChatGoalState.model_validate(raw)
        except Exception:
            LOGGER.debug(
                "Skipping invalid chat goal payload for session %s",
                record.id,
                exc_info=True,
            )
            continue
        goals.append(goal)
    _normalise_goal_priorities(goals)
    return goals


def _dump_goal_entries(goals: Sequence[ChatGoalState]) -> list[dict[str, object]]:
    return [goal.model_dump(mode="json", exclude_none=True) for goal in goals]


def _normalise_goal_priorities(goals: list[ChatGoalState]) -> None:
    active: list[ChatGoalState] = [goal for goal in goals if goal.status == "active"]
    inactive: list[ChatGoalState] = [goal for goal in goals if goal.status != "active"]
    active.sort(key=lambda goal: (goal.priority, goal.created_at))
    inactive.sort(key=lambda goal: (goal.priority, goal.created_at))
    for index, goal in enumerate(active):
        goal.priority = index
    offset = len(active)
    for index, goal in enumerate(inactive, start=offset):
        goal.priority = index
    goals[:] = active + inactive


def _select_primary_goal(goals: Sequence[ChatGoalState]) -> ChatGoalState | None:
    active = [goal for goal in goals if goal.status == "active"]
    if not active:
        return None
    active.sort(key=lambda goal: goal.last_interaction_at, reverse=True)
    active.sort(key=lambda goal: goal.priority)
    return active[0]


def _find_goal_by_identifier(
    identifier: str, goals: Sequence[ChatGoalState]
) -> ChatGoalState | None:
    normalised = identifier.strip().lower()
    for goal in goals:
        if goal.id.lower() == normalised:
            return goal
    for goal in goals:
        if goal.title.strip().lower() == normalised:
            return goal
    return None


def _resolve_goal_directive(
    message: str, goals: Sequence[ChatGoalState]
) -> GoalDirective:
    cleaned = message.strip()
    if cleaned:
        for pattern in _GOAL_DECLARE_PATTERNS:
            match = pattern.match(cleaned)
            if match:
                title = match.group("title").strip()
                return GoalDirective(action="declare", title=title)
        resume = _GOAL_RESUME_PATTERN.match(cleaned)
        if resume:
            identifier = resume.group("identifier").strip()
            goal = _find_goal_by_identifier(identifier, goals)
            if goal is not None:
                return GoalDirective(
                    action="resume", goal=goal, identifier=identifier
                )
            return GoalDirective(action="declare", title=identifier)
    return GoalDirective(action="none", goal=_select_primary_goal(goals))


def _reprioritise_goal(
    goals: list[ChatGoalState], goal: ChatGoalState, desired_index: int
) -> None:
    desired_index = max(0, desired_index)
    active = [item for item in goals if item.status == "active" and item.id != goal.id]
    active.sort(key=lambda g: g.priority)
    insert_at = min(desired_index, len(active))
    active.insert(insert_at, goal)
    for index, item in enumerate(active):
        item.priority = index
    inactive = [item for item in goals if item.status != "active"]
    inactive.sort(key=lambda g: (g.priority, g.created_at))
    offset = len(active)
    for index, item in enumerate(inactive, start=offset):
        item.priority = index
    goals[:] = active + inactive


def _touch_goal(goal: ChatGoalState, summary: str | None, now: datetime) -> None:
    goal.summary = summary
    goal.last_interaction_at = now
    goal.updated_at = now


def _resolve_preferences(payload: ChatSessionRequest) -> ChatSessionPreferences:
    if payload.preferences:
        return payload.preferences
    default_filters = payload.filters if has_filters(payload.filters) else None
    return ChatSessionPreferences(
        mode=payload.stance or payload.mode_id or payload.model,
        default_filters=default_filters,
        frequently_opened_panels=[],
    )


def _load_memory_entries(record: ChatSession | None) -> list[ChatMemoryEntry]:
    entries: list[ChatMemoryEntry] = []
    if not record:
        return entries
    raw_entries = record.memory_snippets or []
    for raw in raw_entries:
        try:
            entry = ChatMemoryEntry.model_validate(raw)
        except Exception:
            LOGGER.debug(
                "Skipping invalid chat memory snippet for session %s", record.id, exc_info=True
            )
            continue
        entries.append(entry)
    entries.sort(key=lambda entry: entry.created_at)
    return entries


def _prepare_memory_context(
    entries: Sequence[ChatMemoryEntry],
    *,
    query: str | None = None,
) -> list[str]:
    if not entries:
        return []

    memory_index = memory_index_module.get_memory_index()
    ranked_entries: list[ChatMemoryEntry] = []
    seen_ids: set[int] = set()
    query_embedding: list[float] | None = None

    if query:
        try:
            query_embedding = memory_index.embed_query(query)
        except Exception:  # pragma: no cover - defensive guardrail
            LOGGER.debug("Failed to embed chat query for memory ranking", exc_info=True)
            query_embedding = None

    if query_embedding:
        scored: list[tuple[float, ChatMemoryEntry]] = []
        for entry in entries:
            if not entry.embedding:
                continue
            score = memory_index.score_similarity(query_embedding, entry.embedding)
            if score is None:
                continue
            scored.append((score, entry))
        scored.sort(key=lambda item: item[0], reverse=True)
        for _, entry in scored:
            if len(ranked_entries) >= _MAX_CONTEXT_SNIPPETS:
                break
            ranked_entries.append(entry)
            seen_ids.add(id(entry))

    for entry in reversed(entries):
        if len(ranked_entries) >= _MAX_CONTEXT_SNIPPETS:
            break
        entry_id = id(entry)
        if entry_id in seen_ids:
            continue
        ranked_entries.append(entry)
        seen_ids.add(entry_id)

    remaining = CHAT_SESSION_MEMORY_CHAR_BUDGET
    selected: list[str] = []
    for entry in ranked_entries:
        snippet_text = memory_index_module.render_memory_snippet(
            entry.question,
            entry.answer,
            answer_summary=entry.answer_summary,
        )
        snippet = _truncate_text(
            snippet_text,
            min(_MEMORY_TEXT_LIMIT * 2, remaining),
        )
    focus: MemoryFocus | None = None,
) -> list[str]:
    if not entries:
        return []
    ordered = sorted(entries, key=lambda entry: entry.created_at, reverse=True)
    if focus:
        matched: list[ChatMemoryEntry] = []
        remainder: list[ChatMemoryEntry] = []
        for entry in ordered:
            if focus.matches(entry):
                matched.append(entry)
            else:
                remainder.append(entry)
        candidates = matched + remainder
    else:
        candidates = ordered

    remaining = CHAT_SESSION_MEMORY_CHAR_BUDGET
    selected: list[tuple[ChatMemoryEntry, str]] = []
    for entry in candidates:
        answer_text = (entry.answer_summary or entry.answer or "").strip()
        question_text = entry.question.strip()
        base = f"Q: {question_text} | A: {answer_text}"
        extras: list[str] = []
        if entry.key_entities:
            extras.append(f"Key: {', '.join(entry.key_entities[:3])}")
        if entry.recommended_actions:
            extras.append(f"Next: {entry.recommended_actions[0]}")
        if extras:
            base = f"{base} | {' | '.join(extras)}"
        snippet = _truncate_text(base, min(_MEMORY_TEXT_LIMIT * 2, remaining))
        if not snippet:
            continue
        if len(snippet) > remaining and selected:
            break
        snippet = snippet[:remaining]
        selected.append((entry, snippet))
        remaining -= len(snippet)
        if remaining <= 0 or len(selected) >= _MAX_CONTEXT_SNIPPETS:
            break
    if not selected:
        return []
    if focus:
        matched_pairs = [pair for pair in selected if focus.matches(pair[0])]
        remainder_pairs = [pair for pair in selected if not focus.matches(pair[0])]
        matched_pairs.sort(key=lambda pair: pair[0].created_at)
        remainder_pairs.sort(key=lambda pair: pair[0].created_at)
        ordered_pairs = matched_pairs + remainder_pairs
    else:
        ordered_pairs = sorted(selected, key=lambda pair: pair[0].created_at)
    return [snippet for _, snippet in ordered_pairs]


def _collect_document_ids(answer: RAGAnswer) -> list[str]:
    doc_ids: list[str] = []
    for citation in answer.citations or []:
        document_id = getattr(citation, "document_id", None)
        if document_id and document_id not in doc_ids:
            doc_ids.append(document_id)
    return doc_ids


def _persist_chat_session(
    session: Session,
    *,
    existing: ChatSession | None,
    session_id: str,
    user_id: str | None,
    stance: str | None,
    question: str,
    prompt: str | None,
    intent_tags: Sequence[IntentTagPayload] | None,
    message: ChatSessionMessage,
    answer: RAGAnswer,
    preferences: ChatSessionPreferences,
<<<<<<< HEAD
    goals: list[ChatGoalState],
    active_goal: ChatGoalState | None,
=======
    memory_entry: ChatMemoryEntry | None = None,
>>>>>>> acabfa95
) -> ChatSession:
    now = datetime.now(UTC)
    entries = _load_memory_entries(existing)
    normalized_intent_tags: list[IntentTagPayload] | None = None
    if intent_tags:
        normalized_intent_tags = [
            tag if isinstance(tag, IntentTagPayload) else IntentTagPayload.model_validate(tag)
            for tag in intent_tags
        ]
    metadata = extract_memory_metadata(
        question=question,
        answer=answer,
        intent_tags=normalized_intent_tags,
    )
    new_entry = ChatMemoryEntry(
        question=_truncate_text(question, _MEMORY_TEXT_LIMIT),
        answer=_truncate_text(message.content, _MEMORY_TEXT_LIMIT),
        prompt=_truncate_text(prompt, _MEMORY_TEXT_LIMIT) if prompt else None,
        intent_tags=normalized_intent_tags,
        answer_summary=(
            _truncate_text(answer.summary, _MEMORY_SUMMARY_LIMIT)
            if answer.summary
            else None
        ),
        citations=list(answer.citations or []),
        document_ids=_collect_document_ids(answer),
        topics=metadata.topics,
        entities=metadata.entities,
        goal_ids=metadata.goal_ids,
        source_types=metadata.source_types,
        sentiment=metadata.sentiment,
        created_at=now,
    )
<<<<<<< HEAD
    if active_goal is not None:
        new_entry.goal_id = active_goal.id
        new_entry.trail_id = active_goal.trail_id
=======
    try:
        memory_index = memory_index_module.get_memory_index()
        embedding = memory_index.embed_snippet(
            question=new_entry.question,
            answer=new_entry.answer,
            answer_summary=new_entry.answer_summary,
        )
        if embedding:
            new_entry.embedding = embedding
            new_entry.embedding_model = memory_index.model_name
    except Exception:  # pragma: no cover - defensive guard
        LOGGER.debug(
            "Unable to persist chat memory embedding for session %s", session_id,
            exc_info=True,
        )
>>>>>>> acabfa95
    entries.append(new_entry)
    if len(entries) > _MAX_STORED_MEMORY:
        entries = entries[-_MAX_STORED_MEMORY:]
    raw_entries = [entry.model_dump(mode="json") for entry in entries]
    aggregated_docs: list[str] = []
    for entry in entries:
        for doc_id in entry.document_ids:
            if doc_id not in aggregated_docs:
                aggregated_docs.append(doc_id)

    pref_dict = preferences.model_dump(mode="json") if preferences else None

    updated_goals = list(goals)
    if active_goal is not None:
        summary_text = new_entry.answer_summary or new_entry.answer
        _touch_goal(active_goal, summary_text, now)
        replaced = False
        for index, goal in enumerate(updated_goals):
            if goal.id == active_goal.id:
                updated_goals[index] = active_goal
                replaced = True
                break
        if not replaced:
            updated_goals.append(active_goal)
    _normalise_goal_priorities(updated_goals)
    goals.clear()
    goals.extend(updated_goals)
    raw_goals = _dump_goal_entries(updated_goals)

    if existing is None:
        record = ChatSession(
            id=session_id,
            user_id=user_id,
            stance=stance,
            summary=new_entry.answer_summary or new_entry.answer,
            memory_snippets=raw_entries,
            document_ids=aggregated_docs,
            goals=raw_goals,
            preferences=pref_dict,
            created_at=now,
            updated_at=now,
            last_interaction_at=now,
        )
    else:
        record = existing
        if user_id:
            record.user_id = user_id
        record.stance = stance or record.stance
        record.summary = new_entry.answer_summary or new_entry.answer
        record.memory_snippets = raw_entries
        record.document_ids = aggregated_docs
        record.goals = raw_goals
        record.preferences = pref_dict
        record.updated_at = now
        record.last_interaction_at = now

    session.add(record)
    session.flush()
    return record


def _serialise_chat_session(record: ChatSession) -> ChatSessionState:
    entries = _load_memory_entries(record)
    goals = _load_goal_entries(record)
    preferences: ChatSessionPreferences | None = None
    if record.preferences:
        try:
            preferences = ChatSessionPreferences.model_validate(record.preferences)
        except Exception:
            LOGGER.debug(
                "Unable to parse chat session preferences for %s", record.id, exc_info=True
            )
            preferences = None
    document_ids = list(record.document_ids or [])
    return ChatSessionState(
        session_id=record.id,
        stance=record.stance,
        summary=record.summary,
        document_ids=document_ids,
        preferences=preferences,
        memory=entries,
        goals=goals,
        created_at=record.created_at,
        updated_at=record.updated_at,
        last_interaction_at=record.last_interaction_at,
    )


@router.post(
    "/chat",
    response_model=ChatSessionResponse,
    response_model_exclude_none=True,
    responses=_BAD_REQUEST_RESPONSE,
)
def chat_turn(
    payload: ChatSessionRequest, session: Session = Depends(get_session)
) -> ChatSessionResponse:
    if not payload.messages:
        raise HTTPException(status_code=400, detail="messages cannot be empty")
    total_message_chars = sum(len(message.content) for message in payload.messages)
    if total_message_chars > CHAT_SESSION_TOTAL_CHAR_BUDGET:
        raise HTTPException(
            status_code=status.HTTP_413_CONTENT_TOO_LARGE,
            detail="chat payload exceeds size limit",
        )
    last_user = next(
        (message for message in reversed(payload.messages) if message.role == "user"),
        None,
    )
    if last_user is None:
        raise HTTPException(status_code=400, detail="missing user message")
    question = last_user.content.strip()
    if not question:
        raise HTTPException(status_code=400, detail="user message cannot be blank")

    settings = get_settings()
    intent_tags: list[IntentTagPayload] | None = None
    serialized_intent_tags: list[dict[str, object]] | None = None
    if settings.intent_tagger_enabled:
        try:
            tagger = get_intent_tagger(settings)
            if tagger is not None:
                predicted = tagger.predict(question)
                tag_payload = IntentTagPayload(**predicted.to_payload())
                intent_tags = [tag_payload]
                serialized_intent_tags = [
                    tag_payload.model_dump(exclude_none=True)
                ]
        except Exception:  # noqa: BLE001 - tagging failures should not block chat flow
            LOGGER.warning(
                "Intent tagging failed for chat request", exc_info=True
            )

    session_id = payload.session_id or str(uuid4())
    trail_service = TrailService(session)

    message: ChatSessionMessage | None = None
    answer: RAGAnswer | None = None

    existing_session = session.get(ChatSession, session_id)
    preferences = _resolve_preferences(payload)
    memory_entries = _load_memory_entries(existing_session)
<<<<<<< HEAD
    memory_context = _prepare_memory_context(memory_entries)
    goals = _load_goal_entries(existing_session)
    directive = _resolve_goal_directive(question, goals)
    active_goal = directive.goal
    recorder_user_id = (
        payload.recorder_metadata.user_id if payload.recorder_metadata else None
    )
=======
    focus_metadata = extract_memory_metadata(
        question=question,
        answer=None,
        intent_tags=intent_tags,
    )
    memory_focus = focus_metadata.to_focus()
    memory_context = _prepare_memory_context(memory_entries, focus=memory_focus)
>>>>>>> acabfa95

    if memory_context:
        budget_remaining = CHAT_SESSION_TOTAL_CHAR_BUDGET - total_message_chars
        if budget_remaining <= 0:
            memory_context = []
        else:
            trimmed: list[str] = []
            remaining_budget = budget_remaining
            for snippet in reversed(memory_context):
                if remaining_budget <= 0:
                    break
                adjusted = snippet
                if len(adjusted) > remaining_budget:
                    adjusted = _truncate_text(adjusted, remaining_budget)
                if not adjusted:
                    continue
                trimmed.append(adjusted)
                remaining_budget -= len(adjusted)
            memory_context = list(reversed(trimmed)) if trimmed else []

    try:
        recorder_context = None
        if directive.action == "declare":
            goal_title = directive.title or question
            recorder_context = trail_service.start_trail(
                workflow="chat_goal",
                plan_md=_truncate_text(goal_title, _MEMORY_SUMMARY_LIMIT),
                mode="chat_goal",
                input_payload={
                    "session_id": session_id,
                    "goal_title": goal_title,
                    "request": payload.model_dump(mode="json"),
                },
                user_id=recorder_user_id,
            )
            goal_timestamp = datetime.now(UTC)
            active_goal = ChatGoalState(
                id=str(uuid4()),
                title=_truncate_text(goal_title, _MEMORY_TEXT_LIMIT),
                trail_id=recorder_context.trail.id,
                status="active",
                priority=0,
                summary=None,
                created_at=goal_timestamp,
                updated_at=goal_timestamp,
                last_interaction_at=goal_timestamp,
            )
            goals.append(active_goal)
            _reprioritise_goal(goals, active_goal, 0)
        elif directive.action == "resume" and active_goal is not None:
            recorder_context = trail_service.resume_trail(active_goal.trail_id)
            _reprioritise_goal(goals, active_goal, 0)
        elif directive.action == "resume":
            goal_title = directive.title or question
            recorder_context = trail_service.start_trail(
                workflow="chat_goal",
                plan_md=_truncate_text(goal_title, _MEMORY_SUMMARY_LIMIT),
                mode="chat_goal",
                input_payload={
                    "session_id": session_id,
                    "goal_title": goal_title,
                    "request": payload.model_dump(mode="json"),
                },
                user_id=recorder_user_id,
            )
            goal_timestamp = datetime.now(UTC)
            active_goal = ChatGoalState(
                id=str(uuid4()),
                title=_truncate_text(goal_title, _MEMORY_TEXT_LIMIT),
                trail_id=recorder_context.trail.id,
                status="active",
                priority=0,
                summary=None,
                created_at=goal_timestamp,
                updated_at=goal_timestamp,
                last_interaction_at=goal_timestamp,
            )
            goals.append(active_goal)
            _reprioritise_goal(goals, active_goal, 0)
        elif active_goal is not None:
            recorder_context = trail_service.resume_trail(active_goal.trail_id)
        else:
            recorder_context = trail_service.start_trail(
                workflow="chat",
                plan_md=CHAT_PLAN,
                mode="chat",
                input_payload=payload.model_dump(mode="json"),
                user_id=recorder_user_id,
            )

        with recorder_context as recorder:
            answer = run_guarded_chat(
                session,
                question=question,
                osis=payload.osis,
                filters=payload.filters,
                model_name=payload.model,
                recorder=recorder,
                memory_context=memory_context,
            )
            ensure_completion_safe(answer.model_output or answer.summary)

            message_text = extract_refusal_text(answer)
            message = ChatSessionMessage(role="assistant", content=message_text)
            _persist_chat_session(
                session,
                existing=existing_session,
                session_id=session_id,
                user_id=recorder_user_id,
                stance=payload.stance or payload.mode_id,
                question=question,
                prompt=payload.prompt,
                intent_tags=intent_tags,
                message=message,
                answer=answer,
                preferences=preferences,
                goals=goals,
                active_goal=active_goal,
            )
            trail_output = {
                "session_id": session_id,
                "answer": answer,
                "message": message,
            }
            if active_goal is not None:
                trail_output["goal_id"] = active_goal.id
                trail_output["trail_id"] = active_goal.trail_id
            if serialized_intent_tags:
                trail_output["intent_tags"] = serialized_intent_tags
            recorder.finalize(
                final_md=answer.summary,
                output_payload=trail_output,
                status="running" if active_goal is not None else "completed",
            )
    except GuardrailError as exc:
        return guardrail_http_exception(
            exc,
            session=session,
            question=question,
            osis=payload.osis,
            filters=payload.filters,
        )

    if message is None or answer is None:
        raise HTTPException(status_code=500, detail="failed to compose chat response")

    return ChatSessionResponse(
        session_id=session_id,
        message=message,
        answer=answer,
        intent_tags=intent_tags,
    )


@router.get(
    "/chat/{session_id}",
    response_model=ChatSessionState,
    response_model_exclude_none=True,
    responses=_NOT_FOUND_RESPONSE,
)
def get_chat_session(session_id: str, session: Session = Depends(get_session)) -> ChatSessionState:
    record = session.get(ChatSession, session_id)
    if record is None:
        raise HTTPException(status_code=404, detail="chat session not found")
    return _serialise_chat_session(record)


@router.get(
    "/chat/{session_id}/goals",
    response_model=ChatGoalProgress,
    response_model_exclude_none=True,
    responses=_NOT_FOUND_RESPONSE,
)
def list_chat_goals(
    session_id: str, session: Session = Depends(get_session)
) -> ChatGoalProgress:
    record = session.get(ChatSession, session_id)
    if record is None:
        raise HTTPException(status_code=404, detail="chat session not found")
    goals = _load_goal_entries(record)
    return ChatGoalProgress(goals=goals)


@router.post(
    "/chat/{session_id}/goals/{goal_id}/close",
    response_model=ChatGoalState,
    response_model_exclude_none=True,
    responses=_NOT_FOUND_RESPONSE,
)
def close_chat_goal(
    session_id: str,
    goal_id: str,
    payload: GoalCloseRequest | None = None,
    session: Session = Depends(get_session),
) -> ChatGoalState:
    record = session.get(ChatSession, session_id)
    if record is None:
        raise HTTPException(status_code=404, detail="chat session not found")
    goals = _load_goal_entries(record)
    goal = next((item for item in goals if item.id == goal_id), None)
    if goal is None:
        raise HTTPException(status_code=404, detail="goal not found")
    if goal.status != "closed":
        now = datetime.now(UTC)
        goal.status = "closed"
        goal.updated_at = now
        goal.last_interaction_at = now
        if payload and payload.summary:
            goal.summary = payload.summary
        _normalise_goal_priorities(goals)
        record.goals = _dump_goal_entries(goals)
        session.add(record)
        trail_service = TrailService(session)
        trail = trail_service.get_trail(goal.trail_id)
        if trail is not None:
            trail.status = "completed"
            if payload and payload.summary:
                trail.final_md = payload.summary
            trail.completed_at = now
            trail.updated_at = now
            session.add(trail)
        session.commit()
    return goal


@router.post(
    "/chat/{session_id}/goals/{goal_id}/priority",
    response_model=ChatGoalProgress,
    response_model_exclude_none=True,
    responses=_NOT_FOUND_RESPONSE,
)
def update_goal_priority(
    session_id: str,
    goal_id: str,
    payload: GoalPriorityUpdateRequest,
    session: Session = Depends(get_session),
) -> ChatGoalProgress:
    record = session.get(ChatSession, session_id)
    if record is None:
        raise HTTPException(status_code=404, detail="chat session not found")
    goals = _load_goal_entries(record)
    goal = next((item for item in goals if item.id == goal_id), None)
    if goal is None:
        raise HTTPException(status_code=404, detail="goal not found")
    _reprioritise_goal(goals, goal, payload.priority)
    goal.updated_at = datetime.now(UTC)
    record.goals = _dump_goal_entries(goals)
    session.add(record)
    session.commit()
    return ChatGoalProgress(goals=goals)


__all__ = [
    "router",
    "chat_turn",
    "get_chat_session",
    "list_chat_goals",
    "close_chat_goal",
    "update_goal_priority",
    "_prepare_memory_context",
    "_load_memory_entries",
]<|MERGE_RESOLUTION|>--- conflicted
+++ resolved
@@ -352,12 +352,9 @@
     message: ChatSessionMessage,
     answer: RAGAnswer,
     preferences: ChatSessionPreferences,
-<<<<<<< HEAD
     goals: list[ChatGoalState],
     active_goal: ChatGoalState | None,
-=======
     memory_entry: ChatMemoryEntry | None = None,
->>>>>>> acabfa95
 ) -> ChatSession:
     now = datetime.now(UTC)
     entries = _load_memory_entries(existing)
@@ -391,11 +388,9 @@
         sentiment=metadata.sentiment,
         created_at=now,
     )
-<<<<<<< HEAD
     if active_goal is not None:
         new_entry.goal_id = active_goal.id
         new_entry.trail_id = active_goal.trail_id
-=======
     try:
         memory_index = memory_index_module.get_memory_index()
         embedding = memory_index.embed_snippet(
@@ -411,7 +406,6 @@
             "Unable to persist chat memory embedding for session %s", session_id,
             exc_info=True,
         )
->>>>>>> acabfa95
     entries.append(new_entry)
     if len(entries) > _MAX_STORED_MEMORY:
         entries = entries[-_MAX_STORED_MEMORY:]
@@ -554,7 +548,6 @@
     existing_session = session.get(ChatSession, session_id)
     preferences = _resolve_preferences(payload)
     memory_entries = _load_memory_entries(existing_session)
-<<<<<<< HEAD
     memory_context = _prepare_memory_context(memory_entries)
     goals = _load_goal_entries(existing_session)
     directive = _resolve_goal_directive(question, goals)
@@ -562,7 +555,6 @@
     recorder_user_id = (
         payload.recorder_metadata.user_id if payload.recorder_metadata else None
     )
-=======
     focus_metadata = extract_memory_metadata(
         question=question,
         answer=None,
@@ -570,7 +562,6 @@
     )
     memory_focus = focus_metadata.to_focus()
     memory_context = _prepare_memory_context(memory_entries, focus=memory_focus)
->>>>>>> acabfa95
 
     if memory_context:
         budget_remaining = CHAT_SESSION_TOTAL_CHAR_BUDGET - total_message_chars
