"""Chat workflow routes and supporting helpers."""

from __future__ import annotations

import logging
from datetime import UTC, datetime
from typing import Sequence
from uuid import uuid4

from fastapi import APIRouter, Depends, HTTPException, status
from sqlalchemy.orm import Session

from theo.services.api.app.ai import run_guarded_chat
from theo.services.api.app.ai.rag import GuardrailError, RAGAnswer, ensure_completion_safe
from theo.services.api.app.ai.trails import TrailService
from theo.services.api.app.ai.memory_metadata import (
    MemoryFocus,
    extract_memory_metadata,
)
from theo.application.facades.database import get_session
from theo.application.facades.settings import get_settings
from theo.services.api.app.db.models import ChatSession
from theo.services.api.app.intent.tagger import get_intent_tagger
from theo.services.api.app.models.ai import (
    ChatMemoryEntry,
    ChatSessionMessage,
    ChatSessionPreferences,
    ChatSessionRequest,
    ChatSessionResponse,
    ChatSessionState,
    CHAT_SESSION_MEMORY_CHAR_BUDGET,
    CHAT_SESSION_TOTAL_CHAR_BUDGET,
    IntentTagPayload,
)
from .guardrails import extract_refusal_text, guardrail_http_exception
from .utils import has_filters

router = APIRouter()

LOGGER = logging.getLogger(__name__)

_MAX_STORED_MEMORY = 10
_MAX_CONTEXT_SNIPPETS = 4
_MEMORY_TEXT_LIMIT = 600
_MEMORY_SUMMARY_LIMIT = 400
_BAD_REQUEST_RESPONSE = {status.HTTP_400_BAD_REQUEST: {"description": "Invalid request"}}
_NOT_FOUND_RESPONSE = {status.HTTP_404_NOT_FOUND: {"description": "Resource not found"}}
CHAT_PLAN = "\n".join(
    [
        "- Retrieve supporting passages using hybrid search",
        "- Compose a grounded assistant reply with citations",
        "- Validate guardrails before finalising the turn",
    ]
)


def _truncate_text(value: str, limit: int) -> str:
    if len(value) <= limit:
        return value.strip()
    truncated = value[: max(limit - 1, 0)].rstrip()
    return f"{truncated}…" if truncated else value[:limit]


def _resolve_preferences(payload: ChatSessionRequest) -> ChatSessionPreferences:
    if payload.preferences:
        return payload.preferences
    default_filters = payload.filters if has_filters(payload.filters) else None
    return ChatSessionPreferences(
        mode=payload.stance or payload.mode_id or payload.model,
        default_filters=default_filters,
        frequently_opened_panels=[],
    )


def _load_memory_entries(record: ChatSession | None) -> list[ChatMemoryEntry]:
    entries: list[ChatMemoryEntry] = []
    if not record:
        return entries
    raw_entries = record.memory_snippets or []
    for raw in raw_entries:
        try:
            entry = ChatMemoryEntry.model_validate(raw)
        except Exception:
            LOGGER.debug(
                "Skipping invalid chat memory snippet for session %s", record.id, exc_info=True
            )
            continue
        entries.append(entry)
    entries.sort(key=lambda entry: entry.created_at)
    return entries


def _prepare_memory_context(
    entries: Sequence[ChatMemoryEntry],
    focus: MemoryFocus | None = None,
) -> list[str]:
    if not entries:
        return []
    ordered = sorted(entries, key=lambda entry: entry.created_at, reverse=True)
    if focus:
        matched: list[ChatMemoryEntry] = []
        remainder: list[ChatMemoryEntry] = []
        for entry in ordered:
            if focus.matches(entry):
                matched.append(entry)
            else:
                remainder.append(entry)
        candidates = matched + remainder
    else:
        candidates = ordered

    remaining = CHAT_SESSION_MEMORY_CHAR_BUDGET
    selected: list[tuple[ChatMemoryEntry, str]] = []
    for entry in candidates:
        answer_text = (entry.answer_summary or entry.answer or "").strip()
        question_text = entry.question.strip()
        base = f"Q: {question_text} | A: {answer_text}"
        extras: list[str] = []
        if entry.key_entities:
            extras.append(f"Key: {', '.join(entry.key_entities[:3])}")
        if entry.recommended_actions:
            extras.append(f"Next: {entry.recommended_actions[0]}")
        if extras:
            base = f"{base} | {' | '.join(extras)}"
        snippet = _truncate_text(base, min(_MEMORY_TEXT_LIMIT * 2, remaining))
        if not snippet:
            continue
        if len(snippet) > remaining and selected:
            break
        snippet = snippet[:remaining]
        selected.append((entry, snippet))
        remaining -= len(snippet)
        if remaining <= 0 or len(selected) >= _MAX_CONTEXT_SNIPPETS:
            break
    if not selected:
        return []
    if focus:
        matched_pairs = [pair for pair in selected if focus.matches(pair[0])]
        remainder_pairs = [pair for pair in selected if not focus.matches(pair[0])]
        matched_pairs.sort(key=lambda pair: pair[0].created_at)
        remainder_pairs.sort(key=lambda pair: pair[0].created_at)
        ordered_pairs = matched_pairs + remainder_pairs
    else:
        ordered_pairs = sorted(selected, key=lambda pair: pair[0].created_at)
    return [snippet for _, snippet in ordered_pairs]


def _collect_document_ids(answer: RAGAnswer) -> list[str]:
    doc_ids: list[str] = []
    for citation in answer.citations or []:
        document_id = getattr(citation, "document_id", None)
        if document_id and document_id not in doc_ids:
            doc_ids.append(document_id)
    return doc_ids


def _persist_chat_session(
    session: Session,
    *,
    existing: ChatSession | None,
    session_id: str,
    user_id: str | None,
    stance: str | None,
    question: str,
    prompt: str | None,
    intent_tags: Sequence[IntentTagPayload] | None,
    message: ChatSessionMessage,
    answer: RAGAnswer,
    preferences: ChatSessionPreferences,
    memory_entry: ChatMemoryEntry | None = None,
) -> ChatSession:
    now = datetime.now(UTC)
    entries = _load_memory_entries(existing)
    normalized_intent_tags: list[IntentTagPayload] | None = None
    if intent_tags:
        normalized_intent_tags = [
            tag if isinstance(tag, IntentTagPayload) else IntentTagPayload.model_validate(tag)
            for tag in intent_tags
        ]
<<<<<<< HEAD
    metadata = extract_memory_metadata(
        question=question,
        answer=answer,
        intent_tags=normalized_intent_tags,
    )
    new_entry = ChatMemoryEntry(
=======
    new_entry = memory_entry or ChatMemoryEntry(
>>>>>>> 8cab2793
        question=_truncate_text(question, _MEMORY_TEXT_LIMIT),
        answer=_truncate_text(message.content, _MEMORY_TEXT_LIMIT),
        prompt=_truncate_text(prompt, _MEMORY_TEXT_LIMIT) if prompt else None,
        intent_tags=normalized_intent_tags,
        answer_summary=(
            _truncate_text(answer.summary, _MEMORY_SUMMARY_LIMIT)
            if answer.summary
            else None
        ),
        citations=list(answer.citations or []),
        document_ids=_collect_document_ids(answer),
        topics=metadata.topics,
        entities=metadata.entities,
        goal_ids=metadata.goal_ids,
        source_types=metadata.source_types,
        sentiment=metadata.sentiment,
        created_at=now,
    )
    entries.append(new_entry)
    if len(entries) > _MAX_STORED_MEMORY:
        entries = entries[-_MAX_STORED_MEMORY:]
    raw_entries = [entry.model_dump(mode="json") for entry in entries]
    aggregated_docs: list[str] = []
    for entry in entries:
        for doc_id in entry.document_ids:
            if doc_id not in aggregated_docs:
                aggregated_docs.append(doc_id)

    pref_dict = preferences.model_dump(mode="json") if preferences else None

    if existing is None:
        record = ChatSession(
            id=session_id,
            user_id=user_id,
            stance=stance,
            summary=new_entry.answer_summary or new_entry.answer,
            memory_snippets=raw_entries,
            document_ids=aggregated_docs,
            preferences=pref_dict,
            created_at=now,
            updated_at=now,
            last_interaction_at=now,
        )
    else:
        record = existing
        if user_id:
            record.user_id = user_id
        record.stance = stance or record.stance
        record.summary = new_entry.answer_summary or new_entry.answer
        record.memory_snippets = raw_entries
        record.document_ids = aggregated_docs
        record.preferences = pref_dict
        record.updated_at = now
        record.last_interaction_at = now

    session.add(record)
    session.flush()
    return record


def _serialise_chat_session(record: ChatSession) -> ChatSessionState:
    entries = _load_memory_entries(record)
    preferences: ChatSessionPreferences | None = None
    if record.preferences:
        try:
            preferences = ChatSessionPreferences.model_validate(record.preferences)
        except Exception:
            LOGGER.debug(
                "Unable to parse chat session preferences for %s", record.id, exc_info=True
            )
            preferences = None
    document_ids = list(record.document_ids or [])
    return ChatSessionState(
        session_id=record.id,
        stance=record.stance,
        summary=record.summary,
        document_ids=document_ids,
        preferences=preferences,
        memory=entries,
        created_at=record.created_at,
        updated_at=record.updated_at,
        last_interaction_at=record.last_interaction_at,
    )


@router.post(
    "/chat",
    response_model=ChatSessionResponse,
    response_model_exclude_none=True,
    responses=_BAD_REQUEST_RESPONSE,
)
def chat_turn(
    payload: ChatSessionRequest, session: Session = Depends(get_session)
) -> ChatSessionResponse:
    if not payload.messages:
        raise HTTPException(status_code=400, detail="messages cannot be empty")
    total_message_chars = sum(len(message.content) for message in payload.messages)
    if total_message_chars > CHAT_SESSION_TOTAL_CHAR_BUDGET:
        raise HTTPException(
            status_code=status.HTTP_413_CONTENT_TOO_LARGE,
            detail="chat payload exceeds size limit",
        )
    last_user = next(
        (message for message in reversed(payload.messages) if message.role == "user"),
        None,
    )
    if last_user is None:
        raise HTTPException(status_code=400, detail="missing user message")
    question = last_user.content.strip()
    if not question:
        raise HTTPException(status_code=400, detail="user message cannot be blank")

    settings = get_settings()
    intent_tags: list[IntentTagPayload] | None = None
    serialized_intent_tags: list[dict[str, object]] | None = None
    if settings.intent_tagger_enabled:
        try:
            tagger = get_intent_tagger(settings)
            if tagger is not None:
                predicted = tagger.predict(question)
                tag_payload = IntentTagPayload(**predicted.to_payload())
                intent_tags = [tag_payload]
                serialized_intent_tags = [
                    tag_payload.model_dump(exclude_none=True)
                ]
        except Exception:  # noqa: BLE001 - tagging failures should not block chat flow
            LOGGER.warning(
                "Intent tagging failed for chat request", exc_info=True
            )

    session_id = payload.session_id or str(uuid4())
    trail_service = TrailService(session)

    message: ChatSessionMessage | None = None
    answer: RAGAnswer | None = None

    existing_session = session.get(ChatSession, session_id)
    preferences = _resolve_preferences(payload)
    memory_entries = _load_memory_entries(existing_session)
    focus_metadata = extract_memory_metadata(
        question=question,
        answer=None,
        intent_tags=intent_tags,
    )
    memory_focus = focus_metadata.to_focus()
    memory_context = _prepare_memory_context(memory_entries, focus=memory_focus)

    if memory_context:
        budget_remaining = CHAT_SESSION_TOTAL_CHAR_BUDGET - total_message_chars
        if budget_remaining <= 0:
            memory_context = []
        else:
            trimmed: list[str] = []
            remaining_budget = budget_remaining
            for snippet in reversed(memory_context):
                if remaining_budget <= 0:
                    break
                adjusted = snippet
                if len(adjusted) > remaining_budget:
                    adjusted = _truncate_text(adjusted, remaining_budget)
                if not adjusted:
                    continue
                trimmed.append(adjusted)
                remaining_budget -= len(adjusted)
            memory_context = list(reversed(trimmed)) if trimmed else []

    try:
        with trail_service.start_trail(
            workflow="chat",
            plan_md=CHAT_PLAN,
            mode="chat",
            input_payload=payload.model_dump(mode="json"),
            user_id=(
                payload.recorder_metadata.user_id
                if payload.recorder_metadata
                else None
            ),
        ) as recorder:
            answer = run_guarded_chat(
                session,
                question=question,
                osis=payload.osis,
                filters=payload.filters,
                model_name=payload.model,
                recorder=recorder,
                memory_context=memory_context,
            )
            ensure_completion_safe(answer.model_output or answer.summary)

            message_text = extract_refusal_text(answer)
            message = ChatSessionMessage(role="assistant", content=message_text)
            _persist_chat_session(
                session,
                existing=existing_session,
                session_id=session_id,
                user_id=(
                    payload.recorder_metadata.user_id
                    if payload.recorder_metadata
                    else None
                ),
                stance=payload.stance or payload.mode_id,
                question=question,
                prompt=payload.prompt,
                intent_tags=intent_tags,
                message=message,
                answer=answer,
                preferences=preferences,
            )
            trail_output = {
                "session_id": session_id,
                "answer": answer,
                "message": message,
            }
            if serialized_intent_tags:
                trail_output["intent_tags"] = serialized_intent_tags
            recorder.finalize(
                final_md=answer.summary,
                output_payload=trail_output,
            )
    except GuardrailError as exc:
        return guardrail_http_exception(
            exc,
            session=session,
            question=question,
            osis=payload.osis,
            filters=payload.filters,
        )

    if message is None or answer is None:
        raise HTTPException(status_code=500, detail="failed to compose chat response")

    return ChatSessionResponse(
        session_id=session_id,
        message=message,
        answer=answer,
        intent_tags=intent_tags,
    )


@router.get(
    "/chat/{session_id}",
    response_model=ChatSessionState,
    response_model_exclude_none=True,
    responses=_NOT_FOUND_RESPONSE,
)
def get_chat_session(session_id: str, session: Session = Depends(get_session)) -> ChatSessionState:
    record = session.get(ChatSession, session_id)
    if record is None:
        raise HTTPException(status_code=404, detail="chat session not found")
    return _serialise_chat_session(record)


__all__ = [
    "router",
    "chat_turn",
    "get_chat_session",
    "_prepare_memory_context",
    "_load_memory_entries",
]<|MERGE_RESOLUTION|>--- conflicted
+++ resolved
@@ -177,16 +177,12 @@
             tag if isinstance(tag, IntentTagPayload) else IntentTagPayload.model_validate(tag)
             for tag in intent_tags
         ]
-<<<<<<< HEAD
     metadata = extract_memory_metadata(
         question=question,
         answer=answer,
         intent_tags=normalized_intent_tags,
     )
     new_entry = ChatMemoryEntry(
-=======
-    new_entry = memory_entry or ChatMemoryEntry(
->>>>>>> 8cab2793
         question=_truncate_text(question, _MEMORY_TEXT_LIMIT),
         answer=_truncate_text(message.content, _MEMORY_TEXT_LIMIT),
         prompt=_truncate_text(prompt, _MEMORY_TEXT_LIMIT) if prompt else None,
