"""API endpoints surfacing user discoveries."""

from __future__ import annotations

from fastapi import APIRouter, Depends, HTTPException, Query, Response, status
from sqlalchemy.orm import Session

from theo.adapters.persistence.discovery_repository import SQLAlchemyDiscoveryRepository
from theo.adapters.persistence.document_repository import SQLAlchemyDocumentRepository
from theo.application.facades.database import get_session

from ..discoveries import DiscoveryService
from ..models.discoveries import (
    DiscoveryFeedbackRequest,
    DiscoveryListResponse,
    DiscoveryResponse,
    DiscoveryStats,
)
from ..security import Principal, require_principal

router = APIRouter()


def _require_user_subject(principal: Principal) -> str:
    subject = principal.get("subject")
    if not subject:
        raise HTTPException(status_code=status.HTTP_403_FORBIDDEN, detail="Missing principal")
    return subject


def get_discovery_service(
    session: Session = Depends(get_session),
) -> DiscoveryService:
    discovery_repo = SQLAlchemyDiscoveryRepository(session)
    document_repo = SQLAlchemyDocumentRepository(session)
    return DiscoveryService(discovery_repo, document_repo)


def _build_stats(discoveries: list[DiscoveryResponse]) -> DiscoveryStats:
    total = len(discoveries)
    unviewed = sum(1 for item in discoveries if not item.viewed)
    by_type: dict[str, int] = {}
    for item in discoveries:
        by_type[item.type] = by_type.get(item.type, 0) + 1
    average_confidence = 0.0
    if total:
        average_confidence = sum(item.confidence for item in discoveries) / total
    return DiscoveryStats(
        total=total,
        unviewed=unviewed,
        byType=by_type,
        averageConfidence=round(average_confidence, 4),
    )


@router.get("/", response_model=DiscoveryListResponse)
def list_discoveries(
    discovery_type: str | None = Query(default=None),
    viewed: bool | None = Query(default=None),
    limit: int = Query(default=20, ge=1, le=100),
    offset: int = Query(default=0, ge=0),
    principal: Principal = Depends(require_principal),
    service: DiscoveryService = Depends(get_discovery_service),
) -> DiscoveryListResponse:
    user_id = _require_user_subject(principal)
<<<<<<< HEAD
    records = service.list(user_id, discovery_type=discovery_type, viewed=viewed)
=======
    service = _service(session)
    records = service.list(
        user_id,
        discovery_type=discovery_type,
        viewed=viewed,
        limit=limit,
        offset=offset,
    )
>>>>>>> 5e37a443
    payload = [DiscoveryResponse.model_validate(record) for record in records]
    stats = _build_stats(payload)
    return DiscoveryListResponse(discoveries=payload, stats=stats)


@router.post("/{discovery_id}/view", status_code=status.HTTP_204_NO_CONTENT)
def mark_discovery_viewed(
    discovery_id: int,
    principal: Principal = Depends(require_principal),
    session: Session = Depends(get_session),
    service: DiscoveryService = Depends(get_discovery_service),
) -> Response:
    user_id = _require_user_subject(principal)
    try:
        service.mark_viewed(user_id, discovery_id)
        session.commit()
    except LookupError as exc:
        session.rollback()
        raise HTTPException(status_code=status.HTTP_404_NOT_FOUND, detail="Discovery not found") from exc
    except Exception:
        session.rollback()
        raise
    return Response(status_code=status.HTTP_204_NO_CONTENT)


@router.post("/{discovery_id}/feedback", status_code=status.HTTP_204_NO_CONTENT)
def submit_discovery_feedback(
    discovery_id: int,
    payload: DiscoveryFeedbackRequest,
    principal: Principal = Depends(require_principal),
    session: Session = Depends(get_session),
    service: DiscoveryService = Depends(get_discovery_service),
) -> Response:
    user_id = _require_user_subject(principal)
    reaction = "helpful" if payload.helpful else "not_helpful"
    try:
        service.set_feedback(user_id, discovery_id, reaction)
        session.commit()
    except LookupError as exc:
        session.rollback()
        raise HTTPException(status_code=status.HTTP_404_NOT_FOUND, detail="Discovery not found") from exc
    except Exception:
        session.rollback()
        raise
    return Response(status_code=status.HTTP_204_NO_CONTENT)


@router.delete("/{discovery_id}", status_code=status.HTTP_204_NO_CONTENT)
def dismiss_discovery(
    discovery_id: int,
    principal: Principal = Depends(require_principal),
    session: Session = Depends(get_session),
    service: DiscoveryService = Depends(get_discovery_service),
) -> Response:
    user_id = _require_user_subject(principal)
    try:
        service.dismiss(user_id, discovery_id)
        session.commit()
    except LookupError as exc:
        session.rollback()
        raise HTTPException(status_code=status.HTTP_404_NOT_FOUND, detail="Discovery not found") from exc
    except Exception:
        session.rollback()
        raise
    return Response(status_code=status.HTTP_204_NO_CONTENT)


__all__ = ["router"]<|MERGE_RESOLUTION|>--- conflicted
+++ resolved
@@ -63,9 +63,6 @@
     service: DiscoveryService = Depends(get_discovery_service),
 ) -> DiscoveryListResponse:
     user_id = _require_user_subject(principal)
-<<<<<<< HEAD
-    records = service.list(user_id, discovery_type=discovery_type, viewed=viewed)
-=======
     service = _service(session)
     records = service.list(
         user_id,
@@ -74,7 +71,6 @@
         limit=limit,
         offset=offset,
     )
->>>>>>> 5e37a443
     payload = [DiscoveryResponse.model_validate(record) for record in records]
     stats = _build_stats(payload)
     return DiscoveryListResponse(discoveries=payload, stats=stats)
