"""Ingestion endpoints."""

from __future__ import annotations

import json
import tempfile
from pathlib import Path
from uuid import uuid4
from typing import Any, AsyncIterator, Iterator

from fastapi import APIRouter, Depends, File, Form, UploadFile, status
from fastapi.responses import StreamingResponse
from sqlalchemy.orm import Session

from ..core.database import get_session
from ..core.settings import get_settings
from ..errors import IngestionError, Severity
from ..ingest.exceptions import UnsupportedSourceError
from ..models.documents import (
    DocumentIngestResponse,
    SimpleIngestRequest,
    UrlIngestRequest,
)
<<<<<<< HEAD
from ..resilience import ResilienceError, ResiliencePolicy, resilient_async_operation
from ..telemetry import log_workflow_event
from theo.services.cli import ingest_folder as cli_ingest
=======
from ..services.ingestion_service import IngestionService, get_ingestion_service
>>>>>>> 2635845d

_INGEST_ERROR_RESPONSES = {
    status.HTTP_400_BAD_REQUEST: {"description": "Invalid ingest request"},
    status.HTTP_413_REQUEST_ENTITY_TOO_LARGE: {"description": "Upload too large"},
}


router = APIRouter()


_UPLOAD_CHUNK_SIZE = 1024 * 1024


def _parse_frontmatter(raw: str | None) -> dict[str, Any] | None:
    if not raw:
        return None
    try:
        return json.loads(raw)
    except json.JSONDecodeError as exc:
        raise IngestionError(
            "Invalid frontmatter JSON",
            code="INGESTION_INVALID_FRONTMATTER",
            status_code=status.HTTP_400_BAD_REQUEST,
            severity=Severity.USER,
            hint="Ensure frontmatter is valid JSON before submitting the request.",
        ) from exc


def _normalise_upload_name(filename: str | None, *, default: str) -> str:
    """Return a sanitised base filename for temporary upload storage."""

    candidate = (filename or "").strip()
    if candidate:
        # Some clients (notably Windows browsers) include backslashes in the
        # filename. Treat any slash variant as a directory separator so we do
        # not persist user supplied paths.
        candidate = candidate.replace("\\", "/")
        candidate = Path(candidate).name

    if not candidate:
        candidate = Path(default).name

    if not candidate:
        return "upload.bin"

    if candidate in {".", ".."}:
        return "upload.bin"

    return candidate


def _unique_safe_path(tmp_dir: Path, filename: str | None, default: str) -> Path:
    """Return a unique, sanitized path anchored within ``tmp_dir``."""

    safe_name = _normalise_upload_name(filename, default=default)
    unique_name = f"{uuid4().hex}-{safe_name}"
    return tmp_dir / unique_name


async def _iter_upload_chunks(
    upload: UploadFile, chunk_size: int = _UPLOAD_CHUNK_SIZE
) -> AsyncIterator[bytes]:
    while True:
        chunk = await upload.read(chunk_size)
        if not chunk:
            break
        yield chunk


async def _stream_upload_to_path(
    upload: UploadFile,
    destination: Path,
    *,
    max_bytes: int | None,
    chunk_size: int = _UPLOAD_CHUNK_SIZE,
) -> int:
    async def _write() -> int:
        written = 0
        with destination.open("wb") as handle:
            async for chunk in _iter_upload_chunks(upload, chunk_size=chunk_size):
                written += len(chunk)
                if max_bytes is not None and written > max_bytes:
                    raise IngestionError(
                        "Upload exceeds maximum allowed size",
                        code="INGESTION_UPLOAD_TOO_LARGE",
                        status_code=status.HTTP_413_REQUEST_ENTITY_TOO_LARGE,
                        severity=Severity.USER,
                        hint="Reduce the file size or configure a larger quota before retrying.",
                    )
                try:
                    handle.write(chunk)
                except OSError as exc:
                    raise IngestionError(
                        "Failed to persist uploaded file",
                        code="INGESTION_UPLOAD_IO_ERROR",
                        status_code=status.HTTP_500_INTERNAL_SERVER_ERROR,
                        severity=Severity.TRANSIENT,
                        hint="Retry the upload or check storage permissions.",
                    ) from exc
        return written

    try:
        result, _metadata = await resilient_async_operation(
            _write,
            key=f"ingest:upload:{destination.suffix or 'bin'}",
            classification="file",
            policy=ResiliencePolicy(max_attempts=1),
        )
    except ResilienceError as exc:
        raise IngestionError(
            "Upload failed due to storage error",
            code="INGESTION_UPLOAD_FAILURE",
            status_code=status.HTTP_500_INTERNAL_SERVER_ERROR,
            severity=Severity.TRANSIENT,
            hint="Retry the upload once the storage service is healthy.",
            data={"resilience": exc.metadata.to_dict()},
        ) from exc
    return result


def _encode_event(event: dict[str, Any]) -> bytes:
    payload = json.dumps(event, separators=(",", ":"))
    return f"{payload}\n".encode("utf-8")


@router.post(
    "/file",
    response_model=DocumentIngestResponse,
    responses=_INGEST_ERROR_RESPONSES,
)
async def ingest_file(
    file: UploadFile = File(...),
    frontmatter: str | None = Form(default=None),
    session: Session = Depends(get_session),
    ingestion_service: IngestionService = Depends(get_ingestion_service),
) -> DocumentIngestResponse:
    """Accept a file upload and synchronously process it into passages."""

    tmp_dir = Path(tempfile.mkdtemp(prefix="theo-ingest-"))
    tmp_path = _unique_safe_path(tmp_dir, file.filename, "upload.bin")
    settings = get_settings()

    try:
        await _stream_upload_to_path(
            file,
            tmp_path,
            max_bytes=getattr(settings, "ingest_upload_max_bytes", None),
        )
        parsed_frontmatter = _parse_frontmatter(frontmatter)
<<<<<<< HEAD
        document = run_pipeline_for_file(session, tmp_path, parsed_frontmatter)
    except IngestionError:
        raise
=======
        document = ingestion_service.ingest_file(
            session, tmp_path, parsed_frontmatter
        )
>>>>>>> 2635845d
    except UnsupportedSourceError as exc:
        raise IngestionError(
            str(exc),
            code="INGESTION_UNSUPPORTED_SOURCE",
            status_code=status.HTTP_400_BAD_REQUEST,
            severity=Severity.USER,
            hint="Verify the provided source is supported for ingestion.",
        ) from exc
    except ResilienceError as exc:
        raise IngestionError(
            "Ingestion pipeline failed while processing the file",
            code="INGESTION_PIPELINE_FAILURE",
            status_code=status.HTTP_502_BAD_GATEWAY,
            severity=Severity.TRANSIENT,
            hint="Retry the request once dependent services recover.",
            data={"resilience": exc.metadata.to_dict()},
        ) from exc
    finally:
        try:
            tmp_path.unlink(missing_ok=True)
            tmp_dir.rmdir()
        except OSError:
            pass

    return DocumentIngestResponse(document_id=document.id, status="processed")


@router.post(
    "/url",
    response_model=DocumentIngestResponse,
    responses=_INGEST_ERROR_RESPONSES,
)
async def ingest_url(
    payload: UrlIngestRequest,
    session: Session = Depends(get_session),
    ingestion_service: IngestionService = Depends(get_ingestion_service),
) -> DocumentIngestResponse:
    try:
        document = ingestion_service.ingest_url(
            session,
            payload.url,
            source_type=payload.source_type,
            frontmatter=payload.frontmatter,
        )
    except UnsupportedSourceError as exc:
        raise IngestionError(
            str(exc),
            code="INGESTION_UNSUPPORTED_SOURCE",
            status_code=status.HTTP_400_BAD_REQUEST,
            severity=Severity.USER,
            hint="Update the URL or whitelist it before retrying.",
        ) from exc
    except ResilienceError as exc:
        raise IngestionError(
            "Failed to fetch remote content",
            code="INGESTION_NETWORK_FAILURE",
            status_code=status.HTTP_502_BAD_GATEWAY,
            severity=Severity.TRANSIENT,
            hint="Retry after the upstream provider recovers.",
            data={"resilience": exc.metadata.to_dict()},
        ) from exc

    return DocumentIngestResponse(document_id=document.id, status="processed")


@router.post(
    "/simple",
    responses=_INGEST_ERROR_RESPONSES,
)
async def simple_ingest(
    payload: SimpleIngestRequest,
    ingestion_service: IngestionService = Depends(get_ingestion_service),
) -> StreamingResponse:
    try:
        events = ingestion_service.stream_simple_ingest(payload)
        try:
            first_event = next(events)
        except StopIteration:
            first_event = None
    except ValueError as exc:
        raise IngestionError(
            str(exc),
            code="INGESTION_CONFIGURATION_ERROR",
            status_code=status.HTTP_400_BAD_REQUEST,
            severity=Severity.USER,
            hint="Review the provided ingest sources and configuration.",
        ) from exc

    def _event_stream() -> Iterator[bytes]:
        if first_event is not None:
            yield _encode_event(first_event)
        for event in events:
            yield _encode_event(event)

    return StreamingResponse(
        _event_stream(), media_type="application/x-ndjson"
    )


@router.post(
    "/transcript",
    response_model=DocumentIngestResponse,
    responses=_INGEST_ERROR_RESPONSES,
)
async def ingest_transcript(
    transcript: UploadFile = File(...),
    audio: UploadFile | None = File(default=None),
    frontmatter: str | None = Form(default=None),
    session: Session = Depends(get_session),
    ingestion_service: IngestionService = Depends(get_ingestion_service),
) -> DocumentIngestResponse:
    """Accept a transcript (and optional audio) and process it into passages."""

    tmp_dir = Path(tempfile.mkdtemp(prefix="theo-ingest-"))
    transcript_path = _unique_safe_path(
        tmp_dir, transcript.filename, "transcript.vtt"
    )
    audio_path: Path | None = None

    settings = get_settings()
    limit = getattr(settings, "ingest_upload_max_bytes", None)

    try:
        await _stream_upload_to_path(transcript, transcript_path, max_bytes=limit)

        if audio is not None:
            audio_path = _unique_safe_path(tmp_dir, audio.filename, "audio.bin")
            await _stream_upload_to_path(audio, audio_path, max_bytes=limit)

        parsed_frontmatter = _parse_frontmatter(frontmatter)

        document = ingestion_service.ingest_transcript(
            session,
            transcript_path,
            frontmatter=parsed_frontmatter,
            audio_path=audio_path,
            transcript_filename=_normalise_upload_name(
                transcript.filename, default="transcript.vtt"
            ),
            audio_filename=(
                _normalise_upload_name(audio.filename, default="audio.bin")
                if audio and audio.filename
                else None
            ),
        )
    except IngestionError:
        raise
    except UnsupportedSourceError as exc:
        raise IngestionError(
            str(exc),
            code="INGESTION_UNSUPPORTED_SOURCE",
            status_code=status.HTTP_400_BAD_REQUEST,
            severity=Severity.USER,
            hint="Supply a supported transcript format.",
        ) from exc
    except ResilienceError as exc:
        raise IngestionError(
            "Transcript processing failed",
            code="INGESTION_TRANSCRIPT_FAILURE",
            status_code=status.HTTP_502_BAD_GATEWAY,
            severity=Severity.TRANSIENT,
            hint="Retry once the transcription pipeline is healthy.",
            data={"resilience": exc.metadata.to_dict()},
        ) from exc
    finally:
        try:
            if audio_path:
                audio_path.unlink(missing_ok=True)
            transcript_path.unlink(missing_ok=True)
            tmp_dir.rmdir()
        except OSError:
            pass

    return DocumentIngestResponse(document_id=document.id, status="processed")
<|MERGE_RESOLUTION|>--- conflicted
+++ resolved
@@ -21,13 +21,10 @@
     SimpleIngestRequest,
     UrlIngestRequest,
 )
-<<<<<<< HEAD
 from ..resilience import ResilienceError, ResiliencePolicy, resilient_async_operation
 from ..telemetry import log_workflow_event
 from theo.services.cli import ingest_folder as cli_ingest
-=======
 from ..services.ingestion_service import IngestionService, get_ingestion_service
->>>>>>> 2635845d
 
 _INGEST_ERROR_RESPONSES = {
     status.HTTP_400_BAD_REQUEST: {"description": "Invalid ingest request"},
@@ -177,15 +174,9 @@
             max_bytes=getattr(settings, "ingest_upload_max_bytes", None),
         )
         parsed_frontmatter = _parse_frontmatter(frontmatter)
-<<<<<<< HEAD
         document = run_pipeline_for_file(session, tmp_path, parsed_frontmatter)
     except IngestionError:
         raise
-=======
-        document = ingestion_service.ingest_file(
-            session, tmp_path, parsed_frontmatter
-        )
->>>>>>> 2635845d
     except UnsupportedSourceError as exc:
         raise IngestionError(
             str(exc),
