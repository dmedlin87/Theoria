--- conflicted
+++ resolved
@@ -22,14 +22,9 @@
 )
 from ..ingest.exceptions import UnsupportedSourceError
 from ..ingest.pipeline import (
-<<<<<<< HEAD
     run_pipeline_for_file as _run_pipeline_for_file,
     run_pipeline_for_transcript as _run_pipeline_for_transcript,
     run_pipeline_for_url as _run_pipeline_for_url,
-=======
-    run_pipeline_for_file as _default_run_pipeline_for_file,
-    run_pipeline_for_transcript as _default_run_pipeline_for_transcript,
->>>>>>> 15afce75
 )
 from ..models.documents import (
     DocumentIngestResponse,
@@ -40,24 +35,10 @@
 from theo.services.cli import ingest_folder as cli_ingest
 from ..services.ingestion_service import IngestionService, get_ingestion_service
 
-<<<<<<< HEAD
 # Backwards-compatible shims that mirror the previous direct pipeline imports.
 # Older tests and extensions reach into ``routes.ingest`` and replace these
 # attributes, so keep them stable and ensure the ingestion service picks up any
 # monkeypatching.
-=======
-# ---------------------------------------------------------------------------
-# Compatibility exports
-# ---------------------------------------------------------------------------
-#
-# Older tests patch ``theo.services.api.app.routes.ingest.run_pipeline_for_file``
-# (and the transcript / URL variants) directly so they can intercept the raw
-# pipeline invocation.  The ingestion router now delegates work to
-# ``IngestionService`` which, in turn, calls the helpers from
-# ``theo.services.api.app.ingest.pipeline``.  Re-exporting the helpers here keeps
-# the public surface stable for the tests without having to reintroduce the
-# legacy code paths.
->>>>>>> 15afce75
 run_pipeline_for_file = _run_pipeline_for_file
 run_pipeline_for_transcript = _run_pipeline_for_transcript
 run_pipeline_for_url = _run_pipeline_for_url
