"""Ingestion endpoints."""

from __future__ import annotations

import json
import tempfile
from pathlib import Path
from uuid import uuid4
from typing import Any, AsyncIterator, Iterator

from fastapi import APIRouter, Depends, File, Form, UploadFile, status
from fastapi.responses import StreamingResponse
from sqlalchemy.orm import Session

from ..core.database import get_session
from ..core.settings import get_settings
from ..errors import IngestionError, Severity
<<<<<<< HEAD
from theo.services.api.app.ingest.exceptions import UnsupportedSourceError
=======
from ..ingest.exceptions import UnsupportedSourceError
>>>>>>> 882b5025
from ..models.documents import (
    DocumentIngestResponse,
    SimpleIngestRequest,
    UrlIngestRequest,
)
from ..resilience import ResilienceError, ResiliencePolicy, resilient_async_operation
from theo.services.cli import ingest_folder as cli_ingest
from ..services.ingestion_service import IngestionService, get_ingestion_service

_INGEST_ERROR_RESPONSES = {
    status.HTTP_400_BAD_REQUEST: {"description": "Invalid ingest request"},
    status.HTTP_413_REQUEST_ENTITY_TOO_LARGE: {"description": "Upload too large"},
}


router = APIRouter()


_UPLOAD_CHUNK_SIZE = 1024 * 1024


def _parse_frontmatter(raw: str | None) -> dict[str, Any] | None:
    if not raw:
        return None
    try:
        return json.loads(raw)
    except json.JSONDecodeError as exc:
        raise IngestionError(
            "Invalid frontmatter JSON",
            code="INGESTION_INVALID_FRONTMATTER",
            status_code=status.HTTP_400_BAD_REQUEST,
            severity=Severity.USER,
            hint="Ensure frontmatter is valid JSON before submitting the request.",
        ) from exc


def _normalise_upload_name(filename: str | None, *, default: str) -> str:
    """Return a sanitised base filename for temporary upload storage."""

    candidate = (filename or "").strip()
    if candidate:
        # Some clients (notably Windows browsers) include backslashes in the
        # filename. Treat any slash variant as a directory separator so we do
        # not persist user supplied paths.
        candidate = candidate.replace("\\", "/")
        candidate = Path(candidate).name

    if not candidate:
        candidate = Path(default).name

    if not candidate:
        return "upload.bin"

    if candidate in {".", ".."}:
        return "upload.bin"

    return candidate


def _unique_safe_path(tmp_dir: Path, filename: str | None, default: str) -> Path:
    """Return a unique, sanitized path anchored within ``tmp_dir``."""

    safe_name = _normalise_upload_name(filename, default=default)
    unique_name = f"{uuid4().hex}-{safe_name}"
    return tmp_dir / unique_name


async def _iter_upload_chunks(
    upload: UploadFile, chunk_size: int = _UPLOAD_CHUNK_SIZE
) -> AsyncIterator[bytes]:
    while True:
        chunk = await upload.read(chunk_size)
        if not chunk:
            break
        yield chunk


async def _stream_upload_to_path(
    upload: UploadFile,
    destination: Path,
    *,
    max_bytes: int | None,
    chunk_size: int = _UPLOAD_CHUNK_SIZE,
) -> int:
    async def _write() -> int:
        written = 0
        with destination.open("wb") as handle:
            async for chunk in _iter_upload_chunks(upload, chunk_size=chunk_size):
                written += len(chunk)
                if max_bytes is not None and written > max_bytes:
                    raise IngestionError(
                        "Upload exceeds maximum allowed size",
                        code="INGESTION_UPLOAD_TOO_LARGE",
                        status_code=status.HTTP_413_REQUEST_ENTITY_TOO_LARGE,
                        severity=Severity.USER,
                        hint="Reduce the file size or configure a larger quota before retrying.",
                    )
                try:
                    handle.write(chunk)
                except OSError as exc:
                    raise IngestionError(
                        "Failed to persist uploaded file",
                        code="INGESTION_UPLOAD_IO_ERROR",
                        status_code=status.HTTP_500_INTERNAL_SERVER_ERROR,
                        severity=Severity.TRANSIENT,
                        hint="Retry the upload or check storage permissions.",
                    ) from exc
        return written

    try:
        result, _metadata = await resilient_async_operation(
            _write,
            key=f"ingest:upload:{destination.suffix or 'bin'}",
            classification="file",
            policy=ResiliencePolicy(max_attempts=1),
        )
    except ResilienceError as exc:
        cause = exc.__cause__
        if isinstance(cause, IngestionError):
            raise cause
        raise IngestionError(
            "Upload failed due to storage error",
            code="INGESTION_UPLOAD_FAILURE",
            status_code=status.HTTP_500_INTERNAL_SERVER_ERROR,
            severity=Severity.TRANSIENT,
            hint="Retry the upload once the storage service is healthy.",
            data={"resilience": exc.metadata.to_dict()},
        ) from exc
    return result


def _encode_event(event: dict[str, Any]) -> bytes:
    payload = json.dumps(event, separators=(",", ":"))
    return f"{payload}\n".encode("utf-8")


@router.post(
    "/file",
    response_model=DocumentIngestResponse,
    responses=_INGEST_ERROR_RESPONSES,
)
async def ingest_file(
    file: UploadFile = File(...),
    frontmatter: str | None = Form(default=None),
    session: Session = Depends(get_session),
    ingestion_service: IngestionService = Depends(get_ingestion_service),
) -> DocumentIngestResponse:
    """Accept a file upload and synchronously process it into passages."""

    tmp_dir = Path(tempfile.mkdtemp(prefix="theo-ingest-"))
    tmp_path = _unique_safe_path(tmp_dir, file.filename, "upload.bin")
    settings = get_settings()

    try:
        await _stream_upload_to_path(
            file,
            tmp_path,
            max_bytes=getattr(settings, "ingest_upload_max_bytes", None),
        )
        parsed_frontmatter = _parse_frontmatter(frontmatter)
        document = ingestion_service.ingest_file(
            session,
            tmp_path,
            parsed_frontmatter,
        )
    except IngestionError:
        raise
    except ResilienceError as exc:
        raise IngestionError(
            "Ingestion pipeline failed while processing the file",
            code="INGESTION_PIPELINE_FAILURE",
            status_code=status.HTTP_502_BAD_GATEWAY,
            severity=Severity.TRANSIENT,
            hint="Retry the request once dependent services recover.",
            data={"resilience": exc.metadata.to_dict()},
        ) from exc
    finally:
        try:
            tmp_path.unlink(missing_ok=True)
            tmp_dir.rmdir()
        except OSError:
            pass

    return DocumentIngestResponse(document_id=document.id, status="processed")


@router.post(
    "/url",
    response_model=DocumentIngestResponse,
    responses=_INGEST_ERROR_RESPONSES,
)
async def ingest_url(
    payload: UrlIngestRequest,
    session: Session = Depends(get_session),
    ingestion_service: IngestionService = Depends(get_ingestion_service),
) -> DocumentIngestResponse:
    try:
        document = ingestion_service.ingest_url(
            session,
            payload.url,
            source_type=payload.source_type,
            frontmatter=payload.frontmatter,
        )
    except UnsupportedSourceError as exc:
        raise IngestionError(
            str(exc),
            code="INGESTION_UNSUPPORTED_SOURCE",
            status_code=status.HTTP_400_BAD_REQUEST,
            severity=Severity.USER,
<<<<<<< HEAD
=======
            hint="Review the URL and ensure it meets ingestion requirements.",
>>>>>>> 882b5025
        ) from exc
    except ResilienceError as exc:
        raise IngestionError(
            "Failed to fetch remote content",
            code="INGESTION_NETWORK_FAILURE",
            status_code=status.HTTP_502_BAD_GATEWAY,
            severity=Severity.TRANSIENT,
            hint="Retry after the upstream provider recovers.",
            data={"resilience": exc.metadata.to_dict()},
        ) from exc

    return DocumentIngestResponse(document_id=document.id, status="processed")


@router.post(
    "/simple",
    responses=_INGEST_ERROR_RESPONSES,
)
async def simple_ingest(
    payload: SimpleIngestRequest,
    ingestion_service: IngestionService = Depends(get_ingestion_service),
) -> StreamingResponse:
    try:
        events = ingestion_service.stream_simple_ingest(payload)
        try:
            first_event = next(events)
        except StopIteration:
            first_event = None
    except ValueError as exc:
        raise IngestionError(
            str(exc),
            code="INGESTION_CONFIGURATION_ERROR",
            status_code=status.HTTP_400_BAD_REQUEST,
            severity=Severity.USER,
            hint="Review the provided ingest sources and configuration.",
        ) from exc

    def _event_stream() -> Iterator[bytes]:
        if first_event is not None:
            yield _encode_event(first_event)
        for event in events:
            yield _encode_event(event)

    return StreamingResponse(
        _event_stream(), media_type="application/x-ndjson"
    )


@router.post(
    "/transcript",
    response_model=DocumentIngestResponse,
    responses=_INGEST_ERROR_RESPONSES,
)
async def ingest_transcript(
    transcript: UploadFile = File(...),
    audio: UploadFile | None = File(default=None),
    frontmatter: str | None = Form(default=None),
    session: Session = Depends(get_session),
    ingestion_service: IngestionService = Depends(get_ingestion_service),
) -> DocumentIngestResponse:
    """Accept a transcript (and optional audio) and process it into passages."""

    tmp_dir = Path(tempfile.mkdtemp(prefix="theo-ingest-"))
    transcript_path = _unique_safe_path(
        tmp_dir, transcript.filename, "transcript.vtt"
    )
    audio_path: Path | None = None

    settings = get_settings()
    limit = getattr(settings, "ingest_upload_max_bytes", None)

    try:
        await _stream_upload_to_path(transcript, transcript_path, max_bytes=limit)

        if audio is not None:
            audio_path = _unique_safe_path(tmp_dir, audio.filename, "audio.bin")
            await _stream_upload_to_path(audio, audio_path, max_bytes=limit)

        parsed_frontmatter = _parse_frontmatter(frontmatter)

        document = ingestion_service.ingest_transcript(
            session,
            transcript_path,
            frontmatter=parsed_frontmatter,
            audio_path=audio_path,
            transcript_filename=_normalise_upload_name(
                transcript.filename, default="transcript.vtt"
            ),
            audio_filename=(
                _normalise_upload_name(audio.filename, default="audio.bin")
                if audio and audio.filename
                else None
            ),
        )
    except IngestionError:
        raise
    except ResilienceError as exc:
        raise IngestionError(
            "Transcript processing failed",
            code="INGESTION_TRANSCRIPT_FAILURE",
            status_code=status.HTTP_502_BAD_GATEWAY,
            severity=Severity.TRANSIENT,
            hint="Retry once the transcription pipeline is healthy.",
            data={"resilience": exc.metadata.to_dict()},
        ) from exc
    finally:
        try:
            if audio_path:
                audio_path.unlink(missing_ok=True)
            transcript_path.unlink(missing_ok=True)
            tmp_dir.rmdir()
        except OSError:
            pass

    return DocumentIngestResponse(document_id=document.id, status="processed")
<|MERGE_RESOLUTION|>--- conflicted
+++ resolved
@@ -15,11 +15,8 @@
 from ..core.database import get_session
 from ..core.settings import get_settings
 from ..errors import IngestionError, Severity
-<<<<<<< HEAD
 from theo.services.api.app.ingest.exceptions import UnsupportedSourceError
-=======
 from ..ingest.exceptions import UnsupportedSourceError
->>>>>>> 882b5025
 from ..models.documents import (
     DocumentIngestResponse,
     SimpleIngestRequest,
@@ -229,10 +226,7 @@
             code="INGESTION_UNSUPPORTED_SOURCE",
             status_code=status.HTTP_400_BAD_REQUEST,
             severity=Severity.USER,
-<<<<<<< HEAD
-=======
             hint="Review the URL and ensure it meets ingestion requirements.",
->>>>>>> 882b5025
         ) from exc
     except ResilienceError as exc:
         raise IngestionError(
