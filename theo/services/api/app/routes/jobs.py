"""Background job management endpoints."""

from __future__ import annotations

import json
from datetime import UTC, datetime, timedelta
from hashlib import sha256
from pathlib import Path

from typing import Any, Callable, NotRequired, TypedDict, cast

from fastapi import APIRouter, Depends, HTTPException, Query, status
from celery.result import AsyncResult
from sqlalchemy import select
from sqlalchemy.exc import IntegrityError
from sqlalchemy.orm import Session

from ..core.database import get_session
from ..db.models import Document, IngestionJob
from ..models.jobs import (
    HNSWRefreshJobRequest,
    JobEnqueueRequest,
    JobEnqueueResponse,
    JobListResponse,
    JobQueuedResponse,
    JobStatus,
    JSONDict,
    SummaryJobRequest,
    TopicDigestJobRequest,
)
from ..workers.tasks import (
    celery,
    enrich_document as enqueue_enrich_task,
    generate_document_summary as summary_task,
    process_file,
    refresh_hnsw as refresh_hnsw_task,
    topic_digest as topic_digest_task,
)

router = APIRouter()

IDEMPOTENCY_TTL = timedelta(minutes=10)


class TopicDigestTaskArgs(TypedDict):
    """Keyword arguments passed to the topic digest Celery task."""

    job_id: str
    since: NotRequired[str]
    notify: NotRequired[list[str]]


class TopicDigestJobPayload(TypedDict, total=False):
    """Stored payload associated with a topic digest job."""

    since: str
    notify: list[str]


class EnqueueJobPayload(TypedDict, total=False):
    """JSON payload stored for scheduled deterministic tasks."""

    args: JSONDict
    schedule_at: str


def _resolve_source_file(storage_path: str | None) -> Path:
    if not storage_path:
        raise HTTPException(
            status_code=status.HTTP_400_BAD_REQUEST,
            detail="Document does not have stored source content",
        )

    storage_dir = Path(storage_path)
    if not storage_dir.exists():
        raise HTTPException(
            status_code=status.HTTP_400_BAD_REQUEST,
            detail="Stored source content is unavailable",
        )

    for candidate in sorted(storage_dir.iterdir()):
        if candidate.is_file() and candidate.name != "normalized.json":
            return candidate

    raise HTTPException(
        status_code=status.HTTP_400_BAD_REQUEST,
        detail="Stored source content is unavailable",
    )


def _serialize_job(job: IngestionJob) -> JobStatus:
    return JobStatus(
        id=job.id,
        document_id=job.document_id,
        job_type=job.job_type,
        status=job.status,
        task_id=job.task_id,
        error=job.error,
        payload=job.payload,
        created_at=job.created_at,
        updated_at=job.updated_at,
    )


@router.get("/", response_model=JobListResponse)
def list_jobs(
    limit: int = Query(default=25, ge=1, le=200),
    document_id: str | None = Query(
        default=None, description="Filter jobs by document."
    ),
    status_filter: str | None = Query(
        default=None, alias="status", description="Filter by job status."
    ),
    session: Session = Depends(get_session),
) -> JobListResponse:
    stmt = select(IngestionJob).order_by(IngestionJob.created_at.desc()).limit(limit)
    if document_id:
        stmt = stmt.where(IngestionJob.document_id == document_id)
    if status_filter:
        stmt = stmt.where(IngestionJob.status == status_filter)
    jobs = session.execute(stmt).scalars().all()
    return JobListResponse(jobs=[_serialize_job(job) for job in jobs])


@router.get("/{job_id}", response_model=JobStatus)
def get_job(job_id: str, session: Session = Depends(get_session)) -> JobStatus:
    job = session.get(IngestionJob, job_id)
    if job is None:
        raise HTTPException(
            status_code=status.HTTP_404_NOT_FOUND, detail="Job not found"
        )
    return _serialize_job(job)


@router.post(
    "/reparse/{document_id}",
    status_code=status.HTTP_202_ACCEPTED,
    response_model=JobQueuedResponse,
)
def enqueue_reparse_job(
    document_id: str,
    session: Session = Depends(get_session),
) -> JobQueuedResponse:
    """Queue a background reparse job for an existing document."""

    document = session.get(Document, document_id)
    if document is None:
        raise HTTPException(
            status_code=status.HTTP_404_NOT_FOUND,
            detail="Document not found",
        )

    source_file = _resolve_source_file(document.storage_path)

    job = IngestionJob(
        document_id=document.id,
        job_type="reparse",
        status="queued",
        payload={"source_path": str(source_file)},
    )
    session.add(job)
    session.commit()

    delay_callable: Callable[..., AsyncResult] = cast(Any, process_file).delay
    try:
        async_result = delay_callable(document.id, str(source_file), None, job.id)
    except TypeError:
        async_result = delay_callable(document.id, str(source_file), None)
    task_id = getattr(async_result, "id", None)
    if task_id:
        job.task_id = task_id
        session.add(job)
        session.commit()

    session.refresh(job)
    return JobQueuedResponse(document_id=document.id, status=job.status)


@router.post(
    "/enrich/{document_id}",
    status_code=status.HTTP_202_ACCEPTED,
    response_model=JobStatus,
)
def enqueue_enrichment_job(
    document_id: str,
    session: Session = Depends(get_session),
) -> JobStatus:
    """Queue a metadata enrichment job for an existing document."""

    document = session.get(Document, document_id)
    if document is None:
        raise HTTPException(
            status_code=status.HTTP_404_NOT_FOUND,
            detail="Document not found",
        )

    job = IngestionJob(
        document_id=document.id,
        job_type="enrich",
        status="queued",
    )
    session.add(job)
    session.commit()

    async_result: AsyncResult = cast(Any, enqueue_enrich_task).delay(
        document.id, job.id
    )
    task_id = getattr(async_result, "id", None)
    if task_id:
        job.task_id = task_id
        session.add(job)
        session.commit()

    session.refresh(job)
    return _serialize_job(job)


@router.post(
    "/refresh-hnsw",
    status_code=status.HTTP_202_ACCEPTED,
    response_model=JobStatus,
)
def enqueue_refresh_hnsw_job(
    request: HNSWRefreshJobRequest, session: Session = Depends(get_session)
) -> JobStatus:
    """Queue a pgvector HNSW refresh and recall evaluation."""

    job = IngestionJob(
        job_type="refresh_hnsw",
        status="queued",
        payload={
            "sample_queries": request.sample_queries,
            "top_k": request.top_k,
        },
    )
    session.add(job)
    session.commit()

    delay_callable: Callable[..., AsyncResult] = cast(Any, refresh_hnsw_task).delay
    try:
        async_result = delay_callable(
            job.id,
            sample_queries=request.sample_queries,
            top_k=request.top_k,
        )
    except TypeError:  # pragma: no cover - celery stubs in tests
        async_result = delay_callable(job.id)
    task_id = getattr(async_result, "id", None)
    if task_id:
        job.task_id = task_id
        session.add(job)
        session.commit()

    session.refresh(job)
    return _serialize_job(job)


@router.post(
    "/summaries",
    status_code=status.HTTP_202_ACCEPTED,
    response_model=JobStatus,
)
def enqueue_summary_job(
    payload: SummaryJobRequest, session: Session = Depends(get_session)
) -> JobStatus:
    """Queue a summary-generation job for an existing document."""

    document = session.get(Document, payload.document_id)
    if document is None:
        raise HTTPException(
            status_code=status.HTTP_404_NOT_FOUND, detail="Document not found"
        )

    job = IngestionJob(
        document_id=document.id,
        job_type="summary",
        status="queued",
        payload={"source_document_id": document.id},
    )
    session.add(job)
    session.commit()

    async_result: AsyncResult = cast(Any, summary_task).delay(document.id, job.id)
    task_id = getattr(async_result, "id", None)
    if task_id:
        job.task_id = task_id
        session.add(job)
        session.commit()

    session.refresh(job)
    return _serialize_job(job)


@router.post(
    "/topic_digest",
    status_code=status.HTTP_202_ACCEPTED,
    response_model=JobStatus,
)
def enqueue_topic_digest_job(
    payload: TopicDigestJobRequest,
    session: Session = Depends(get_session),
) -> JobStatus:
    """Queue a background job that generates the topical activity digest."""

    notify = payload.notify or []
    since = payload.since

    job_payload: TopicDigestJobPayload = {}
    if since:
        job_payload["since"] = since.isoformat()
    if notify:
        job_payload["notify"] = notify

    job = IngestionJob(
        job_type="topic_digest",
        status="queued",
        payload=job_payload or None,
    )
    session.add(job)
    session.commit()

    kwargs: TopicDigestTaskArgs = {"job_id": job.id}
    if since:
        kwargs["since"] = since.isoformat()
    if notify:
        kwargs["notify"] = notify

    async_result: AsyncResult = cast(Any, topic_digest_task).delay(**kwargs)
    task_id = getattr(async_result, "id", None)
    if task_id:
        job.task_id = task_id
        session.add(job)
        session.commit()

    session.refresh(job)
    return _serialize_job(job)


def _normalize_args(args: JSONDict | None) -> JSONDict:
    return args.copy() if args else {}


def _hash_args(args: JSONDict) -> str:
    encoded = json.dumps(
        args, sort_keys=True, separators=(",", ":"), ensure_ascii=False
    )
    return sha256(encoded.encode("utf-8")).hexdigest()


@router.post(
    "/enqueue", response_model=JobEnqueueResponse, status_code=status.HTTP_202_ACCEPTED
)
def enqueue_job(
    payload: JobEnqueueRequest,
    session: Session = Depends(get_session),
) -> JobEnqueueResponse:
    """Enqueue a task with deterministic, idempotent responses."""

    args = _normalize_args(payload.args)
    args_hash = _hash_args(args)
    now = datetime.now(UTC)
    cutoff = now - IDEMPOTENCY_TTL

    existing = (
        session.query(IngestionJob)
        .filter(
            IngestionJob.job_type == payload.task,
            IngestionJob.args_hash == args_hash,
            IngestionJob.created_at >= cutoff,
        )
        .order_by(IngestionJob.created_at.desc())
        .first()
    )
    if existing is not None:
        return JobEnqueueResponse(
            job_id=existing.id,
            task=existing.job_type,
            args_hash=args_hash,
            queued_at=existing.created_at,
            schedule_at=existing.scheduled_at,
            status_url=f"/jobs/{existing.id}",
        )

    stale_jobs = (
        session.query(IngestionJob)
        .filter(
            IngestionJob.job_type == payload.task,
            IngestionJob.args_hash == args_hash,
            IngestionJob.created_at < cutoff,
        )
        .all()
    )
    for stale in stale_jobs:
        stale.args_hash = None

    schedule_at = payload.schedule_at
    if schedule_at is not None and schedule_at.tzinfo is None:
        schedule_at = schedule_at.replace(tzinfo=UTC)

    stored_payload: EnqueueJobPayload = {"args": args} if args else {}
    if schedule_at:
        stored_payload["schedule_at"] = schedule_at.isoformat()

    job = IngestionJob(
        job_type=payload.task,
        status="queued",
        payload=stored_payload or None,
        args_hash=args_hash,
        scheduled_at=schedule_at,
    )
<<<<<<< HEAD
    session.add(job)
    session.flush()

    send_kwargs: dict[str, Any] = {
        key: cast(Any, value) for key, value in args.items()
    }
    eta = schedule_at

    try:
        result = celery.send_task(payload.task, kwargs=send_kwargs, eta=eta)
    except Exception as exc:
        session.rollback()
        fallback = (
=======
    try:
        session.add(job)
        session.flush()

        send_kwargs: dict[str, Any] = {
            key: cast(Any, value) for key, value in args.items()
        }
        eta = schedule_at
        result = celery.send_task(payload.task, kwargs=send_kwargs, eta=eta)
        task_id = getattr(result, "id", None)
        if task_id:
            job.task_id = task_id

        session.commit()
    except IntegrityError:
        session.rollback()
        existing = (
>>>>>>> 94bdd131
            session.query(IngestionJob)
            .filter(
                IngestionJob.job_type == payload.task,
                IngestionJob.args_hash == args_hash,
                IngestionJob.created_at >= cutoff,
            )
            .order_by(IngestionJob.created_at.desc())
            .first()
        )
<<<<<<< HEAD
        if fallback is not None:
            return JobEnqueueResponse(
                job_id=fallback.id,
                task=fallback.job_type,
                args_hash=args_hash,
                queued_at=fallback.created_at,
                schedule_at=fallback.scheduled_at,
                status_url=f"/jobs/{fallback.id}",
            )
        raise HTTPException(
            status_code=status.HTTP_503_SERVICE_UNAVAILABLE,
            detail="Unable to enqueue job",
        ) from exc

    task_id = getattr(result, "id", None)
    if task_id:
        job.task_id = task_id
=======
        if existing is None:
            raise
        return JobEnqueueResponse(
            job_id=existing.id,
            task=existing.job_type,
            args_hash=args_hash,
            queued_at=existing.created_at,
            schedule_at=existing.scheduled_at,
            status_url=f"/jobs/{existing.id}",
        )
>>>>>>> 94bdd131

    session.refresh(job)

    return JobEnqueueResponse(
        job_id=job.id,
        task=job.job_type,
        args_hash=args_hash,
        queued_at=job.created_at,
        schedule_at=job.scheduled_at,
        status_url=f"/jobs/{job.id}",
    )<|MERGE_RESOLUTION|>--- conflicted
+++ resolved
@@ -408,21 +408,7 @@
         args_hash=args_hash,
         scheduled_at=schedule_at,
     )
-<<<<<<< HEAD
-    session.add(job)
-    session.flush()
-
-    send_kwargs: dict[str, Any] = {
-        key: cast(Any, value) for key, value in args.items()
-    }
-    eta = schedule_at
-
-    try:
-        result = celery.send_task(payload.task, kwargs=send_kwargs, eta=eta)
-    except Exception as exc:
-        session.rollback()
-        fallback = (
-=======
+
     try:
         session.add(job)
         session.flush()
@@ -440,7 +426,6 @@
     except IntegrityError:
         session.rollback()
         existing = (
->>>>>>> 94bdd131
             session.query(IngestionJob)
             .filter(
                 IngestionJob.job_type == payload.task,
@@ -450,7 +435,7 @@
             .order_by(IngestionJob.created_at.desc())
             .first()
         )
-<<<<<<< HEAD
+
         if fallback is not None:
             return JobEnqueueResponse(
                 job_id=fallback.id,
@@ -468,7 +453,7 @@
     task_id = getattr(result, "id", None)
     if task_id:
         job.task_id = task_id
-=======
+
         if existing is None:
             raise
         return JobEnqueueResponse(
@@ -479,7 +464,7 @@
             schedule_at=existing.scheduled_at,
             status_url=f"/jobs/{existing.id}",
         )
->>>>>>> 94bdd131
+
 
     session.refresh(job)
 
