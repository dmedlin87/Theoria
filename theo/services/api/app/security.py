--- conflicted
+++ resolved
@@ -91,16 +91,12 @@
 
     settings = get_settings()
     principal: Principal | None = None
-<<<<<<< HEAD
+
 
     credentials_configured = bool(settings.api_keys) or bool(settings.auth_jwt_secret)
     allow_anonymous = settings.auth_allow_anonymous or not credentials_configured
 
-=======
-    allow_anonymous = settings.auth_allow_anonymous or (
-        not settings.api_keys and not settings.auth_jwt_secret
-    )
->>>>>>> c4ad36ab
+
     if allow_anonymous and not authorization and not api_key_header:
         principal = {
             "method": "anonymous",
