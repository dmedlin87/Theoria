"""Authentication helpers for protecting API endpoints."""

from __future__ import annotations

from typing import Any, TypedDict

import jwt
from fastapi import Header, HTTPException, Request, status
from fastapi.security.utils import get_authorization_scheme_param

from .core.settings import Settings, get_settings


class Principal(TypedDict, total=False):
    """Authenticated caller metadata stored on the request state."""

    method: str
    subject: str | None
    scopes: list[str]
    claims: dict[str, Any]
    token: str


def _reject_unauthorized(detail: str) -> None:
    raise HTTPException(  # pragma: no cover - helper for readability
        status_code=status.HTTP_401_UNAUTHORIZED,
        detail=detail,
        headers={"WWW-Authenticate": "Bearer"},
    )


def _reject_forbidden(detail: str) -> None:
    raise HTTPException(status_code=status.HTTP_403_FORBIDDEN, detail=detail)


def _authenticate_api_key(key: str) -> Principal:
    settings = get_settings()
    allowed_keys = set(settings.api_keys or [])
    if not allowed_keys:
        _reject_forbidden("API key authentication is not configured")
    if key not in allowed_keys:
        _reject_forbidden("Invalid API key")
    return {"method": "api_key", "subject": key, "token": key}


def _decode_jwt(token: str) -> Principal:
    settings = get_settings()
    if not settings.auth_jwt_secret:
        _reject_forbidden("JWT authentication is not configured")

    try:
        payload = jwt.decode(
            token,
            settings.auth_jwt_secret,
            algorithms=settings.auth_jwt_algorithms or ["HS256"],
            audience=settings.auth_jwt_audience,
            issuer=settings.auth_jwt_issuer,
        )
        subject = payload.get("sub")
        scopes = payload.get("scopes")
        if isinstance(scopes, str):
            scopes = [scope.strip() for scope in scopes.split() if scope.strip()]
        elif not isinstance(scopes, list):
            scopes = []
        return {
            "method": "jwt",
            "subject": subject,
            "scopes": scopes,
            "claims": payload,
            "token": token,
        }
    except jwt.ExpiredSignatureError as exc:
        raise HTTPException(
            status_code=status.HTTP_401_UNAUTHORIZED,
            detail="Token has expired",
            headers={"WWW-Authenticate": "Bearer"},
        ) from exc
    except jwt.InvalidTokenError as exc:
        raise HTTPException(
            status_code=status.HTTP_403_FORBIDDEN,
            detail="Invalid bearer token",
        ) from exc


def _anonymous_principal() -> Principal:
    return {
        "method": "anonymous",
        "subject": None,
        "scopes": [],
        "claims": {},
        "token": "",
    }


def _auth_configured(settings: Settings) -> bool:
    return bool(settings.api_keys or settings.auth_jwt_secret)


def require_principal(
    request: Request,
    authorization: str | None = Header(default=None),
    api_key_header: str | None = Header(default=None, alias="X-API-Key"),
) -> Principal:
    """Validate API credentials and attach the resolved principal to the request."""

    settings = get_settings()
    principal: Principal | None = None
<<<<<<< HEAD
    allow_anonymous = settings.auth_allow_anonymous or not _auth_configured(settings)
    if allow_anonymous and not authorization and not api_key_header:
        principal = _anonymous_principal()
=======


    credentials_configured = bool(settings.api_keys) or bool(settings.auth_jwt_secret)
    allow_anonymous = settings.auth_allow_anonymous or not credentials_configured


    if allow_anonymous and not authorization and not api_key_header:
        principal = {
            "method": "anonymous",
            "subject": None,
            "scopes": [],
            "claims": {},
            "token": "",
        }
>>>>>>> 252aab46
        request.state.principal = principal
        return principal
    if api_key_header:
        principal = _authenticate_api_key(api_key_header)
    elif authorization:
        scheme, credentials = get_authorization_scheme_param(authorization)
        if not credentials:
            _reject_unauthorized("Missing bearer token")
        if scheme.lower() != "bearer":
            _reject_unauthorized("Unsupported authorization scheme")
        if credentials.count(".") == 2:
            principal = _decode_jwt(credentials)
        else:
            principal = _authenticate_api_key(credentials)
    else:
        _reject_unauthorized("Missing credentials")

    if principal is None:  # pragma: no cover - defensive
        raise RuntimeError("Failed to resolve principal")

    request.state.principal = principal
    return principal


__all__ = ["Principal", "require_principal"]<|MERGE_RESOLUTION|>--- conflicted
+++ resolved
@@ -105,12 +105,6 @@
 
     settings = get_settings()
     principal: Principal | None = None
-<<<<<<< HEAD
-    allow_anonymous = settings.auth_allow_anonymous or not _auth_configured(settings)
-    if allow_anonymous and not authorization and not api_key_header:
-        principal = _anonymous_principal()
-=======
-
 
     credentials_configured = bool(settings.api_keys) or bool(settings.auth_jwt_secret)
     allow_anonymous = settings.auth_allow_anonymous or not credentials_configured
@@ -124,7 +118,6 @@
             "claims": {},
             "token": "",
         }
->>>>>>> 252aab46
         request.state.principal = principal
         return principal
     if api_key_header:
