"""Retrieval service orchestrating hybrid search and reranking."""

from __future__ import annotations

import logging
import time
from dataclasses import dataclass, field
from datetime import datetime, timedelta, timezone
from pathlib import Path
from threading import Lock
from typing import Callable, Mapping, MutableMapping, Sequence

from fastapi import Depends
from sqlalchemy.orm import Session

from theo.application.facades.settings import Settings, get_settings
<<<<<<< HEAD
from theo.application.search import QueryRewriter
=======
from ..analytics.experiments import (
    ExperimentAnalyticsSink,
    RerankerExperimentOutcome,
    get_experiment_analytics,
    summarise_reranker_outcome,
)
>>>>>>> 7f2dea1c
from ..models.search import HybridSearchRequest, HybridSearchResult
from ..ranking.mlflow_integration import is_mlflow_uri, mlflow_signature
from ..ranking.re_ranker import Reranker, load_reranker
from ..retriever.hybrid import hybrid_search
from ..telemetry import SEARCH_RERANKER_EVENTS

LOGGER = logging.getLogger(__name__)

_RERANKER_TOP_K = 20


@dataclass
class _RerankerCache:
    loader: Callable[[str, str | None], Reranker]
    lock: Lock = field(default_factory=Lock)
    reranker: Reranker | None = field(default=None, init=False)
    key: tuple[str, str | None] | None = field(default=None, init=False)
    failed: bool = field(default=False, init=False)
    cooldown_seconds: float = 60.0
    _last_failure_at: float | None = field(default=None, init=False)
    _artifact_signature: object | None = field(default=None, init=False)
    _cooldown_logged: bool = field(default=False, init=False)

    def reset(self) -> None:
        with self.lock:
            self.reranker = None
            self.key = None
            self.failed = False
            self._last_failure_at = None
            self._artifact_signature = None
            self._cooldown_logged = False

    def resolve(
        self, model_path: str | Path | None, expected_sha256: str | None
    ) -> Reranker | None:
        if model_path is None:
            return None

        model_str = str(model_path)
        cache_key = (model_str, expected_sha256)

        with self.lock:
            if self.key != cache_key:
                self.reranker = None
                self.failed = False
                self.key = cache_key
                self._last_failure_at = None
                self._artifact_signature = None
                self._cooldown_logged = False

            signature = self._snapshot_artifact(model_str)

            if self.failed:
                if signature != self._artifact_signature:
                    self.failed = False
                    self.reranker = None
                    self._last_failure_at = None
                    self._cooldown_logged = False
                else:
                    if self._last_failure_at is not None:
                        elapsed = time.monotonic() - self._last_failure_at
                        if elapsed < self.cooldown_seconds:
                            remaining = self.cooldown_seconds - elapsed
                            if not self._cooldown_logged:
                                retry_at = datetime.now(timezone.utc) + timedelta(
                                    seconds=remaining
                                )
                                LOGGER.info(
                                    "search.reranker_retry_pending",
                                    extra={
                                        "event": "search.reranker_retry_pending",
                                        "model_path": model_str,
                                        "retry_in_seconds": round(remaining, 3),
                                        "retry_at": retry_at.isoformat(),
                                    },
                                )
                                self._cooldown_logged = True
                            return None
                    self.failed = False
                    self.reranker = None
                    self._last_failure_at = None
                    self._cooldown_logged = False

            if self.reranker is None:
                try:
                    self.reranker = self.loader(
                        model_str, expected_sha256=expected_sha256
                    )
                    self._artifact_signature = signature
                    self._last_failure_at = None
                    self._cooldown_logged = False
                except Exception as exc:  # pragma: no cover - defensive logging handled upstream
                    previously_failed = self.failed
                    self.failed = True
                    self._last_failure_at = time.monotonic()
                    self._artifact_signature = signature
                    self._cooldown_logged = False
                    if not previously_failed:
                        LOGGER.exception(
                            "search.reranker_load_failed",
                            extra={
                                "event": "search.reranker_load_failed",
                                "model_path": model_str,
                                "error": str(exc),
                            },
                        )
                        SEARCH_RERANKER_EVENTS.labels(event="load_failed").inc()
                    retry_in = self.cooldown_seconds
                    retry_at = datetime.now(timezone.utc) + timedelta(
                        seconds=retry_in
                    )
                    LOGGER.info(
                        "search.reranker_retry_scheduled",
                        extra={
                            "event": "search.reranker_retry_scheduled",
                            "model_path": model_str,
                            "retry_in_seconds": retry_in,
                            "retry_at": retry_at.isoformat(),
                        },
                    )
                    return None

            return self.reranker

    @staticmethod
    def _snapshot_artifact(path: str) -> object | None:
        if is_mlflow_uri(path):
            return mlflow_signature(path)
        try:
            stat = Path(path).stat()
        except OSError:
            return None
        return int(stat.st_mtime_ns), stat.st_size


_DEFAULT_RERANKER_CACHE = _RerankerCache(load_reranker)
_DEFAULT_QUERY_REWRITER = QueryRewriter()


def _configure_mlflow_clients(settings: Settings) -> None:
    try:  # pragma: no cover - exercised in environments without MLflow
        import mlflow
    except ModuleNotFoundError:  # pragma: no cover - optional dependency
        return

    if settings.mlflow_tracking_uri:
        mlflow.set_tracking_uri(settings.mlflow_tracking_uri)
    if settings.mlflow_registry_uri:
        mlflow.set_registry_uri(settings.mlflow_registry_uri)


def _iter_reranker_references(
    settings: Settings,
) -> list[tuple[str | Path, str | None]]:
    references: list[tuple[str | Path, str | None]] = []
    registry_uri = getattr(settings, "reranker_model_registry_uri", None)
    if registry_uri:
        references.append((registry_uri, None))
    model_path = getattr(settings, "reranker_model_path", None)
    if model_path:
        references.append((model_path, getattr(settings, "reranker_model_sha256", None)))
    return references


def _format_reranker_header(reference: str | Path | None) -> str | None:
    if reference is None:
        return None
    if is_mlflow_uri(reference):
        text = str(reference).rstrip("/")
        if "@" in text:
            alias = text.split("@", 1)[1]
            return alias.split("/", 1)[0]
        segments = [segment for segment in text.split("/") if segment]
        if segments:
            return segments[-1]
        return text
    ref_path = Path(reference)
    return ref_path.name or str(ref_path)


@dataclass
class RetrievalService:
    """Coordinate hybrid retrieval and optional reranking."""

    settings: Settings
    search_fn: Callable[[Session, HybridSearchRequest], Sequence[HybridSearchResult]]
    reranker_cache: _RerankerCache = field(default_factory=lambda: _RerankerCache(load_reranker))
    reranker_top_k: int = _RERANKER_TOP_K
<<<<<<< HEAD
    query_rewriter: QueryRewriter | None = None
=======
    experiment_analytics: ExperimentAnalyticsSink | None = None
    experimental_reranker_loaders: MutableMapping[
        str, Callable[[Settings, Mapping[str, str]], tuple[Reranker | None, str | None]]
    ] = field(default_factory=dict)

    def __post_init__(self) -> None:
        if self.experiment_analytics is None:
            self.experiment_analytics = get_experiment_analytics()
>>>>>>> 7f2dea1c

    def search(
        self,
        session: Session,
        request: HybridSearchRequest,
        experiments: Mapping[str, str] | None = None,
    ) -> tuple[list[HybridSearchResult], str | None]:
        """Execute hybrid search and return results with optional reranker header."""

<<<<<<< HEAD
        search_request = request
        rewrite_metadata: dict[str, object] | None = None
        if self.query_rewriter is not None:
            rewrite_result = self.query_rewriter.rewrite(request)
            search_request = rewrite_result.request
            rewrite_metadata = rewrite_result.metadata

        results = [item for item in self.search_fn(session, search_request)]
=======
        results = [item for item in self.search_fn(session, request)]
        baseline = [item.model_copy(deep=True) for item in results]
>>>>>>> 7f2dea1c
        reranker_header: str | None = None
        experiments = dict(experiments or {})
        strategy = self._resolve_reranker_strategy(experiments)
        rerank_applied = False

        reranker: Reranker | None = None
        model_path: Path | None = None
        top_n = min(len(results), self.reranker_top_k)
        reranker_requested = strategy not in {"none", "bm25", "off", "disabled"}
        has_reranker_experiment = "reranker" in experiments
        experiment_overrides_default = has_reranker_experiment and strategy != "default"
        should_attempt_rerank = reranker_requested and (
            self._should_rerank() or experiment_overrides_default
        )

        if top_n and should_attempt_rerank:
            reranker, reranker_header = self._load_reranker_for_strategy(strategy, experiments)
            if strategy == "default" and self.settings.reranker_model_path is not None:
                model_path = Path(self.settings.reranker_model_path)
            if reranker is not None and reranker_header is None:
                if self.settings.reranker_model_path is not None:
                    model_path = Path(self.settings.reranker_model_path)
                    reranker_header = model_path.name or str(model_path)
            elif reranker is None and strategy not in {"default"}:
                # Strategy requested a reranker but none could be loaded.
                LOGGER.debug(
                    "search.reranker_strategy_unavailable",
                    extra={
                        "event": "search.reranker_strategy_unavailable",
                        "strategy": strategy,
                        "experiments": experiments,
                    },
                )
        elif strategy in {"none", "bm25", "off", "disabled"}:
            LOGGER.debug(
                "search.reranker_strategy_skipped",
                extra={
                    "event": "search.reranker_strategy_skipped",
                    "strategy": strategy,
                    "experiments": experiments,
                },
            )

        if reranker is not None and top_n:
            try:
                reranked_head = reranker.rerank(results[:top_n])
                ordered = list(reranked_head) + results[top_n:]
                for index, item in enumerate(ordered, start=1):
                    item.rank = index
                results = ordered
                rerank_applied = True
            except Exception as exc:
                path_str = str(model_path) if model_path is not None else "<unknown>"
                LOGGER.exception(
                    "search.reranker_execution_failed",
                    extra={
                        "event": "search.reranker_execution_failed",
                        "model_path": path_str,
                        "strategy": strategy,
                        "error": str(exc),
                    },
                )
                SEARCH_RERANKER_EVENTS.labels(event="execution_failed").inc()

        self._record_experiments(
            experiments=experiments,
            baseline=baseline,
            variant=[item.model_copy(deep=True) for item in results],
            strategy=strategy,
            rerank_applied=rerank_applied,
            reranker_header=reranker_header,
        )
        if self._should_rerank():
            _configure_mlflow_clients(self.settings)
            reranker = None
            header_reference: str | Path | None = None
            references = _iter_reranker_references(self.settings)

            cached_key = self.reranker_cache.key
            if (
                cached_key
                and self.reranker_cache.reranker is not None
                and not self.reranker_cache.failed
            ):
                cached_path, cached_digest = cached_key
                for index, (reference, digest) in enumerate(references):
                    if str(reference) == cached_path and digest == cached_digest:
                        if index != 0:
                            references = [
                                references[index],
                                *references[:index],
                                *references[index + 1 :],
                            ]
                        break

            for reference, digest in references:
                reranker = self.reranker_cache.resolve(reference, digest)
                if reranker is not None:
                    header_reference = reference
                    break
            else:
                header_reference = None
            if reranker is not None:
                try:
                    top_n = min(len(results), self.reranker_top_k)
                    if top_n:
                        reranked_head = reranker.rerank(results[:top_n])
                        ordered = list(reranked_head) + results[top_n:]
                        for index, item in enumerate(ordered, start=1):
                            item.rank = index
                        results = ordered
                        reranker_header = _format_reranker_header(header_reference)
                except Exception as exc:
                    path_str = _format_reranker_header(header_reference) or "<unknown>"
                    LOGGER.exception(
                        "search.reranker_execution_failed",
                        extra={
                            "event": "search.reranker_execution_failed",
                            "model_path": path_str,
                            "error": str(exc),
                        },
                    )
                    SEARCH_RERANKER_EVENTS.labels(event="execution_failed").inc()

        if rewrite_metadata and rewrite_metadata.get("rewrite_applied"):
            for item in results:
                base_meta = dict(item.meta) if item.meta else {}
                base_meta.setdefault("query_rewrite", rewrite_metadata)
                item.meta = base_meta or None

        return results, reranker_header

    def _should_rerank(self) -> bool:
        if not getattr(self.settings, "reranker_enabled", False):
            return False
        return bool(
            getattr(self.settings, "reranker_model_registry_uri", None)
            or getattr(self.settings, "reranker_model_path", None)
        )

    def _resolve_reranker_strategy(self, experiments: Mapping[str, str]) -> str:
        strategy = experiments.get("reranker")
        if not strategy:
            return "default"
        normalized = strategy.strip().casefold()
        if normalized in {"control", "baseline", "default"}:
            return "default"
        return normalized

    def _load_reranker_for_strategy(
        self, strategy: str, experiments: Mapping[str, str]
    ) -> tuple[Reranker | None, str | None]:
        if strategy in {"none", "bm25", "off", "disabled"}:
            return None, None

        if strategy == "default":
            reranker = self.reranker_cache.resolve(
                self.settings.reranker_model_path,
                self.settings.reranker_model_sha256,
            )
            if reranker is None:
                return None, None
            header: str | None = None
            if self.settings.reranker_model_path is not None:
                model_path = Path(self.settings.reranker_model_path)
                header = model_path.name or str(model_path)
            return reranker, header

        loader = self.experimental_reranker_loaders.get(strategy)
        if loader is None:
            LOGGER.debug(
                "search.reranker_strategy_unknown",
                extra={
                    "event": "search.reranker_strategy_unknown",
                    "strategy": strategy,
                    "experiments": experiments,
                },
            )
            return self._load_reranker_for_strategy("default", experiments)

        try:
            return loader(self.settings, experiments)
        except Exception as exc:  # pragma: no cover - defensive logging
            LOGGER.exception(
                "search.reranker_strategy_failed",
                extra={
                    "event": "search.reranker_strategy_failed",
                    "strategy": strategy,
                    "error": str(exc),
                },
            )
            return None, None

    def _record_experiments(
        self,
        *,
        experiments: Mapping[str, str],
        baseline: Sequence[HybridSearchResult],
        variant: Sequence[HybridSearchResult],
        strategy: str,
        rerank_applied: bool,
        reranker_header: str | None,
    ) -> None:
        if not experiments or "reranker" not in experiments:
            return
        if self.experiment_analytics is None:
            return

        metadata: dict[str, object] = {
            "applied": rerank_applied,
            "strategy": strategy,
            "reranker_header": reranker_header,
            "reranker_enabled": self._should_rerank(),
        }

        for key, value in experiments.items():
            if key == "reranker":
                continue
            metadata[f"experiment_{key}"] = value

        outcome: RerankerExperimentOutcome = summarise_reranker_outcome(
            experiment=experiments["reranker"],
            strategy=strategy,
            baseline=baseline,
            variant=variant,
            metadata=metadata,
        )
        try:
            self.experiment_analytics.record_reranker_outcome(outcome)
        except Exception:  # pragma: no cover - diagnostics only
            LOGGER.exception(
                "search.reranker_experiment_record_failed",
                extra={
                    "event": "search.reranker_experiment_record_failed",
                    "strategy": strategy,
                    "experiments": experiments,
                },
            )


def get_retrieval_service(
    settings: Settings = Depends(get_settings),
) -> RetrievalService:
    """Dependency factory for :class:`RetrievalService`."""

    return RetrievalService(
        settings=settings,
        search_fn=hybrid_search,
        reranker_cache=_DEFAULT_RERANKER_CACHE,
        query_rewriter=_DEFAULT_QUERY_REWRITER,
    )


def reset_reranker_cache() -> None:
    """Reset the shared reranker cache used by the default dependency."""

    _DEFAULT_RERANKER_CACHE.reset()<|MERGE_RESOLUTION|>--- conflicted
+++ resolved
@@ -14,16 +14,13 @@
 from sqlalchemy.orm import Session
 
 from theo.application.facades.settings import Settings, get_settings
-<<<<<<< HEAD
 from theo.application.search import QueryRewriter
-=======
 from ..analytics.experiments import (
     ExperimentAnalyticsSink,
     RerankerExperimentOutcome,
     get_experiment_analytics,
     summarise_reranker_outcome,
 )
->>>>>>> 7f2dea1c
 from ..models.search import HybridSearchRequest, HybridSearchResult
 from ..ranking.mlflow_integration import is_mlflow_uri, mlflow_signature
 from ..ranking.re_ranker import Reranker, load_reranker
@@ -212,9 +209,7 @@
     search_fn: Callable[[Session, HybridSearchRequest], Sequence[HybridSearchResult]]
     reranker_cache: _RerankerCache = field(default_factory=lambda: _RerankerCache(load_reranker))
     reranker_top_k: int = _RERANKER_TOP_K
-<<<<<<< HEAD
     query_rewriter: QueryRewriter | None = None
-=======
     experiment_analytics: ExperimentAnalyticsSink | None = None
     experimental_reranker_loaders: MutableMapping[
         str, Callable[[Settings, Mapping[str, str]], tuple[Reranker | None, str | None]]
@@ -223,7 +218,6 @@
     def __post_init__(self) -> None:
         if self.experiment_analytics is None:
             self.experiment_analytics = get_experiment_analytics()
->>>>>>> 7f2dea1c
 
     def search(
         self,
@@ -233,7 +227,6 @@
     ) -> tuple[list[HybridSearchResult], str | None]:
         """Execute hybrid search and return results with optional reranker header."""
 
-<<<<<<< HEAD
         search_request = request
         rewrite_metadata: dict[str, object] | None = None
         if self.query_rewriter is not None:
@@ -242,10 +235,7 @@
             rewrite_metadata = rewrite_result.metadata
 
         results = [item for item in self.search_fn(session, search_request)]
-=======
-        results = [item for item in self.search_fn(session, request)]
         baseline = [item.model_copy(deep=True) for item in results]
->>>>>>> 7f2dea1c
         reranker_header: str | None = None
         experiments = dict(experiments or {})
         strategy = self._resolve_reranker_strategy(experiments)
