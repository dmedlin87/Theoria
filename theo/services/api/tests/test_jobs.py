--- conflicted
+++ resolved
@@ -6,14 +6,11 @@
 from contextlib import asynccontextmanager
 from datetime import UTC, datetime
 from pathlib import Path
-<<<<<<< HEAD
+
 import threading
 import time
 from typing import Any, Callable, Iterator
-=======
-from threading import Lock
-from typing import Any, Iterator
->>>>>>> 94bdd131
+
 from uuid import uuid4
 
 import pytest
@@ -202,7 +199,7 @@
     assert len(captured) == 1, "Duplicate enqueue should not dispatch twice"
 
 
-<<<<<<< HEAD
+
 def test_enqueue_collapses_concurrent_retries(
     client: TestClient, instrumented_send_task: InstrumentedSendTask
 ) -> None:
@@ -219,7 +216,7 @@
     instrumented_send_task.fail_after(1, lambda: RuntimeError("should not re-dispatch"))
 
     def enqueue_again() -> dict[str, Any]:
-=======
+
 def test_enqueue_endpoint_is_concurrent_safe(
     monkeypatch: pytest.MonkeyPatch, client: TestClient
 ) -> None:
@@ -247,43 +244,34 @@
     }
 
     def _enqueue() -> dict[str, Any]:
->>>>>>> 94bdd131
+
         response = client.post("/jobs/enqueue", json=payload)
         assert response.status_code == 202, response.text
         return response.json()
 
-<<<<<<< HEAD
+
     with ThreadPoolExecutor(max_workers=8) as executor:
         futures = [executor.submit(enqueue_again) for _ in range(8)]
         results = [future.result() for future in futures]
 
     assert all(result == first_payload for result in results)
     assert len(instrumented_send_task.calls) == 1
-=======
-    with ThreadPoolExecutor(max_workers=5) as executor:
-        results = list(executor.map(lambda _: _enqueue(), range(5)))
-
-    first = results[0]
-    for result in results[1:]:
-        assert result == first
->>>>>>> 94bdd131
+
 
     with Session(get_engine()) as session:
         job_count = (
             session.query(IngestionJob)
             .filter(
                 IngestionJob.job_type == payload["task"],
-<<<<<<< HEAD
+
                 IngestionJob.args_hash == first_payload["args_hash"],
-=======
-                IngestionJob.args_hash == first["args_hash"],
->>>>>>> 94bdd131
+
             )
             .count()
         )
 
     assert job_count == 1
-<<<<<<< HEAD
+
 
 
 def test_enqueue_backpressure_returns_throttled_status(
@@ -299,10 +287,6 @@
     response = client.post("/jobs/enqueue", json=payload)
     assert response.status_code == 503
     assert response.json()["detail"] == "Unable to enqueue job"
-=======
-    assert call_count["count"] == 1
->>>>>>> 94bdd131
-
 
 def test_topic_digest_job_enqueues(
     monkeypatch: pytest.MonkeyPatch, client: TestClient
