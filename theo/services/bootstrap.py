--- conflicted
+++ resolved
@@ -20,11 +20,8 @@
 from theo.application.facades.database import get_engine
 from theo.application.facades.settings import get_settings
 from theo.application.research import ResearchService
-<<<<<<< HEAD
 from theo.application.reasoner import NeighborhoodReasoner
-=======
 from theo.domain import Document, DocumentId, DocumentMetadata
->>>>>>> ab960ed8
 from theo.platform import bootstrap_application
 
 
@@ -246,7 +243,6 @@
 
     registry.register("research_service_factory", _build_research_service_factory)
 
-<<<<<<< HEAD
     def _build_reasoner_factory() -> Callable[[], NeighborhoodReasoner]:
         def _factory() -> NeighborhoodReasoner:
             return NeighborhoodReasoner()
@@ -254,7 +250,6 @@
         return _factory
 
     registry.register("reasoner_factory", _build_reasoner_factory)
-=======
     def _build_ingest_callable() -> Callable[[Document], DocumentId]:
         return lambda document: _ingest_document(registry, document)
 
@@ -269,7 +264,6 @@
             return _list_documents(registry, limit=limit)
 
         return _runner
->>>>>>> ab960ed8
 
     container = bootstrap_application(
         registry=registry,
