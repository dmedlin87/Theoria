import { NextRequest, NextResponse } from "next/server";

import { getApiBaseUrl } from "../../../../lib/api";
import { forwardTraceHeaders } from "../../../trace";
import { createProxyErrorResponse } from "../../../utils/proxyError";
import { fetchWithTimeout } from "../../../utils/fetchWithTimeout";

function buildAuthHeaders(request: NextRequest): Headers {
  const headers = new Headers({ Accept: "application/json" });
  const apiKey = process.env.THEO_SEARCH_API_KEY?.trim();
  if (apiKey) {
    if (/^Bearer\s+/i.test(apiKey)) {
      headers.set("Authorization", apiKey);
    } else {
      headers.set("X-API-Key", apiKey);
    }
  }
<<<<<<< HEAD
  const incomingContentType = request.headers.get("content-type");
  if (incomingContentType) {
    headers.set("content-type", incomingContentType);
=======
  const contentType = request.headers.get("content-type");
  if (contentType) {
    headers.set("content-type", contentType);
  const requestContentType = request.headers.get("content-type");
  if (requestContentType) {
    headers.set("content-type", requestContentType);
>>>>>>> 442adef6
  }
  return headers;
}

export async function POST(
  request: NextRequest,
  { params }: { params: { id: string } }
): Promise<NextResponse> {
  const { id } = params;
  const baseUrl = getApiBaseUrl().replace(/\/$/, "");
  const target = new URL(
    `/discoveries/${encodeURIComponent(id)}/feedback`,
    `${baseUrl}/api`
  );
  const headers = buildAuthHeaders(request);
  forwardTraceHeaders(request.headers, headers);

  let body: string;
  try {
    body = await request.text();
  } catch (error) {
    return createProxyErrorResponse({
      error,
      logContext: "Failed to read feedback payload",
      message: "Unable to submit feedback at this time.",
    });
  }

  try {
    const response = await fetchWithTimeout(target, {
      method: "POST",
      headers,
      body,
      cache: "no-store",
    });
    const responseBody = await response.text();
    const proxyHeaders = new Headers();
    forwardTraceHeaders(response.headers, proxyHeaders);
    if (responseBody) {
      proxyHeaders.set(
        "content-type",
        response.headers.get("content-type") ?? "application/json"
      );
    }
    return new NextResponse(responseBody, {
      status: response.status,
      headers: proxyHeaders,
    });
  } catch (error) {
    return createProxyErrorResponse({
      error,
      logContext: "Failed to submit discovery feedback",
      message: "Unable to submit feedback at this time.",
    });
  }
}<|MERGE_RESOLUTION|>--- conflicted
+++ resolved
@@ -15,18 +15,15 @@
       headers.set("X-API-Key", apiKey);
     }
   }
-<<<<<<< HEAD
   const incomingContentType = request.headers.get("content-type");
   if (incomingContentType) {
     headers.set("content-type", incomingContentType);
-=======
   const contentType = request.headers.get("content-type");
   if (contentType) {
     headers.set("content-type", contentType);
   const requestContentType = request.headers.get("content-type");
   if (requestContentType) {
     headers.set("content-type", requestContentType);
->>>>>>> 442adef6
   }
   return headers;
 }
