--- conflicted
+++ resolved
@@ -15,15 +15,12 @@
       headers.set("X-API-Key", apiKey);
     }
   }
-<<<<<<< HEAD
   const contentType = request.headers.get("content-type");
   if (contentType) {
     headers.set("content-type", contentType);
-=======
   const requestContentType = request.headers.get("content-type");
   if (requestContentType) {
     headers.set("content-type", requestContentType);
->>>>>>> ce4458d7
   }
   return headers;
 }
