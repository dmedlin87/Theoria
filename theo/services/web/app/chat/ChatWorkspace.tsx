--- conflicted
+++ resolved
@@ -38,9 +38,7 @@
 import { useSessionRestoration, useSessionPersistence } from "./useSessionRestoration";
 import { useChatExecution } from "./useChatExecution";
 import type { ChatSessionMemoryEntry } from "../lib/api-client";
-<<<<<<< HEAD
 import { SessionControls } from "./components/SessionControls";
-=======
 import { ChatTranscript, type TranscriptEntry } from "./components/transcript/ChatTranscript";
 import { useChatSessionState } from "./hooks/useChatSessionState";
 
@@ -51,7 +49,6 @@
 ): string {
   return classes.filter(Boolean).join(" ");
 }
->>>>>>> 30da86dd
 
 type ChatWorkspaceProps = {
   client?: ChatWorkflowClient;
@@ -776,13 +773,11 @@
         )}
       </div>
 
-<<<<<<< HEAD
       <SessionControls
         disabled={!hasTranscript || isStreaming || isRestoring}
         onReset={handleResetSession}
         onFork={handleForkSession}
       />
-=======
       <div className={styles.sessionControls} aria-label="Session history controls">
         <button
           type="button"
@@ -799,7 +794,6 @@
           Fork conversation
         </button>
       </div>
->>>>>>> 30da86dd
 
       {guardrail ? (
         <ErrorCallout
