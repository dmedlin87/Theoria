--- conflicted
+++ resolved
@@ -28,7 +28,6 @@
   useGuardrailActions,
 } from "../lib/guardrails";
 import { useMode } from "../mode-context";
-<<<<<<< HEAD
 import { emitTelemetry, submitFeedback } from "../lib/telemetry";
 import {
   type Reaction,
@@ -36,17 +35,6 @@
   type AssistantConversationEntry,
   type GuardrailState,
 } from "./useChatWorkspaceState";
-=======
-import { emitTelemetry, submitFeedback, type FeedbackAction } from "../lib/telemetry";
-import type {
-  Reaction,
-  ConversationEntry,
-  AssistantConversationEntry,
-  GuardrailState,
-} from "./useChatWorkspaceState";
-import { useSessionRestoration, useSessionPersistence } from "./useSessionRestoration";
-import { useChatExecution } from "./useChatExecution";
->>>>>>> 8e31f4c8
 import type { ChatSessionMemoryEntry } from "../lib/api-client";
 import { SessionControls } from "./components/SessionControls";
 import { ChatTranscript, type TranscriptEntry } from "./components/transcript/ChatTranscript";
