"use client";

import Link from "next/link";
import { usePathname, useRouter } from "next/navigation";
import {
  type ReactNode,
  useState,
  useTransition,
  useEffect,
  useRef,
} from "react";
import { FocusTrapRegion } from "./a11y/FocusTrapRegion";

import styles from "./AppShell.module.css";

function classNames(
  ...classes: Array<string | false | null | undefined>
): string {
  return classes.filter(Boolean).join(" ");
}

export type AppShellNavItem = {
  href: string;
  label: string;
  /**
   * Optional path prefix used to mark the item as active for nested routes
   * (e.g., `/verse/[osis]`).
   */
  match?: string;
};

export type AppShellNavSection = {
  label: string;
  items: AppShellNavItem[];
};

export type AppShellFooterLink = {
  href: string;
  label: string;
  external?: boolean;
};

interface AppShellProps {
  navSections: AppShellNavSection[];
  children: ReactNode;
  modeSwitcher: ReactNode;
  footerLinks?: AppShellFooterLink[];
  footerMeta: string;
}

export function AppShell({
  navSections,
  children,
  modeSwitcher,
  footerLinks = [],
  footerMeta,
}: AppShellProps) {
  const pathname = usePathname() ?? "";
  const router = useRouter();
  const [isPending, startTransition] = useTransition();
  const [clickedHref, setClickedHref] = useState<string | null>(null);
  const [navigationStatus, setNavigationStatus] = useState<string>("");
  const [isMobileNav, setIsMobileNav] = useState(false);
  const [isNavOpen, setIsNavOpen] = useState(true);
  const navContentRef = useRef<HTMLDivElement | null>(null);
  const navToggleRef = useRef<HTMLButtonElement | null>(null);

  useEffect(() => {
    const mediaQuery = window.matchMedia("(max-width: 1024px)");

    const updateMatches = () => {
      setIsMobileNav(mediaQuery.matches);
    };

    updateMatches();

    mediaQuery.addEventListener("change", updateMatches);

    return () => {
      mediaQuery.removeEventListener("change", updateMatches);
    };
  }, []);

  useEffect(() => {
    if (isMobileNav) {
      setIsNavOpen(false);
    } else {
      setIsNavOpen(true);
    }
  }, [isMobileNav]);

  useEffect(() => {
    if (!isMobileNav) return;

    if (isNavOpen) {
      const firstFocusable = navContentRef.current?.querySelector<HTMLElement>(
        "a, button, [tabindex]:not([tabindex='-1'])",
      );
      firstFocusable?.focus();
    } else {
      navToggleRef.current?.focus();
    }
  }, [isMobileNav, isNavOpen]);

  useEffect(() => {
    if (!isMobileNav || !isNavOpen) return;

    const handleKeyDown = (event: KeyboardEvent) => {
      if (event.key === "Escape") {
        event.preventDefault();
        setIsNavOpen(false);
      }
    };

    document.addEventListener("keydown", handleKeyDown);

    return () => {
      document.removeEventListener("keydown", handleKeyDown);
    };
  }, [isMobileNav, isNavOpen]);

  const handleLinkClick = (href: string, e: React.MouseEvent<HTMLAnchorElement>, label: string) => {
    // Allow default Link behavior for cmd/ctrl clicks
    if (e.metaKey || e.ctrlKey) return;

    e.preventDefault();
    setClickedHref(href);
    setNavigationStatus(`Navigating to ${label}`);
    if (isMobileNav) {
      setIsNavOpen(false);
      navToggleRef.current?.focus();
    }
    startTransition(() => {
      router.push(href);
    });
  };

  // Clear navigation status when transition completes
  useEffect(() => {
    if (!isPending && clickedHref) {
      const timer = setTimeout(() => {
        setClickedHref(null);
        setNavigationStatus("");
      }, 300);
      return () => clearTimeout(timer);
    }
    return undefined;
  }, [isPending, clickedHref]);

  return (
    <div className={styles.shell}>
      {/* Accessibility: Announce navigation status */}
      <div role="status" aria-live="polite" aria-atomic="true" className="visually-hidden">
        {navigationStatus}
      </div>
      <aside className={styles.nav}>
        <Link href="/" className={styles.brand}>
          <span className={styles.brandName}>Theoria</span>
          <span className={styles.brandTagline}>Research workspace</span>
        </Link>
        <button
          type="button"
          className={styles.navToggle}
          aria-expanded={!isMobileNav || isNavOpen}
          aria-controls="app-shell-v2-nav-content"
          onClick={() => setIsNavOpen((open) => !open)}
          ref={navToggleRef}
        >
          <span className={styles.navToggleIcon} aria-hidden="true">
            <span />
            <span />
            <span />
          </span>
          <span>{isNavOpen || !isMobileNav ? "Hide navigation" : "Show navigation"}</span>
        </button>
<<<<<<< HEAD
        <div
          id="app-shell-v2-nav-content"
          className={styles.navContent}
          data-open={!isMobileNav || isNavOpen}
          aria-hidden={isMobileNav && !isNavOpen}
          ref={navContentRef}
        >
          <nav className={styles.navGroups} aria-label="Primary">
            {navSections.map((section) => (
              <div key={section.label} className={styles.navGroup}>
                <p className={styles.navLabel}>{section.label}</p>
                <ul className={styles.navList}>
                  {section.items.map((item) => {
                    const isActive = item.match
                      ? pathname.startsWith(item.match)
                      : pathname === item.href;
                    const isLoading = clickedHref === item.href && isPending;
                    return (
                      <li key={item.href}>
                        <Link
                          href={item.href}
                          prefetch={true}
                          className={classNames(
                            styles.navLink,
                            isActive && styles.navLinkActive,
                            isLoading && styles.navLinkLoading,
                          )}
                          aria-current={isActive ? "page" : undefined}
                          aria-disabled={isLoading}
                          onClick={(e) => handleLinkClick(item.href, e, item.label)}
                        >
                          {item.label}
                          {isLoading && (
                            <span className={styles.navSpinner} aria-hidden="true" />
                          )}
                        </Link>
                      </li>
                    );
                  })}
                </ul>
              </div>
            ))}
          </nav>
          <div className={styles.mode}>{modeSwitcher}</div>
        </div>
=======
        <FocusTrapRegion
          active={isMobileNav && isNavOpen}
          initialFocus={() =>
            navContentRef.current?.querySelector<HTMLElement>("a, button, [tabindex]:not([tabindex='-1'])") ??
            navToggleRef.current ??
            document.body
          }
          fallbackFocus={() => navToggleRef.current ?? document.body}
        >
          <div
            id="app-shell-v2-nav-content"
            className="app-shell-v2__nav-content"
            data-open={!isMobileNav || isNavOpen}
            aria-hidden={isMobileNav && !isNavOpen}
            ref={navContentRef}
          >
            <nav className="app-shell-v2__nav-groups" aria-label="Primary">
              {navSections.map((section) => (
                <div key={section.label} className="app-shell-v2__nav-group">
                  <p className="app-shell-v2__nav-label">{section.label}</p>
                  <ul className="app-shell-v2__nav-list">
                    {section.items.map((item) => {
                      const isActive = item.match
                        ? pathname.startsWith(item.match)
                        : pathname === item.href;
                      const isLoading = clickedHref === item.href && isPending;
                      return (
                        <li key={item.href}>
                          <Link
                            href={item.href}
                            prefetch={true}
                            className={
                              isActive
                                ? "app-shell-v2__nav-link is-active"
                                : isLoading
                                ? "app-shell-v2__nav-link is-loading"
                                : "app-shell-v2__nav-link"
                            }
                            aria-current={isActive ? "page" : undefined}
                            aria-disabled={isLoading}
                            onClick={(e) => handleLinkClick(item.href, e, item.label)}
                          >
                            {item.label}
                            {isLoading && (
                              <span className="nav-loading-spinner" aria-hidden="true" />
                            )}
                          </Link>
                        </li>
                      );
                    })}
                  </ul>
                </div>
              ))}
            </nav>
            <div className="app-shell-v2__mode">{modeSwitcher}</div>
          </div>
        </FocusTrapRegion>
>>>>>>> fef6b71c
      </aside>
      <div className={styles.workspace}>
        <div className={styles.commandBar} role="banner">
          <div className={styles.commandPlaceholder} aria-hidden="true">
            Command palette coming soon
          </div>
          <div
            className={styles.commandActions}
            aria-label="Quick actions"
            role="group"
          >
            <button
              type="button"
              className={classNames(
                styles.actionButton,
                isPending && clickedHref === "/upload" && styles.actionLoading,
              )}
              onClick={() => {
                setClickedHref("/upload");
                setNavigationStatus("Navigating to Upload sources");
                startTransition(() => {
                  router.push("/upload");
                });
              }}
              disabled={isPending && clickedHref === "/upload"}
              aria-label={
                isPending && clickedHref === "/upload"
                  ? "Navigating to upload page"
                  : "Navigate to upload page"
              }
            >
              {isPending && clickedHref === "/upload" && (
                <span className={styles.actionSpinner} aria-hidden="true" />
              )}
              {isPending && clickedHref === "/upload" ? "Navigating…" : "Upload sources"}
            </button>
          </div>
        </div>
        <main className={styles.content} id="main-content">
          {children}
        </main>
        <footer className={styles.footer}>
          <div>{footerMeta}</div>
          {footerLinks.length > 0 ? (
            <div className={styles.footerLinks}>
              {footerLinks.map((link) =>
                link.external ? (
                  <a
                    key={link.href}
                    href={link.href}
                    target="_blank"
                    rel="noopener noreferrer"
                    aria-label={`${link.label} (opens in new tab)`}
                  >
                    {link.label}
                  </a>
                ) : (
                  <Link key={link.href} href={link.href}>
                    {link.label}
                  </Link>
                ),
              )}
            </div>
          ) : null}
        </footer>
      </div>
    </div>
  );
}<|MERGE_RESOLUTION|>--- conflicted
+++ resolved
@@ -173,53 +173,6 @@
           </span>
           <span>{isNavOpen || !isMobileNav ? "Hide navigation" : "Show navigation"}</span>
         </button>
-<<<<<<< HEAD
-        <div
-          id="app-shell-v2-nav-content"
-          className={styles.navContent}
-          data-open={!isMobileNav || isNavOpen}
-          aria-hidden={isMobileNav && !isNavOpen}
-          ref={navContentRef}
-        >
-          <nav className={styles.navGroups} aria-label="Primary">
-            {navSections.map((section) => (
-              <div key={section.label} className={styles.navGroup}>
-                <p className={styles.navLabel}>{section.label}</p>
-                <ul className={styles.navList}>
-                  {section.items.map((item) => {
-                    const isActive = item.match
-                      ? pathname.startsWith(item.match)
-                      : pathname === item.href;
-                    const isLoading = clickedHref === item.href && isPending;
-                    return (
-                      <li key={item.href}>
-                        <Link
-                          href={item.href}
-                          prefetch={true}
-                          className={classNames(
-                            styles.navLink,
-                            isActive && styles.navLinkActive,
-                            isLoading && styles.navLinkLoading,
-                          )}
-                          aria-current={isActive ? "page" : undefined}
-                          aria-disabled={isLoading}
-                          onClick={(e) => handleLinkClick(item.href, e, item.label)}
-                        >
-                          {item.label}
-                          {isLoading && (
-                            <span className={styles.navSpinner} aria-hidden="true" />
-                          )}
-                        </Link>
-                      </li>
-                    );
-                  })}
-                </ul>
-              </div>
-            ))}
-          </nav>
-          <div className={styles.mode}>{modeSwitcher}</div>
-        </div>
-=======
         <FocusTrapRegion
           active={isMobileNav && isNavOpen}
           initialFocus={() =>
@@ -277,7 +230,6 @@
             <div className="app-shell-v2__mode">{modeSwitcher}</div>
           </div>
         </FocusTrapRegion>
->>>>>>> fef6b71c
       </aside>
       <div className={styles.workspace}>
         <div className={styles.commandBar} role="banner">
