"use client";

import Link from "next/link";
import { usePathname, useRouter } from "next/navigation";
import {
  type ReactNode,
  type MouseEvent,
  useState,
  useTransition,
  useEffect,
  useRef,
} from "react";
import { FocusTrapRegion } from "./a11y/FocusTrapRegion";

import styles from "./AppShell.module.css";

function classNames(
  ...classes: Array<string | false | null | undefined>
): string {
  return classes.filter(Boolean).join(" ");
}

import CommandPalette from "./CommandPalette";
import ConnectionStatusIndicator from "./ConnectionStatusIndicator";
import { ThemeToggle } from "./ThemeToggle";
<<<<<<< HEAD
import OfflineIndicator from "./OfflineIndicator";
import { ConnectionStatus } from "./ConnectionStatus";
=======
import { HelpMenu } from "./help/HelpMenu";
>>>>>>> edafcb24

export type AppShellNavItem = {
  href: string;
  label: string;
  /**
   * Optional path prefix used to mark the item as active for nested routes
   * (e.g., `/verse/[osis]`).
   */
  match?: string;
};

export type AppShellNavSection = {
  label: string;
  items: AppShellNavItem[];
};

export type AppShellFooterLink = {
  href: string;
  label: string;
  external?: boolean;
};

interface AppShellProps {
  navSections: AppShellNavSection[];
  children: ReactNode;
  modeSwitcher: ReactNode;
  footerLinks?: AppShellFooterLink[];
  footerMeta: string;
}

export function AppShell({
  navSections,
  children,
  modeSwitcher,
  footerLinks = [],
  footerMeta,
}: AppShellProps) {
  const pathname = usePathname() ?? "";
  const router = useRouter();
  const [isPending, startTransition] = useTransition();
  const [clickedHref, setClickedHref] = useState<string | null>(null);
  const [navigationStatus, setNavigationStatus] = useState<string>("");
  const [isMobileNav, setIsMobileNav] = useState(false);
  const [navPanelOpen, setNavPanelOpen] = useState(true);
  const navContentRef = useRef<HTMLDivElement | null>(null);
  const navToggleRef = useRef<HTMLButtonElement | null>(null);
  const isNavOpen = !isMobileNav || navPanelOpen;

  useEffect(() => {
    const mediaQuery = window.matchMedia("(max-width: 1024px)");

    const updateMatches = () => {
      const mobile = mediaQuery.matches;
      setIsMobileNav(mobile);
      setNavPanelOpen(mobile ? false : true);
    };

    updateMatches();

    mediaQuery.addEventListener("change", updateMatches);

    return () => {
      mediaQuery.removeEventListener("change", updateMatches);
    };
  }, []);

  useEffect(() => {
    if (!isMobileNav) return;

    if (isNavOpen) {
      const firstFocusable = navContentRef.current?.querySelector<HTMLElement>(
        "a, button, [tabindex]:not([tabindex='-1'])",
      );
      firstFocusable?.focus();
    } else {
      navToggleRef.current?.focus();
    }
  }, [isMobileNav, isNavOpen]);

  useEffect(() => {
    if (!isMobileNav || !isNavOpen) return;

    const handleKeyDown = (event: KeyboardEvent) => {
      if (event.key === "Escape") {
        event.preventDefault();
        setNavPanelOpen(false);
      }
    };

    document.addEventListener("keydown", handleKeyDown);

    return () => {
      document.removeEventListener("keydown", handleKeyDown);
    };
  }, [isMobileNav, isNavOpen]);

  const handleLinkClick = (href: string, e: MouseEvent<HTMLAnchorElement>, label: string) => {
    // Allow default Link behavior for cmd/ctrl clicks
    if (e.metaKey || e.ctrlKey) return;

    e.preventDefault();
    setClickedHref(href);
    setNavigationStatus(`Navigating to ${label}`);
    if (isMobileNav) {
      setNavPanelOpen(false);
      navToggleRef.current?.focus();
    }
    startTransition(() => {
      router.push(href);
    });
  };

  // Clear navigation status when transition completes
  useEffect(() => {
    if (!isPending && clickedHref) {
      const timer = setTimeout(() => {
        setClickedHref(null);
        setNavigationStatus("");
      }, 300);
      return () => clearTimeout(timer);
    }
    return undefined;
  }, [isPending, clickedHref]);

  return (
    <div className={styles.shell}>
      {/* Accessibility: Announce navigation status */}
      <div role="status" aria-live="polite" aria-atomic="true" className="visually-hidden">
        {navigationStatus}
      </div>
      <aside className={styles.nav}>
        <Link href="/" className={styles.brand}>
          <span className={styles.brandName}>Theoria</span>
          <span className={styles.brandTagline}>Research workspace</span>
        </Link>
        <button
          type="button"
          className={styles.navToggle}
          aria-expanded={!isMobileNav || isNavOpen}
          aria-controls="app-shell-v2-nav-content"
          onClick={() => {
            if (isMobileNav) {
              setNavPanelOpen((open) => !open);
            }
          }}
          ref={navToggleRef}
        >
          <span className={styles.navToggleIcon} aria-hidden="true">
            <span />
            <span />
            <span />
          </span>
          <span>{isNavOpen || !isMobileNav ? "Hide navigation" : "Show navigation"}</span>
        </button>
        <FocusTrapRegion
          active={isMobileNav && isNavOpen}
          initialFocus={() =>
            navContentRef.current?.querySelector<HTMLElement>("a, button, [tabindex]:not([tabindex='-1'])") ??
            navToggleRef.current ??
            document.body
          }
          fallbackFocus={() => navToggleRef.current ?? document.body}
        >
          <div
            id="app-shell-v2-nav-content"
            className="app-shell-v2__nav-content"
            data-open={!isMobileNav || isNavOpen}
            aria-hidden={isMobileNav && !isNavOpen}
            ref={navContentRef}
          >
            <nav className="app-shell-v2__nav-groups" aria-label="Primary">
              {navSections.map((section) => (
                <div key={section.label} className="app-shell-v2__nav-group">
                  <p className="app-shell-v2__nav-label">{section.label}</p>
                  <ul className="app-shell-v2__nav-list">
                    {section.items.map((item) => {
                      const isActive = item.match
                        ? pathname.startsWith(item.match)
                        : pathname === item.href;
                      const isLoading = clickedHref === item.href && isPending;
                      return (
                        <li key={item.href}>
                          <Link
                            href={item.href}
                            prefetch={true}
                            className={
                              isActive
                                ? "app-shell-v2__nav-link is-active"
                                : isLoading
                                ? "app-shell-v2__nav-link is-loading"
                                : "app-shell-v2__nav-link"
                            }
                            aria-current={isActive ? "page" : undefined}
                            aria-disabled={isLoading}
                            onClick={(e) => handleLinkClick(item.href, e, item.label)}
                          >
                            {item.label}
                            {isLoading && (
                              <span className="nav-loading-spinner" aria-hidden="true" />
                            )}
                          </Link>
                        </li>
                      );
                    })}
                  </ul>
                </div>
              ))}
            </nav>
            <div className="app-shell-v2__mode">{modeSwitcher}</div>
          </div>
        </FocusTrapRegion>
      </aside>
      <div className={styles.workspace}>
        <CommandPalette />
        <OfflineIndicator />
        <div className={styles.commandBar} role="banner">
          <button
            type="button"
            className={styles.commandTrigger}
            onClick={() => {
              window.dispatchEvent(new KeyboardEvent('keydown', {
                key: 'k',
                metaKey: true,
                ctrlKey: true,
                bubbles: true
              }));
            }}
            aria-label="Open command palette"
            title="Open command palette (⌘K or Ctrl+K)"
          >
            <span className={styles.commandTriggerIcon}>⌘</span>
            <span className={styles.commandTriggerText}>Quick actions...</span>
            <kbd className={styles.commandTriggerKbd}>⌘K</kbd>
          </button>
          <ConnectionStatusIndicator className={styles.statusIndicator} />
          <div
            className={styles.commandActions}
            aria-label="Quick actions"
            role="group"
          >
            <button
              type="button"
              className={classNames(
                styles.actionButton,
                isPending && clickedHref === "/upload" && styles.actionLoading,
              )}
              onClick={() => {
                setClickedHref("/upload");
                setNavigationStatus("Navigating to Upload sources");
                startTransition(() => {
                  router.push("/upload");
                });
              }}
              disabled={isPending && clickedHref === "/upload"}
              aria-label={
                isPending && clickedHref === "/upload"
                  ? "Navigating to upload page"
                  : "Navigate to upload page"
              }
            >
              {isPending && clickedHref === "/upload" && (
                <span className={styles.actionSpinner} aria-hidden="true" />
              )}
              {isPending && clickedHref === "/upload" ? "Navigating…" : "Upload sources"}
            </button>
          </div>
        </div>
        <main className={styles.content} id="main-content">
          {children}
        </main>
        <footer className={styles.footer}>
          <ConnectionStatus />
          <div className={styles.footerMeta}>
            <span>{footerMeta}</span>
            <div className={styles.footerControls}>
              <ThemeToggle />
              <HelpMenu />
            </div>
          </div>
          {footerLinks.length > 0 ? (
            <div className={styles.footerLinks}>
              {footerLinks.map((link) =>
                link.external ? (
                  <a
                    key={link.href}
                    href={link.href}
                    target="_blank"
                    rel="noopener noreferrer"
                    aria-label={`${link.label} (opens in new tab)`}
                  >
                    {link.label}
                  </a>
                ) : (
                  <Link key={link.href} href={link.href}>
                    {link.label}
                  </Link>
                ),
              )}
            </div>
          ) : null}
        </footer>
      </div>
    </div>
  );
}<|MERGE_RESOLUTION|>--- conflicted
+++ resolved
@@ -23,12 +23,9 @@
 import CommandPalette from "./CommandPalette";
 import ConnectionStatusIndicator from "./ConnectionStatusIndicator";
 import { ThemeToggle } from "./ThemeToggle";
-<<<<<<< HEAD
 import OfflineIndicator from "./OfflineIndicator";
 import { ConnectionStatus } from "./ConnectionStatus";
-=======
 import { HelpMenu } from "./help/HelpMenu";
->>>>>>> edafcb24
 
 export type AppShellNavItem = {
   href: string;
