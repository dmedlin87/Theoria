--- conflicted
+++ resolved
@@ -25,10 +25,7 @@
   { label: "Search workspace", href: "/search", keywords: "find query" },
   { label: "Upload sources", href: "/upload", keywords: "ingest import" },
   { label: "Export center", href: "/export", keywords: "deliverable" },
-<<<<<<< HEAD
-  { label: "Settings", href: "/settings", keywords: "config preferences api key" },
-=======
-  { label: "Settings", href: "/settings", keywords: "configuration api" },
+  { label: "Settings", href: "/settings", keywords: "config preferences api key configuration" },
 ];
 
 const HELP_COMMANDS: CommandEntry[] = [
@@ -54,7 +51,6 @@
     keywords: KEYBOARD_SHORTCUTS_RESOURCE.keywords,
     action: openKeyboardShortcutsDialog,
   },
->>>>>>> edafcb24
 ];
 
 export default function CommandPalette(): JSX.Element {
