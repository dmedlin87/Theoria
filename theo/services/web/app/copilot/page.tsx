"use client";

import Link from "next/link";
import { FormEvent, useEffect, useMemo, useState } from "react";

import ModeChangeBanner from "../components/ModeChangeBanner";
import { formatEmphasisSummary } from "../mode-config";
import { useMode } from "../mode-context";
import { getApiBaseUrl, getCitationManagerEndpoint } from "../lib/api";

type FeatureFlags = {
  ai_copilot?: boolean;
};

type RAGCitation = {
  index: number;
  osis: string;
  anchor: string;
  snippet: string;
  document_id: string;
  document_title?: string | null;
  passage_id?: string;
  source_url: string;
};

type RAGAnswer = {
  summary: string;
  citations: RAGCitation[];
};

type VerseResponse = {
  osis: string;
  question?: string | null;
  answer: RAGAnswer;
  follow_ups: string[];
};

type SermonResponse = {
  topic: string;
  osis?: string | null;
  outline: string[];
  key_points: string[];
  answer: RAGAnswer;
};

type ComparativeResponse = {
  osis: string;
  participants: string[];
  comparisons: string[];
  answer: RAGAnswer;
};

type MultimediaDigestResponse = {
  collection: string | null;
  highlights: string[];
  answer: RAGAnswer;
};

type DevotionalResponse = {
  osis: string;
  focus: string;
  reflection: string;
  prayer: string;
  answer: RAGAnswer;
};

type CollaborationResponse = {
  thread: string;
  synthesized_view: string;
  answer: RAGAnswer;
};

type CorpusCurationReport = {
  since: string;
  documents_processed: number;
  summaries: string[];
};

type ExportPresetId =
  | "sermon-markdown"
  | "sermon-ndjson"
  | "sermon-csv"
  | "transcript-markdown"
  | "transcript-csv";

type ExportPreset = {
  id: ExportPresetId;
  label: string;
  description: string;
  type: "sermon" | "transcript";
  format: "markdown" | "ndjson" | "csv";
};

type ExportPresetResult = {
  preset: ExportPresetId;
  label: string;
  format: string;
  filename: string | null;
  mediaType: string | null;
  content: string;
};

type ExportManifest = {
  export_id: string;
  schema_version: string;
  created_at: string;
  type: string;
  filters: Record<string, unknown>;
  totals: Record<string, number>;
  cursor?: string | null;
  next_cursor?: string | null;
  mode?: string | null;
};

type CitationExportResponse = {
  manifest: ExportManifest;
  records: Array<Record<string, unknown>>;
  csl: Array<Record<string, unknown>>;
  manager_payload: Record<string, unknown>;
};

type CopilotResult =
  | { kind: "verse"; payload: VerseResponse }
  | { kind: "sermon"; payload: SermonResponse }
  | { kind: "comparative"; payload: ComparativeResponse }
  | { kind: "multimedia"; payload: MultimediaDigestResponse }
  | { kind: "devotional"; payload: DevotionalResponse }
  | { kind: "collaboration"; payload: CollaborationResponse }
  | { kind: "curation"; payload: CorpusCurationReport }
  | { kind: "export"; payload: ExportPresetResult };

type WorkflowId =
  | "verse"
  | "sermon"
  | "comparative"
  | "multimedia"
  | "devotional"
  | "collaboration"
  | "curation"
  | "export";

const EXPORT_PRESETS: ExportPreset[] = [
  {
    id: "sermon-markdown",
    label: "Sermon prep (Markdown)",
    description: "Download a Markdown outline for sermon planning.",
    type: "sermon",
    format: "markdown",
  },
  {
    id: "sermon-ndjson",
    label: "Sermon prep (NDJSON)",
    description: "Structured NDJSON export of sermon citations.",
    type: "sermon",
    format: "ndjson",
  },
  {
    id: "sermon-csv",
    label: "Sermon prep (CSV)",
    description: "Spreadsheet-ready CSV export of sermon citations.",
    type: "sermon",
    format: "csv",
  },
  {
    id: "transcript-markdown",
    label: "Transcript (Markdown)",
    description: "Render a transcript with citations in Markdown.",
    type: "transcript",
    format: "markdown",
  },
  {
    id: "transcript-csv",
    label: "Transcript (CSV)",
    description: "Generate a CSV bundle of transcript references.",
    type: "transcript",
    format: "csv",
  },
];

const WORKFLOWS: { id: WorkflowId; label: string; description: string }[] = [
  { id: "verse", label: "Verse brief", description: "Ask a grounded question anchored to a verse." },
  { id: "sermon", label: "Sermon prep", description: "Generate outlines and key points for a topic." },
  { id: "comparative", label: "Comparative analysis", description: "Compare viewpoints linked to an OSIS reference." },
  { id: "multimedia", label: "Multimedia digest", description: "Summarise key takeaways from audio & video sources." },
  { id: "devotional", label: "Devotional guide", description: "Compose reflections and prayers for a passage." },
  { id: "collaboration", label: "Collaboration reconciliation", description: "Synthesize viewpoints from a research thread." },
  { id: "curation", label: "Corpus curation", description: "Review recently ingested documents and summaries." },
  { id: "export", label: "Export presets", description: "Produce ready-to-share sermon and transcript bundles." },
];

type QuickStartPreset = {
  id: string;
  title: string;
  description: string;
  workflow: WorkflowId;
  verse?: {
    passage?: string;
    question?: string;
    osis?: string;
    useAdvanced?: boolean;
  };
};

const QUICK_START_PRESETS: QuickStartPreset[] = [
  {
    id: "mark-reliability",
    title: "Reliability of the Gospel of Mark",
    description: "Investigate the longer ending from Mark 16:9–20 without memorising OSIS codes.",
    workflow: "verse",
    verse: {
      passage: "Mark 16:9–20",
      question: "What evidence supports the reliability of this passage?",
    },
  },
  {
    id: "beatitudes-themes",
    title: "Themes in the Beatitudes",
    description: "Surface the key themes from Matthew 5:1-12 in a grounded summary.",
    workflow: "verse",
    verse: {
      passage: "Matthew 5:1-12",
      question: "What themes emerge in the Beatitudes?",
    },
  },
  {
    id: "logos-overview",
    title: "Prologue of John",
    description: "Review how John 1:1-5 presents the Logos and its implications.",
    workflow: "verse",
    verse: {
      passage: "John 1:1-5",
      question: "How does this passage describe the Logos?",
    },
  },
];

function extractFilename(disposition: string | null): string | null {
  if (!disposition) {
    return null;
  }
  const match = disposition.match(/filename="?([^";]+)"?/i);
  return match ? match[1] : null;
}

function renderCitations(
  citations: RAGCitation[],
  options?: {
    onExport?: (citations: RAGCitation[]) => void;
    exporting?: boolean;
    status?: string | null;
  }
): JSX.Element | null {
  if (!citations.length) {
    return null;
  }
  const { onExport, exporting, status } = options ?? {};
  return (
    <div style={{ marginTop: "1rem" }}>
      <h4>Citations</h4>
      <ol style={{ paddingLeft: "1.25rem" }}>
        {citations.map((citation) => (
          <li key={citation.index} style={{ marginBottom: "0.5rem" }}>
            <Link
              href={citation.source_url}
              prefetch={false}
              style={{
                display: "block",
                padding: "0.75rem",
                border: "1px solid #e2e8f0",
                borderRadius: "0.5rem",
                background: "#f8fafc",
                textDecoration: "none",
                color: "inherit",
              }}
              title={`${citation.document_title ?? "Document"} — ${citation.snippet}`}
            >
              <span style={{ fontWeight: 600 }}>
                {citation.osis} ({citation.anchor})
              </span>
              {citation.document_title && (
                <span style={{ display: "block", marginTop: "0.25rem", fontSize: "0.9rem", color: "#475569" }}>
                  {citation.document_title}
                </span>
              )}
              <span
                style={{
                  display: "block",
                  marginTop: "0.35rem",
                  fontStyle: "italic",
                  color: "#0f172a",
                  lineHeight: 1.4,
                }}
              >
                “{citation.snippet}”
              </span>
            </Link>
          </li>
        ))}
      </ol>
      {onExport && (
        <div style={{ marginTop: "0.75rem", display: "flex", flexDirection: "column", gap: "0.5rem" }}>
          <button
            type="button"
            onClick={() => onExport(citations)}
            disabled={Boolean(exporting)}
            style={{ alignSelf: "flex-start" }}
          >
            {exporting ? "Sending citations…" : "Send to Zotero/Mendeley"}
          </button>
          {status && (
            <p role="status" style={{ color: "#2563eb", margin: 0 }}>
              {status}
            </p>
          )}
        </div>
      )}
    </div>
  );
}

function renderRAGAnswer(
  answer: RAGAnswer,
  options?: {
    followUps?: string[];
    onExport?: (citations: RAGCitation[]) => void;
    exporting?: boolean;
    status?: string | null;
  }
): JSX.Element {
  const followUps = options?.followUps;
  return (
    <div style={{ marginTop: "1.5rem" }}>
      <h4>Answer</h4>
      <p>{answer.summary}</p>
      {renderCitations(answer.citations, {
        onExport: options?.onExport,
        exporting: options?.exporting,
        status: options?.status,
      })}
      {followUps && followUps.length > 0 && (
        <div style={{ marginTop: "1rem" }}>
          <h4>Follow-up questions</h4>
          <ul>
            {followUps.map((item) => (
              <li key={item}>{item}</li>
            ))}
          </ul>
        </div>
      )}
    </div>
  );
}

export default function CopilotPage(): JSX.Element {
  const [enabled, setEnabled] = useState<boolean | null>(null);
  const [workflow, setWorkflow] = useState<WorkflowId>("verse");
  const [verseForm, setVerseForm] = useState({ osis: "", passage: "", question: "" });
  const [verseAdvanced, setVerseAdvanced] = useState(false);
  const [sermonForm, setSermonForm] = useState({ topic: "", osis: "" });
  const [comparativeForm, setComparativeForm] = useState({ osis: "", participants: "" });
  const [multimediaForm, setMultimediaForm] = useState({ collection: "" });
  const [devotionalForm, setDevotionalForm] = useState({ osis: "", focus: "" });
  const [collaborationForm, setCollaborationForm] = useState({ thread: "", osis: "", viewpoints: "" });
  const [curationForm, setCurationForm] = useState({ since: "" });
  const [exportForm, setExportForm] = useState({
    preset: EXPORT_PRESETS[0].id,
    topic: "",
    osis: "",
    documentId: "",
  });
  const [result, setResult] = useState<CopilotResult | null>(null);
  const [isRunning, setIsRunning] = useState(false);
  const [error, setError] = useState<string | null>(null);
  const [citationExportStatus, setCitationExportStatus] = useState<string | null>(null);
  const [isSendingCitations, setIsSendingCitations] = useState(false);

  const activeWorkflow = useMemo(
    () => WORKFLOWS.find((item) => item.id === workflow),
    [workflow]
  );

  const baseUrl = useMemo(() => getApiBaseUrl().replace(/\/$/, ""), []);
  const citationManagerEndpoint = useMemo(
    () => getCitationManagerEndpoint(),
    []
  );

  useEffect(() => {
    let isMounted = true;
    const fetchFeatures = async () => {
      try {
        const response = await fetch(`${baseUrl}/features/`, { cache: "no-store" });
        if (!response.ok) {
          throw new Error(await response.text());
        }
        const payload = (await response.json()) as Record<string, boolean>;
        if (isMounted) {
          setEnabled(Boolean((payload as FeatureFlags).ai_copilot));
        }
      } catch (fetchError) {
        if (isMounted) {
          setEnabled(false);
          setError((fetchError as Error).message || "Unable to load feature flags");
        }
      }
    };
    fetchFeatures();
    return () => {
      isMounted = false;
    };
  }, [baseUrl]);

  const runWorkflow = async (
    options?: {
      workflow?: WorkflowId;
      verse?: {
        passage?: string;
        question?: string;
        osis?: string;
        useAdvanced?: boolean;
      };
    }
  ) => {
    setIsRunning(true);
    setError(null);
    setResult(null);
    setCitationExportStatus(null);

    try {
      let response: Response;
      const selectedWorkflow = options?.workflow ?? workflow;
      if (selectedWorkflow === "verse") {
        const useAdvanced = options?.verse?.useAdvanced ?? verseAdvanced;
        const osis = (options?.verse?.osis ?? verseForm.osis).trim();
        const passage = (options?.verse?.passage ?? verseForm.passage).trim();
        const question = (options?.verse?.question ?? verseForm.question).trim();
        if (useAdvanced) {
          if (!osis) {
            throw new Error("Provide an OSIS reference.");
          }
        } else if (!passage) {
          throw new Error("Provide a passage to analyse.");
        }
        const body: Record<string, unknown> = { question: question || null };
        if (osis) {
          body.osis = osis;
        }
        if (passage) {
          body.passage = passage;
        }
        response = await fetch(`${baseUrl}/ai/verse`, {
          method: "POST",
          headers: { "Content-Type": "application/json" },
<<<<<<< HEAD
          body: JSON.stringify(body),
=======
          body: JSON.stringify({
            osis: verseForm.osis.trim(),
            question: verseForm.question.trim() || null,
            mode: mode.id,
          }),
>>>>>>> d6ec13e0
        });
        if (!response.ok) {
          throw new Error(await response.text());
        }
        const payload = (await response.json()) as VerseResponse;
        setResult({ kind: "verse", payload });
      } else if (selectedWorkflow === "sermon") {
        if (!sermonForm.topic.trim()) {
          throw new Error("Provide a sermon topic.");
        }
        response = await fetch(`${baseUrl}/ai/sermon-prep`, {
          method: "POST",
          headers: { "Content-Type": "application/json" },
          body: JSON.stringify({
            topic: sermonForm.topic.trim(),
            osis: sermonForm.osis.trim() || null,
            mode: mode.id,
          }),
        });
        if (!response.ok) {
          throw new Error(await response.text());
        }
        const payload = (await response.json()) as SermonResponse;
        setResult({ kind: "sermon", payload });
      } else if (selectedWorkflow === "comparative") {
        if (!comparativeForm.osis.trim()) {
          throw new Error("Provide an OSIS reference.");
        }
        const participants = comparativeForm.participants
          .split(",")
          .map((item) => item.trim())
          .filter(Boolean);
        if (participants.length < 2) {
          throw new Error("Add at least two participants to compare.");
        }
        response = await fetch(`${baseUrl}/ai/comparative`, {
          method: "POST",
          headers: { "Content-Type": "application/json" },
          body: JSON.stringify({ osis: comparativeForm.osis.trim(), participants, mode: mode.id }),
        });
        if (!response.ok) {
          throw new Error(await response.text());
        }
        const payload = (await response.json()) as ComparativeResponse;
        setResult({ kind: "comparative", payload });
      } else if (selectedWorkflow === "multimedia") {
        const collection = multimediaForm.collection.trim();
        response = await fetch(`${baseUrl}/ai/multimedia`, {
          method: "POST",
          headers: { "Content-Type": "application/json" },
          body: JSON.stringify({ collection: collection || null, mode: mode.id }),
        });
        if (!response.ok) {
          throw new Error(await response.text());
        }
        const payload = (await response.json()) as MultimediaDigestResponse;
        setResult({ kind: "multimedia", payload });
      } else if (selectedWorkflow === "devotional") {
        if (!devotionalForm.osis.trim()) {
          throw new Error("Provide an OSIS reference.");
        }
        if (!devotionalForm.focus.trim()) {
          throw new Error("Provide a devotional focus.");
        }
        response = await fetch(`${baseUrl}/ai/devotional`, {
          method: "POST",
          headers: { "Content-Type": "application/json" },
          body: JSON.stringify({
            osis: devotionalForm.osis.trim(),
            focus: devotionalForm.focus.trim(),
            mode: mode.id,
          }),
        });
        if (!response.ok) {
          throw new Error(await response.text());
        }
        const payload = (await response.json()) as DevotionalResponse;
        setResult({ kind: "devotional", payload });
      } else if (selectedWorkflow === "collaboration") {
        if (!collaborationForm.thread.trim()) {
          throw new Error("Provide a thread identifier.");
        }
        if (!collaborationForm.osis.trim()) {
          throw new Error("Provide an OSIS reference.");
        }
        const viewpoints = collaborationForm.viewpoints
          .split(",")
          .map((item) => item.trim())
          .filter(Boolean);
        if (viewpoints.length < 2) {
          throw new Error("Add at least two viewpoints to reconcile.");
        }
        response = await fetch(`${baseUrl}/ai/collaboration`, {
          method: "POST",
          headers: { "Content-Type": "application/json" },
          body: JSON.stringify({
            thread: collaborationForm.thread.trim(),
            osis: collaborationForm.osis.trim(),
            viewpoints,
            mode: mode.id,
          }),
        });
        if (!response.ok) {
          throw new Error(await response.text());
        }
        const payload = (await response.json()) as CollaborationResponse;
        setResult({ kind: "collaboration", payload });
      } else if (selectedWorkflow === "curation") {
        const since = curationForm.since.trim();
        if (since && Number.isNaN(Date.parse(since))) {
          throw new Error("Provide an ISO 8601 timestamp (YYYY-MM-DD or similar).");
        }
        response = await fetch(`${baseUrl}/ai/curation`, {
          method: "POST",
          headers: { "Content-Type": "application/json" },
          body: JSON.stringify({ since: since || null, mode: mode.id }),
        });
        if (!response.ok) {
          throw new Error(await response.text());
        }
        const payload = (await response.json()) as CorpusCurationReport;
        setResult({ kind: "curation", payload });
      } else if (selectedWorkflow === "export") {
        const preset = EXPORT_PRESETS.find((item) => item.id === exportForm.preset);
        if (!preset) {
          throw new Error("Select an export preset.");
        }
        let url = `${baseUrl}/ai/sermon-prep/export?format=${preset.format}`;
        let body: Record<string, unknown> = {};
        if (preset.type === "sermon") {
          if (!exportForm.topic.trim()) {
            throw new Error("Provide a sermon topic to export.");
          }
          body = {
            topic: exportForm.topic.trim(),
            osis: exportForm.osis.trim() || null,
            mode: mode.id,
          };
        } else {
          url = `${baseUrl}/ai/transcript/export`;
          if (!exportForm.documentId.trim()) {
            throw new Error("Provide a document identifier to export.");
          }
          body = {
            document_id: exportForm.documentId.trim(),
            format: preset.format,
            mode: mode.id,
          };
        }
        response = await fetch(url, {
          method: "POST",
          headers: { "Content-Type": "application/json" },
          body: JSON.stringify(body),
        });
        if (!response.ok) {
          throw new Error(await response.text());
        }
        const payload = (await response.json()) as ExportPresetResult;
        setResult({ kind: "export", payload });
      } else {
        throw new Error("Unsupported workflow selection.");
      }
    } catch (submitError) {
      setError((submitError as Error).message || "Unable to run the workflow");
    } finally {
      setIsRunning(false);
    }
  };

  const handleSubmit = async (event: FormEvent<HTMLFormElement>) => {
    event.preventDefault();
    await runWorkflow();
  };

  const handleQuickStart = async (preset: QuickStartPreset) => {
    if (isRunning) {
      return;
    }
<<<<<<< HEAD
    setWorkflow(preset.workflow);
    if (preset.workflow === "verse" && preset.verse) {
      setVerseAdvanced(Boolean(preset.verse.useAdvanced));
      setVerseForm((prev) => ({
        ...prev,
        osis: preset.verse?.osis ?? "",
        passage: preset.verse?.passage ?? "",
        question: preset.verse?.question ?? "",
      }));
=======
    setCitationExportStatus(null);
    setError(null);
    setIsSendingCitations(true);
    try {
      const response = await fetch(`${baseUrl}/ai/citations/export`, {
        method: "POST",
        headers: { "Content-Type": "application/json" },
        body: JSON.stringify({ citations, mode: mode.id }),
      });
      if (!response.ok) {
        throw new Error(await response.text());
      }
      const payload = (await response.json()) as CitationExportResponse;
      const cslBody = JSON.stringify(payload.csl, null, 2);
      const filename = `${payload.manifest.export_id || "theo-citations"}.csl.json`;
      if (citationManagerEndpoint) {
        const managerResponse = await fetch(citationManagerEndpoint, {
          method: "POST",
          headers: { "Content-Type": "application/json" },
          body: JSON.stringify(payload.manager_payload),
        });
        if (!managerResponse.ok) {
          throw new Error(await managerResponse.text());
        }
        setCitationExportStatus(
          "Sent citations to the configured manager endpoint."
        );
      } else {
        const blob = new Blob([cslBody], {
          type: "application/vnd.citationstyles.csl+json",
        });
        const link = document.createElement("a");
        link.href = URL.createObjectURL(blob);
        link.download = filename;
        document.body.appendChild(link);
        link.click();
        document.body.removeChild(link);
        URL.revokeObjectURL(link.href);
        setCitationExportStatus(
          "Downloaded CSL bibliography for the selected citations."
        );
      }
    } catch (exportError) {
      setCitationExportStatus(null);
      setError((exportError as Error).message || "Unable to export citations");
    } finally {
      setIsSendingCitations(false);
>>>>>>> d6ec13e0
    }
    await runWorkflow({
      workflow: preset.workflow,
      verse: preset.verse,
    });
  };
  if (enabled === false) {
    return (
      <section>
        <h2>Copilot</h2>
        <p>The AI copilot is not enabled for this deployment.</p>
        {error && <p role="alert">{error}</p>}
      </section>
    );
  }

  if (enabled === null) {
    return (
      <section>
        <h2>Copilot</h2>
        <p>Loading feature flags…</p>
      </section>
    );
  }

  return (
    <section>
      <h2>Copilot</h2>
      <p>Run grounded workflows that stay anchored to your corpus.</p>
      <p style={{ marginTop: "0.5rem", color: "#4b5563" }}>{formatEmphasisSummary(mode)}</p>
      <ModeChangeBanner area="Copilot workspace" />

      <div style={{ display: "flex", gap: "0.75rem", margin: "1.5rem 0", flexWrap: "wrap" }}>
        {WORKFLOWS.map((item) => (
          <button
            key={item.id}
            type="button"
            onClick={() => setWorkflow(item.id)}
            className={`workflow-button${workflow === item.id ? " is-active" : ""}`}
            aria-pressed={workflow === item.id}
          >
            <span className="workflow-header">
              <strong>{item.label}</strong>
              {workflow === item.id && (
                <span aria-hidden="true" className="workflow-indicator">
                  Selected
                </span>
              )}
            </span>
            <span className="workflow-description">{item.description}</span>
            <span className="sr-only">
              {workflow === item.id
                ? `${item.label} workflow currently selected.`
                : `Activate the ${item.label} workflow.`}
            </span>
          </button>
        ))}
      </div>

<<<<<<< HEAD
      <section
        style={{
          marginBottom: "1.5rem",
          padding: "1rem",
          background: "#f8fafc",
          borderRadius: "0.75rem",
          border: "1px solid #e2e8f0",
        }}
      >
        <h3 style={{ marginTop: 0, marginBottom: "0.5rem" }}>Quick start</h3>
        <p style={{ marginTop: 0, color: "#475569" }}>
          Use a preset prompt to auto-fill the form and run the workflow instantly.
        </p>
        <div style={{ display: "flex", flexWrap: "wrap", gap: "0.75rem" }}>
          {QUICK_START_PRESETS.map((preset) => (
            <button
              key={preset.id}
              type="button"
              onClick={() => void handleQuickStart(preset)}
              disabled={isRunning}
              style={{
                flex: "1 1 240px",
                minWidth: 220,
                textAlign: "left",
                borderRadius: "0.75rem",
                padding: "0.75rem 1rem",
                border: "1px solid #cbd5f5",
                background: "#fff",
                cursor: isRunning ? "not-allowed" : "pointer",
              }}
            >
              <strong style={{ display: "block", marginBottom: "0.25rem" }}>{preset.title}</strong>
              <span style={{ fontSize: "0.85rem", color: "#475569" }}>{preset.description}</span>
            </button>
          ))}
        </div>
      </section>
=======
      <p aria-live="polite" className="workflow-status">
        {activeWorkflow
          ? `Selected workflow: ${activeWorkflow.label}. ${activeWorkflow.description}`
          : "Select a workflow to get started."}
      </p>
>>>>>>> d6ec13e0

      <form onSubmit={handleSubmit} style={{ display: "grid", gap: "0.75rem", maxWidth: 600 }}>
        {workflow === "verse" && (
          <>
            <label>
              Passage
              <input
                type="text"
                value={verseForm.passage}
                onChange={(event) =>
                  setVerseForm((prev) => ({ ...prev, passage: event.target.value }))
                }
                placeholder="Mark 16:9–20"
                required={!verseAdvanced}
                style={{ width: "100%" }}
              />
            </label>
            {!verseAdvanced && (
              <p style={{ margin: "-0.5rem 0 0", fontSize: "0.85rem", color: "#475569" }}>
                Describe a passage naturally, such as “Mark 16:9–20” or “John 1:1-5”. We will resolve the
                exact reference for you.
              </p>
            )}
            <label style={{ display: "flex", alignItems: "center", gap: "0.5rem" }}>
              <input
                type="checkbox"
                checked={verseAdvanced}
                onChange={(event) => setVerseAdvanced(event.target.checked)}
              />
              Advanced mode (use OSIS)
            </label>
            {verseAdvanced && (
              <>
                <label>
                  OSIS reference
                  <input
                    type="text"
                    value={verseForm.osis}
                    onChange={(event) =>
                      setVerseForm((prev) => ({ ...prev, osis: event.target.value }))
                    }
                    placeholder="Mark.16.9-Mark.16.20"
                    required={verseAdvanced}
                    style={{ width: "100%" }}
                  />
                </label>
                <p style={{ margin: "-0.5rem 0 0", fontSize: "0.85rem", color: "#475569" }}>
                  OSIS uses Book.Chapter.Verse notation. Provide precise ranges like “Mark.16.9-Mark.16.20” when
                  you need exact control.
                </p>
              </>
            )}
            <label>
              Question
              <textarea
                value={verseForm.question}
                onChange={(event) => setVerseForm((prev) => ({ ...prev, question: event.target.value }))}
                rows={3}
                placeholder="What themes emerge in this passage?"
                style={{ width: "100%" }}
              />
            </label>
          </>
        )}

        {workflow === "sermon" && (
          <>
            <label>
              Sermon topic
              <input
                type="text"
                value={sermonForm.topic}
                onChange={(event) => setSermonForm((prev) => ({ ...prev, topic: event.target.value }))}
                placeholder="Grace and forgiveness"
                required
                style={{ width: "100%" }}
              />
            </label>
            <label>
              OSIS anchor (optional)
              <input
                type="text"
                value={sermonForm.osis}
                onChange={(event) => setSermonForm((prev) => ({ ...prev, osis: event.target.value }))}
                placeholder="Luke.15"
                style={{ width: "100%" }}
              />
            </label>
          </>
        )}

        {workflow === "comparative" && (
          <>
            <label>
              OSIS reference
              <input
                type="text"
                value={comparativeForm.osis}
                onChange={(event) =>
                  setComparativeForm((prev) => ({ ...prev, osis: event.target.value }))
                }
                placeholder="John.1.1"
                required
                style={{ width: "100%" }}
              />
            </label>
            <label>
              Participants (comma separated)
              <input
                type="text"
                value={comparativeForm.participants}
                onChange={(event) =>
                  setComparativeForm((prev) => ({ ...prev, participants: event.target.value }))
                }
                placeholder="Augustine, Luther, Calvin"
                required
                style={{ width: "100%" }}
              />
            </label>
          </>
        )}

        {workflow === "multimedia" && (
          <label>
            Collection (optional)
            <input
              type="text"
              value={multimediaForm.collection}
              onChange={(event) =>
                setMultimediaForm((prev) => ({ ...prev, collection: event.target.value }))
              }
              placeholder="Gospels"
              style={{ width: "100%" }}
            />
          </label>
        )}

        {workflow === "devotional" && (
          <>
            <label>
              OSIS reference
              <input
                type="text"
                value={devotionalForm.osis}
                onChange={(event) =>
                  setDevotionalForm((prev) => ({ ...prev, osis: event.target.value }))
                }
                placeholder="John.1.1-5"
                required
                style={{ width: "100%" }}
              />
            </label>
            <label>
              Focus theme
              <input
                type="text"
                value={devotionalForm.focus}
                onChange={(event) =>
                  setDevotionalForm((prev) => ({ ...prev, focus: event.target.value }))
                }
                placeholder="God's Word in creation"
                required
                style={{ width: "100%" }}
              />
            </label>
          </>
        )}

        {workflow === "collaboration" && (
          <>
            <label>
              Thread identifier
              <input
                type="text"
                value={collaborationForm.thread}
                onChange={(event) =>
                  setCollaborationForm((prev) => ({ ...prev, thread: event.target.value }))
                }
                placeholder="forum-thread-42"
                required
                style={{ width: "100%" }}
              />
            </label>
            <label>
              OSIS reference
              <input
                type="text"
                value={collaborationForm.osis}
                onChange={(event) =>
                  setCollaborationForm((prev) => ({ ...prev, osis: event.target.value }))
                }
                placeholder="Romans.8.1-4"
                required
                style={{ width: "100%" }}
              />
            </label>
            <label>
              Viewpoints (comma separated)
              <input
                type="text"
                value={collaborationForm.viewpoints}
                onChange={(event) =>
                  setCollaborationForm((prev) => ({ ...prev, viewpoints: event.target.value }))
                }
                placeholder="Logos Christology, Early Fathers, Reformers"
                required
                style={{ width: "100%" }}
              />
            </label>
          </>
        )}

        {workflow === "curation" && (
          <label>
            Since (ISO timestamp, optional)
            <input
              type="text"
              value={curationForm.since}
              onChange={(event) =>
                setCurationForm((prev) => ({ ...prev, since: event.target.value }))
              }
              placeholder="2024-01-01T00:00:00"
              style={{ width: "100%" }}
            />
          </label>
        )}

        {workflow === "export" && (
          <>
            <label>
              Export preset
              <select
                value={exportForm.preset}
                onChange={(event) =>
                  setExportForm((prev) => ({ ...prev, preset: event.target.value as ExportPresetId }))
                }
                name="exportPreset"
                style={{ width: "100%" }}
              >
                {EXPORT_PRESETS.map((preset) => (
                  <option key={preset.id} value={preset.id}>
                    {preset.label}
                  </option>
                ))}
              </select>
            </label>
            {(() => {
              const preset = EXPORT_PRESETS.find((item) => item.id === exportForm.preset);
              if (!preset) {
                return null;
              }
              if (preset.type === "sermon") {
                return (
                  <>
                    <p style={{ margin: 0, color: "#555" }}>{preset.description}</p>
                    <label>
                      Sermon topic
                      <input
                        type="text"
                        value={exportForm.topic}
                        onChange={(event) =>
                          setExportForm((prev) => ({ ...prev, topic: event.target.value }))
                        }
                        placeholder="Embodied hope"
                        required
                        style={{ width: "100%" }}
                      />
                    </label>
                    <label>
                      OSIS anchor (optional)
                      <input
                        type="text"
                        value={exportForm.osis}
                        onChange={(event) =>
                          setExportForm((prev) => ({ ...prev, osis: event.target.value }))
                        }
                        placeholder="John.1.1"
                        style={{ width: "100%" }}
                      />
                    </label>
                  </>
                );
              }
              return (
                <>
                  <p style={{ margin: 0, color: "#555" }}>{preset.description}</p>
                  <label>
                    Document identifier
                    <input
                      type="text"
                      value={exportForm.documentId}
                      onChange={(event) =>
                        setExportForm((prev) => ({ ...prev, documentId: event.target.value }))
                      }
                      placeholder="doc-123"
                      required
                      style={{ width: "100%" }}
                    />
                  </label>
                </>
              );
            })()}
          </>
        )}

        {workflow === "comparative" && (
          <>
            <label>
              OSIS reference
              <input
                type="text"
                value={comparativeForm.osis}
                onChange={(event) => setComparativeForm((prev) => ({ ...prev, osis: event.target.value }))}
                placeholder="Romans.5.1-5"
                required
                style={{ width: "100%" }}
              />
            </label>
            <label>
              Participants (comma separated)
              <input
                type="text"
                value={comparativeForm.participants}
                onChange={(event) => setComparativeForm((prev) => ({ ...prev, participants: event.target.value }))}
                placeholder="Augustine, Luther, Calvin"
                required
                style={{ width: "100%" }}
              />
            </label>
          </>
        )}

        <button type="submit" disabled={isRunning}>
          {isRunning ? "Running." : "Run workflow"}
        </button>
      </form>

      <style jsx>{`
        .workflow-button {
          border-radius: 0.75rem;
          padding: 0.75rem 1rem;
          border: 1px solid #cbd5f5;
          background: #fff;
          cursor: pointer;
          display: grid;
          gap: 0.35rem;
          text-align: left;
          position: relative;
          outline: 3px solid transparent;
          outline-offset: 2px;
        }

        .workflow-button:focus-visible {
          outline: 3px solid #1d4ed8;
        }

        .workflow-button.is-active {
          border: 2px solid #1d4ed8;
          background: #eff4ff;
        }

        .workflow-header {
          display: flex;
          align-items: center;
          justify-content: space-between;
          gap: 0.75rem;
        }

        .workflow-description {
          font-size: 0.85rem;
          color: #555;
        }

        .workflow-indicator {
          font-size: 0.8rem;
          font-weight: 600;
          color: #1d4ed8;
          display: inline-flex;
          align-items: center;
          gap: 0.25rem;
        }

        .workflow-indicator::before {
          content: "✓";
          font-size: 0.85rem;
        }

        .workflow-status {
          margin-bottom: 1rem;
        }

        .sr-only {
          border: 0;
          clip: rect(0 0 0 0);
          height: 1px;
          margin: -1px;
          overflow: hidden;
          padding: 0;
          position: absolute;
          width: 1px;
        }
      `}</style>

      {error && (
        <p role="alert" style={{ color: "crimson", marginTop: "1rem" }}>
          {error}
        </p>
      )}

      {result && (
        <section style={{ marginTop: "2rem", background: "#fff", padding: "1.5rem", borderRadius: "0.75rem" }}>
          <p style={{ marginTop: 0, marginBottom: "1rem", color: "#4b5563" }}>
            {formatEmphasisSummary(mode)}
          </p>
          {result.kind === "verse" && (
            <>
              <h3>Verse brief for {result.payload.osis}</h3>
              {renderRAGAnswer(result.payload.answer, {
                followUps: result.payload.follow_ups,
                onExport: handleCitationExport,
                exporting: isSendingCitations,
                status: citationExportStatus,
              })}
            </>
          )}
          {result.kind === "sermon" && (
            <>
              <h3>Sermon prep: {result.payload.topic}</h3>
              {result.payload.osis && <p>Anchored to {result.payload.osis}</p>}
              <h4>Outline</h4>
              <ul>
          {result.kind === "multimedia" && (
            <>
              <h3>Multimedia digest</h3>
              {result.payload.collection && (
                <p>Collection: {result.payload.collection}</p>
              )}
              <h4>Highlights</h4>
              <ul>
                {result.payload.highlights.map((item) => (
                  <li key={item}>{item}</li>
                ))}
              </ul>
              {renderRAGAnswer(result.payload.answer, {
                onExport: handleCitationExport,
                exporting: isSendingCitations,
                status: citationExportStatus,
              })}
            </>
          )}
          {result.kind === "devotional" && (
            <>
              <h3>Devotional guide for {result.payload.osis}</h3>
              <p>Focus: {result.payload.focus}</p>
              <h4>Reflection prompts</h4>
              <pre style={{ background: "#f9fafb", padding: "0.75rem", whiteSpace: "pre-wrap" }}>
                {result.payload.reflection}
              </pre>
              <h4>Prayer</h4>
              <pre style={{ background: "#f9fafb", padding: "0.75rem", whiteSpace: "pre-wrap" }}>
                {result.payload.prayer}
              </pre>
              {renderRAGAnswer(result.payload.answer, {
                onExport: handleCitationExport,
                exporting: isSendingCitations,
                status: citationExportStatus,
              })}
            </>
          )}
          {result.kind === "collaboration" && (
            <>
              <h3>Collaboration synthesis — {result.payload.thread}</h3>
              <pre style={{ background: "#f9fafb", padding: "0.75rem", whiteSpace: "pre-wrap" }}>
                {result.payload.synthesized_view}
              </pre>
              {renderRAGAnswer(result.payload.answer, {
                onExport: handleCitationExport,
                exporting: isSendingCitations,
                status: citationExportStatus,
              })}
            </>
          )}
          {result.kind === "curation" && (
            <>
              <h3>Corpus curation report</h3>
              <p>Effective since: {result.payload.since}</p>
              <p>Documents processed: {result.payload.documents_processed}</p>
              <h4>Summaries</h4>
              <ul>
                {result.payload.summaries.map((item) => (
                  <li key={item}>{item}</li>
                ))}
              </ul>
            </>
          )}
          {result.kind === "export" && (
            <>
              <h3>Export preset: {result.payload.label}</h3>
              <p>
                Format: {result.payload.format}
                {result.payload.filename ? ` · Filename: ${result.payload.filename}` : ""}
              </p>
              {result.payload.mediaType && <p>Media type: {result.payload.mediaType}</p>}
              <details>
                <summary>Preview content</summary>
                <pre style={{ background: "#f9fafb", padding: "0.75rem", whiteSpace: "pre-wrap" }}>
                  {result.payload.content}
                </pre>
              </details>
            </>
          )}
                {result.payload.outline.map((item) => (
                  <li key={item}>{item}</li>
                ))}
              </ul>
              <h4>Key points</h4>
              <ul>
                {result.payload.key_points.map((item) => (
                  <li key={item}>{item}</li>
                ))}
              </ul>
              {renderRAGAnswer(result.payload.answer, {
                onExport: handleCitationExport,
                exporting: isSendingCitations,
                status: citationExportStatus,
              })}
            </>
          )}
          {result.kind === "comparative" && (
            <>
              <h3>Comparative analysis ({result.payload.osis})</h3>
              <p>Participants: {result.payload.participants.join(", ")}</p>
              <h4>Comparisons</h4>
              <ul>
                {result.payload.comparisons.map((item) => (
                  <li key={item}>{item}</li>
                ))}
              </ul>
              {renderRAGAnswer(result.payload.answer, {
                onExport: handleCitationExport,
                exporting: isSendingCitations,
                status: citationExportStatus,
              })}
            </>
          )}
        </section>
      )}
    </section>
  );
}<|MERGE_RESOLUTION|>--- conflicted
+++ resolved
@@ -451,15 +451,13 @@
         response = await fetch(`${baseUrl}/ai/verse`, {
           method: "POST",
           headers: { "Content-Type": "application/json" },
-<<<<<<< HEAD
-          body: JSON.stringify(body),
-=======
-          body: JSON.stringify({
+
+               body: JSON.stringify({
             osis: verseForm.osis.trim(),
             question: verseForm.question.trim() || null,
             mode: mode.id,
           }),
->>>>>>> d6ec13e0
+
         });
         if (!response.ok) {
           throw new Error(await response.text());
@@ -638,17 +636,7 @@
     if (isRunning) {
       return;
     }
-<<<<<<< HEAD
-    setWorkflow(preset.workflow);
-    if (preset.workflow === "verse" && preset.verse) {
-      setVerseAdvanced(Boolean(preset.verse.useAdvanced));
-      setVerseForm((prev) => ({
-        ...prev,
-        osis: preset.verse?.osis ?? "",
-        passage: preset.verse?.passage ?? "",
-        question: preset.verse?.question ?? "",
-      }));
-=======
+
     setCitationExportStatus(null);
     setError(null);
     setIsSendingCitations(true);
@@ -696,7 +684,6 @@
       setError((exportError as Error).message || "Unable to export citations");
     } finally {
       setIsSendingCitations(false);
->>>>>>> d6ec13e0
     }
     await runWorkflow({
       workflow: preset.workflow,
@@ -756,7 +743,6 @@
         ))}
       </div>
 
-<<<<<<< HEAD
       <section
         style={{
           marginBottom: "1.5rem",
@@ -794,13 +780,7 @@
           ))}
         </div>
       </section>
-=======
-      <p aria-live="polite" className="workflow-status">
-        {activeWorkflow
-          ? `Selected workflow: ${activeWorkflow.label}. ${activeWorkflow.description}`
-          : "Select a workflow to get started."}
-      </p>
->>>>>>> d6ec13e0
+
 
       <form onSubmit={handleSubmit} style={{ display: "grid", gap: "0.75rem", maxWidth: 600 }}>
         {workflow === "verse" && (
