"use client";

<<<<<<< HEAD
import { FormEvent, useCallback, useEffect, useMemo } from "react";
=======
import { FormEvent, useCallback, useEffect, useMemo, useRef, useState } from "react";
>>>>>>> 4f55728d
import { useRouter } from "next/navigation";

import ErrorCallout from "../components/ErrorCallout";
import ModeChangeBanner from "../components/ModeChangeBanner";
import UiModeToggle from "../components/UiModeToggle";
import { useToast } from "../components/Toast";
import { FocusTrapRegion } from "../components/a11y/FocusTrapRegion";
import { ADVANCED_TOOLS, type AdvancedToolId } from "../chat/tools";
import ResearchPanels from "../research/ResearchPanels";
import { fetchResearchFeatures } from "../research/features";
import type { ResearchFeatureFlags } from "../research/types";
import { formatEmphasisSummary } from "../mode-config";
import { useMode } from "../mode-context";
import { getCitationManagerEndpoint } from "../lib/api";
import { createTheoApiClient } from "../lib/api-client";
import { TheoApiError } from "../lib/http";
import { useUiModePreference } from "../lib/useUiModePreference";
import { emitTelemetry } from "../lib/telemetry";
import { useGuardrailActions } from "../lib/guardrails";

import QuickStartPresets from "./components/QuickStartPresets";
import WorkflowFormFields from "./components/WorkflowFormFields";
import WorkflowResultPanel from "./components/WorkflowResultPanel";
import WorkflowSelector from "./components/WorkflowSelector";
import { CopilotSkeleton } from "./components/CopilotSkeleton";
import type {
  CopilotResult,
  FeatureFlags,
  GuardrailSuggestion,
  QuickStartPreset,
  RAGCitation,
  WorkflowId,
} from "./components/types";
import {
  useCitationExporter,
  useCollaborationWorkflow,
  useComparativeWorkflow,
  useCurationWorkflow,
  useDevotionalWorkflow,
  useExportWorkflow,
  useMultimediaWorkflow,
  useSermonWorkflow,
  useVerseWorkflow,
  type CollaborationFormState,
  type ComparativeFormState,
  type CurationFormState,
  type DevotionalFormState,
  type ExportFormState,
  type MultimediaFormState,
  type SermonFormState,
  type VerseFormState,
} from "./components/workflow-hooks";
import { EXPORT_PRESETS } from "./components/export-presets";
import { useCopilotWorkflowState } from "./hooks/useCopilotWorkflowState";

const WORKFLOWS: { id: WorkflowId; label: string; description: string }[] = [
  { id: "verse", label: "Verse brief", description: "Ask a grounded question anchored to a verse." },
  { id: "sermon", label: "Sermon prep", description: "Generate outlines and key points for a topic." },
  { id: "comparative", label: "Comparative analysis", description: "Compare viewpoints linked to an OSIS reference." },
  { id: "multimedia", label: "Multimedia digest", description: "Summarise key takeaways from audio & video sources." },
  { id: "devotional", label: "Devotional guide", description: "Compose reflections and prayers for a passage." },
  { id: "collaboration", label: "Collaboration reconciliation", description: "Synthesize viewpoints from a research thread." },
  { id: "curation", label: "Corpus curation", description: "Review recently ingested documents and summaries." },
  { id: "export", label: "Export presets", description: "Produce ready-to-share sermon and transcript bundles." },
];

const QUICK_START_PRESETS: QuickStartPreset[] = [
  {
    id: "mark-reliability",
    title: "Reliability of the Gospel of Mark",
    description: "Investigate the longer ending from Mark 16:9–20 without memorising OSIS codes.",
    workflow: "verse",
    verse: {
      passage: "Mark 16:9–20",
      question: "What evidence supports the reliability of this passage?",
    },
  },
  {
    id: "beatitudes-themes",
    title: "Themes in the Beatitudes",
    description: "Surface the key themes from Matthew 5:1-12 in a grounded summary.",
    workflow: "verse",
    verse: {
      passage: "Matthew 5:1-12",
      question: "What themes emerge in the Beatitudes?",
    },
  },
  {
    id: "logos-overview",
    title: "Prologue of John",
    description: "Review how John 1:1-5 presents the Logos and its implications.",
    workflow: "verse",
    verse: {
      passage: "John 1:1-5",
      question: "How does this passage describe the Logos?",
    },
  },
];

type ActiveToolState = {
  id: AdvancedToolId;
  osis?: string | null;
};

function extractCitationsFromResult(result: CopilotResult | null): RAGCitation[] {
  if (!result) {
    return [];
  }
  switch (result.kind) {
    case "verse":
    case "sermon":
    case "comparative":
    case "multimedia":
    case "devotional":
    case "collaboration":
      return result.payload.answer?.citations ?? [];
    default:
      return [];
  }
}

async function sendToCitationManager(endpoint: string, payload: unknown): Promise<void> {
  const response = await fetch(endpoint, {
    method: "POST",
    headers: { "Content-Type": "application/json" },
    body: JSON.stringify(payload),
  });
  if (!response.ok) {
    throw new Error(await response.text());
  }
}

function triggerDownload(body: string, filename: string): void {
  const blob = new Blob([body], { type: "application/vnd.citationstyles.csl+json" });
  const link = document.createElement("a");
  link.href = URL.createObjectURL(blob);
  link.download = filename;
  document.body.appendChild(link);
  link.click();
  document.body.removeChild(link);
  URL.revokeObjectURL(link.href);
}

type WorkflowOverrides = {
  verse?: Partial<VerseFormState>;
  sermon?: Partial<SermonFormState>;
  comparative?: Partial<ComparativeFormState>;
  multimedia?: Partial<MultimediaFormState>;
  devotional?: Partial<DevotionalFormState>;
  collaboration?: Partial<CollaborationFormState>;
  curation?: Partial<CurationFormState>;
  exportPreset?: Partial<ExportFormState>;
};

export default function CopilotPage(): JSX.Element {
  const router = useRouter();
  const { mode } = useMode();
  const apiClient = useMemo(() => createTheoApiClient(), []);
  const citationManagerEndpoint = useMemo(() => getCitationManagerEndpoint(), []);
  const [uiMode, setUiMode] = useUiModePreference();
  const isAdvancedUi = uiMode === "advanced";
<<<<<<< HEAD
  const {
    state: {
      enabled,
      workflow,
      result,
      isRunning,
      error,
      citationExportStatus,
      isSendingCitations,
      researchFeatures,
      researchFeaturesError,
      activeTool,
      drawerOsis,
    },
    setters: {
      setEnabled,
      setWorkflow,
      setResult,
      setIsRunning,
      setError,
      setCitationExportStatus,
      setIsSendingCitations,
      setResearchFeatures,
      setResearchFeaturesError,
      setActiveTool,
      setDrawerOsis,
    },
  } = useCopilotWorkflowState();
=======
  const [enabled, setEnabled] = useState<boolean | null>(null);
  const [workflow, setWorkflow] = useState<WorkflowId>("verse");
  const [result, setResult] = useState<CopilotResult | null>(null);
  const [isRunning, setIsRunning] = useState(false);
  const [error, setError] = useState<{ message: string; suggestions?: GuardrailSuggestion[] } | null>(null);
  const [citationExportStatus, setCitationExportStatus] = useState<string | null>(null);
  const [isSendingCitations, setIsSendingCitations] = useState(false);
  const [researchFeatures, setResearchFeatures] = useState<ResearchFeatureFlags | null>(null);
  const [researchFeaturesError, setResearchFeaturesError] = useState<string | null>(null);
  const [activeTool, setActiveTool] = useState<ActiveToolState | null>(null);
  const [drawerOsis, setDrawerOsis] = useState<string>("");
  const drawerContainerRef = useRef<HTMLElement | null>(null);
  const drawerCloseButtonRef = useRef<HTMLButtonElement | null>(null);
>>>>>>> 4f55728d
  const { addToast } = useToast();
  const copilotHeadingId = "copilot-title";
  const verseResearchDescriptionId = "verse-research-description";

  useEffect(() => {
    if (error) {
      addToast({ type: "error", title: "Copilot error", message: error.message });
    }
  }, [error, addToast]);

  useEffect(() => {
    if (result) {
      addToast({ type: "success", title: "Workflow complete", message: "Results are ready below." });
    }
  }, [result, addToast]);

  const verseWorkflow = useVerseWorkflow(apiClient);
  const sermonWorkflow = useSermonWorkflow(apiClient);
  const comparativeWorkflow = useComparativeWorkflow(apiClient);
  const multimediaWorkflow = useMultimediaWorkflow(apiClient);
  const devotionalWorkflow = useDevotionalWorkflow(apiClient);
  const collaborationWorkflow = useCollaborationWorkflow(apiClient);
  const curationWorkflow = useCurationWorkflow(apiClient);
  const exportWorkflow = useExportWorkflow(apiClient);
  const { exportCitations } = useCitationExporter(apiClient);
  const verseResearchTool = useMemo(
    () => ADVANCED_TOOLS.find((tool) => tool.id === "verse-research"),
    [],
  );
  const researchLoading = researchFeatures === null && !researchFeaturesError;
  const researchEnabled = Boolean(researchFeatures?.research);
  const currentFormOsis = verseWorkflow.form.useAdvanced
    ? (verseWorkflow.form.osis ?? "").trim()
    : "";

  useEffect(() => {
    let active = true;
    const loadFeatures = async () => {
      try {
        const payload = await apiClient.fetchFeatures();
        if (active) {
          setEnabled(Boolean((payload as FeatureFlags).ai_copilot));
        }
      } catch (fetchError) {
        if (active) {
          setEnabled(false);
          const message =
            fetchError instanceof Error && fetchError.message
              ? fetchError.message
              : "Unable to load feature flags";
          setError({ message });
        }
      }
    };
    void loadFeatures();
    return () => {
      active = false;
    };
  }, [apiClient]);

    useEffect(() => {
      if (!isAdvancedUi && workflow !== "verse") {
        setWorkflow("verse");
      }
    }, [isAdvancedUi, workflow]);

    useEffect(() => {
      let active = true;
      const loadResearchFeatures = async () => {
        try {
          const { features, error } = await fetchResearchFeatures();
          if (!active) {
            return;
          }
          setResearchFeatures(features ?? {});
          setResearchFeaturesError(error);
        } catch (fetchError) {
          console.error("Failed to load research features", fetchError);
          if (active) {
            setResearchFeatures({});
            setResearchFeaturesError(
              fetchError instanceof Error && fetchError.message
                ? fetchError.message
                : "Unable to load research capabilities",
            );
          }
        }
      };

      void loadResearchFeatures();
      return () => {
        active = false;
      };
    }, []);

  useEffect(() => {
    if (activeTool?.id !== "verse-research") {
      return;
    }
    const hintedOsis =
      (activeTool.osis && activeTool.osis.trim()) ||
      (verseWorkflow.form.useAdvanced ? verseWorkflow.form.osis.trim() : "");
    setDrawerOsis(hintedOsis);
  }, [activeTool, verseWorkflow.form.osis, verseWorkflow.form.useAdvanced]);

  const runWorkflow = async (
    overrides?: WorkflowOverrides & { workflow?: WorkflowId },
  ): Promise<void> => {
    setIsRunning(true);
    setError(null);
    setResult(null);
    setCitationExportStatus(null);

    const perf = typeof performance !== "undefined" ? performance : null;
    const requestStart = perf ? perf.now() : null;
    let retrievalEnd: number | null = null;
    let renderEnd: number | null = null;
    let telemetryWorkflow: WorkflowId | null = null;
    let telemetrySuccess = false;

    try {
      const selectedWorkflow = overrides?.workflow ?? workflow;
      telemetryWorkflow = selectedWorkflow;
      if (selectedWorkflow === "verse") {
        const payload = await verseWorkflow.run(mode.id, overrides?.verse);
        retrievalEnd = perf ? perf.now() : null;
        setResult({ kind: "verse", payload });
      } else if (selectedWorkflow === "sermon") {
        const payload = await sermonWorkflow.run(mode.id, overrides?.sermon);
        retrievalEnd = perf ? perf.now() : null;
        setResult({ kind: "sermon", payload });
      } else if (selectedWorkflow === "comparative") {
        const payload = await comparativeWorkflow.run(mode.id, overrides?.comparative);
        retrievalEnd = perf ? perf.now() : null;
        setResult({ kind: "comparative", payload });
      } else if (selectedWorkflow === "multimedia") {
        const payload = await multimediaWorkflow.run(mode.id, overrides?.multimedia);
        retrievalEnd = perf ? perf.now() : null;
        setResult({ kind: "multimedia", payload });
      } else if (selectedWorkflow === "devotional") {
        const payload = await devotionalWorkflow.run(mode.id, overrides?.devotional);
        retrievalEnd = perf ? perf.now() : null;
        setResult({ kind: "devotional", payload });
      } else if (selectedWorkflow === "collaboration") {
        const payload = await collaborationWorkflow.run(mode.id, overrides?.collaboration);
        retrievalEnd = perf ? perf.now() : null;
        setResult({ kind: "collaboration", payload });
      } else if (selectedWorkflow === "curation") {
        const payload = await curationWorkflow.run(mode.id, overrides?.curation);
        retrievalEnd = perf ? perf.now() : null;
        setResult({ kind: "curation", payload });
      } else if (selectedWorkflow === "export") {
        const payload = await exportWorkflow.run(mode.id, overrides?.exportPreset);
        retrievalEnd = perf ? perf.now() : null;
        setResult({ kind: "export", payload });
      } else {
        throw new Error("Unsupported workflow selection.");
      }
      telemetrySuccess = true;
      renderEnd = perf ? perf.now() : null;
    } catch (submitError) {
      if (retrievalEnd === null && perf) {
        retrievalEnd = perf.now();
      }
      renderEnd = perf ? perf.now() : null;
      if (submitError instanceof TheoApiError) {
        const payload = submitError.payload;
        let message = submitError.message || "Unable to run the workflow";
        let suggestions: GuardrailSuggestion[] | undefined;
        if (payload && typeof payload === "object") {
          const detail = (payload as Record<string, unknown>).detail;
          if (detail && typeof detail === "object") {
            const detailObject = detail as Record<string, unknown>;
            if (typeof detailObject.message === "string") {
              message = detailObject.message;
            }
            const candidate = detailObject.suggestions;
            if (Array.isArray(candidate)) {
              suggestions = candidate as GuardrailSuggestion[];
            }
          }
        }
        setError({
          message,
          ...(suggestions && suggestions.length ? { suggestions } : {}),
        });
      } else {
        const fallbackMessage =
          submitError instanceof Error && submitError.message
            ? submitError.message
            : "Unable to run the workflow";
        setError({ message: fallbackMessage });
      }
    } finally {
      setIsRunning(false);
      if (requestStart !== null && telemetryWorkflow) {
        const events: {
          event: string;
          durationMs: number;
          workflow?: string;
          metadata?: Record<string, unknown>;
        }[] = [];
        if (retrievalEnd !== null) {
          events.push({
            event: "copilot.retrieval",
            durationMs: Math.max(0, retrievalEnd - requestStart),
            workflow: telemetryWorkflow,
            metadata: { success: telemetrySuccess },
          });
        }
        if (renderEnd !== null) {
          const generationStart = retrievalEnd ?? requestStart;
          events.push({
            event: "copilot.generation",
            durationMs: Math.max(0, renderEnd - generationStart),
            workflow: telemetryWorkflow,
            metadata: { success: telemetrySuccess },
          });
        }
        void emitTelemetry(events, { page: "copilot" });
      }
    }
  };

  const handleSubmit = async (event: FormEvent<HTMLFormElement>) => {
    event.preventDefault();
    await runWorkflow();
  };

  const handleCitationExport = async (citations: RAGCitation[]) => {
    if (!citations.length) {
      setCitationExportStatus("No citations available to export.");
      return;
    }
    setCitationExportStatus(null);
    setError(null);
    setIsSendingCitations(true);
    try {
      const payload = await exportCitations(citations);
      const cslBody = JSON.stringify(payload.csl, null, 2);
      const filename = `${payload.manifest.export_id || "theo-citations"}.csl.json`;
      if (citationManagerEndpoint) {
        await sendToCitationManager(citationManagerEndpoint, payload.manager_payload);
        setCitationExportStatus("Sent citations to the configured manager endpoint.");
      } else {
        triggerDownload(cslBody, filename);
        setCitationExportStatus("Downloaded CSL bibliography for the selected citations.");
      }
    } catch (exportError) {
      setCitationExportStatus(null);
      const message =
        exportError instanceof Error && exportError.message
          ? exportError.message
          : "Unable to export citations";
      setError({ message });
    } finally {
      setIsSendingCitations(false);
    }
  };

  const handleQuickStart = async (preset: QuickStartPreset) => {
    if (isRunning) {
      return;
    }
    const citations = extractCitationsFromResult(result);
    if (citations.length) {
      await handleCitationExport(citations);
    } else {
      setCitationExportStatus(null);
    }

    if (preset.workflow === "verse" && preset.verse) {
      verseWorkflow.setForm({
        passage: preset.verse.passage ?? "",
        question: preset.verse.question ?? "",
        osis: preset.verse.osis ?? "",
        useAdvanced: Boolean(preset.verse.useAdvanced),
      });
    }

    setWorkflow(preset.workflow);
    const overrides: WorkflowOverrides & { workflow: WorkflowId } = {
      workflow: preset.workflow,
    };
    if (preset.verse) {
      overrides.verse = preset.verse;
    }
    await runWorkflow(overrides);
  };

  const handleSuggestionAction = useGuardrailActions({
    onSearchNavigate: (url) => {
      setUiMode("advanced");
      router.push(url);
    },
    onUploadNavigate: () => {
      router.push("/upload");
    },
  });

  const workflowControls = (
    <>
      <WorkflowSelector
        options={WORKFLOWS}
        selected={workflow}
        onSelect={(value) => setWorkflow(value as WorkflowId)}
      />

      <QuickStartPresets presets={QUICK_START_PRESETS} onSelect={handleQuickStart} disabled={isRunning} />
    </>
  );

  const openResearchPanels = (osisHint?: string | null) => {
    setActiveTool({ id: "verse-research", osis: osisHint ?? null });
  };

  const closeActiveTool = () => {
    setActiveTool(null);
    setDrawerOsis("");
  };

    const handleVerseCommand = (rawInput: string): boolean => {
      const trimmed = rawInput.trim();
      if (!trimmed.startsWith("/")) {
        return false;
      }
      const [commandRaw, ...rest] = trimmed.slice(1).split(/\s+/);
      const normalized = (commandRaw ?? "").toLowerCase();
      if (!normalized) {
        return false;
      }
      if (normalized === "research" || normalized === "r") {
        const candidate =
          rest.join(" ").trim() ||
        (verseWorkflow.form.useAdvanced ? verseWorkflow.form.osis.trim() : "");
      openResearchPanels(candidate || null);
      if (candidate) {
        verseWorkflow.setForm({ osis: candidate, useAdvanced: true });
      }
      verseWorkflow.setForm({ question: "" });
      return true;
    }
    if (normalized === "brief") {
      setWorkflow("verse");
      void runWorkflow({ workflow: "verse" });
      return true;
    }
    return false;
  };

  if (enabled === false) {
    return (
      <section aria-labelledby={copilotHeadingId}>
        <h1 id={copilotHeadingId}>Copilot</h1>
        <p>The AI copilot is not enabled for this deployment.</p>
        {error && <p role="alert">{error.message}</p>}
      </section>
    );
  }

  if (enabled === null) {
    return (
      <section aria-labelledby={copilotHeadingId}>
        <h1 id={copilotHeadingId}>Copilot</h1>
        <p>Loading feature flags…</p>
      </section>
    );
  }

  return (
    <section aria-labelledby={copilotHeadingId}>
      <header className="page-header" style={{ marginBottom: "1rem" }}>
        <h1 id={copilotHeadingId}>Copilot</h1>
        <p>Run grounded workflows that stay anchored to your corpus.</p>
        <p style={{ marginTop: "0.5rem", color: "#4b5563" }}>{formatEmphasisSummary(mode)}</p>
      </header>
      <ModeChangeBanner area="Copilot workspace" />

      <div style={{ margin: "1.5rem 0" }}>
        <UiModeToggle mode={uiMode} onChange={setUiMode} />
      </div>

      {isAdvancedUi ? (
        workflowControls
      ) : (
        <details
          style={{
            border: "1px solid #cbd5f5",
            borderRadius: "0.75rem",
            padding: "0.75rem 1rem",
            background: "#f8fafc",
            marginBottom: "1.5rem",
          }}
        >
          <summary style={{ cursor: "pointer", fontWeight: 600 }}>
            Advanced workflows & presets
          </summary>
          <p style={{ margin: "0.75rem 0", fontSize: "0.9rem", color: "#475569" }}>
            Open this panel when you need sermon prep, exports, or quick-start presets. Everything stays one click away.
          </p>
          <div style={{ display: "grid", gap: "1rem" }}>{workflowControls}</div>
        </details>
      )}

      {!isAdvancedUi && (
        <p style={{ marginBottom: "1rem", color: "#475569" }}>
          Simple mode focuses on verse briefs. Expand the advanced panel to switch workflows.
        </p>
      )}

      <section
        aria-labelledby="advanced-tools-heading"
        style={{
          marginTop: "1.5rem",
          padding: "1.25rem",
          border: "1px solid #e2e8f0",
          borderRadius: "0.75rem",
          background: "#f8fafc",
          display: "grid",
          gap: "0.75rem",
        }}
      >
        <header style={{ display: "flex", flexWrap: "wrap", gap: "0.75rem", justifyContent: "space-between" }}>
          <div style={{ maxWidth: "48ch" }}>
            <h2 id="advanced-tools-heading" style={{ margin: 0 }}>Advanced tools</h2>
            <p style={{ margin: "0.25rem 0 0", color: "#475569", fontSize: "0.9rem" }}>
              Launch research modules inline or trigger them with slash commands like <code>/research</code> from the
              question box.
            </p>
          </div>
          <div style={{ display: "flex", gap: "0.75rem", flexWrap: "wrap", alignItems: "flex-start" }}>
            <button
              type="button"
              className="workflow-button"
              style={{ minWidth: "220px" }}
              disabled={!researchEnabled || researchLoading}
              onClick={() => openResearchPanels(currentFormOsis || null)}
            >
              <span className="workflow-header">
                <span>{verseResearchTool?.label ?? "Verse research panels"}</span>
              </span>
              <span className="workflow-description">
                {researchLoading
                  ? "Loading research capabilities…"
                  : verseResearchTool?.description ?? "Inspect contradictions and variants inline."}
              </span>
            </button>
          </div>
        </header>
        {researchFeaturesError ? (
          <p role="alert" style={{ margin: 0, color: "#b91c1c" }}>
            Unable to load research capabilities. {researchFeaturesError}
          </p>
        ) : null}
        {researchEnabled ? (
          <p style={{ margin: 0, color: "#64748b", fontSize: "0.85rem" }}>
            Tip: try <code>/research {currentFormOsis || "John.1.1"}</code> in the question field to open these panels
            without leaving the workspace.
          </p>
        ) : null}
      </section>

      <form onSubmit={handleSubmit} style={{ display: "grid", gap: "0.75rem", maxWidth: 600 }}>
        <WorkflowFormFields
          workflow={workflow}
          exportPresets={EXPORT_PRESETS}
          verse={{ form: verseWorkflow.form, onChange: verseWorkflow.setForm }}
          sermon={{ form: sermonWorkflow.form, onChange: sermonWorkflow.setForm }}
          comparative={{ form: comparativeWorkflow.form, onChange: comparativeWorkflow.setForm }}
          multimedia={{ form: multimediaWorkflow.form, onChange: multimediaWorkflow.setForm }}
          devotional={{ form: devotionalWorkflow.form, onChange: devotionalWorkflow.setForm }}
          collaboration={{ form: collaborationWorkflow.form, onChange: collaborationWorkflow.setForm }}
          curation={{ form: curationWorkflow.form, onChange: curationWorkflow.setForm }}
          exportPreset={{ form: exportWorkflow.form, onChange: exportWorkflow.setForm }}
          onVerseCommand={handleVerseCommand}
        />

        <div className="workflow-status">
          {isRunning ? "Running workflow…" : "Ready."}
        </div>

        <button type="submit" className="button" disabled={isRunning}>
          {isRunning ? "Running." : "Run workflow"}
        </button>
      </form>

      <style jsx>{`
        .workflow-button {
          flex: 1 1 240px;
          min-width: 220px;
          text-align: left;
          border-radius: 0.75rem;
          padding: 0.75rem 1rem;
          border: 1px solid #cbd5f5;
          background: #fff;
          cursor: pointer;
          transition: border-color 0.2s ease, background 0.2s ease;
        }

        .workflow-button:disabled {
          cursor: not-allowed;
          opacity: 0.6;
        }

        .workflow-button:focus-visible {
          outline: 3px solid #1d4ed8;
        }

        .workflow-button.is-active {
          border: 2px solid #1d4ed8;
          background: #eff4ff;
        }

        .workflow-header {
          display: flex;
          align-items: center;
          justify-content: space-between;
          gap: 0.75rem;
        }

        .workflow-description {
          font-size: 0.85rem;
          color: #555;
        }

        .workflow-indicator {
          font-size: 0.8rem;
          font-weight: 600;
          color: #1d4ed8;
          display: inline-flex;
          align-items: center;
          gap: 0.25rem;
        }

        .workflow-indicator::before {
          content: "✓";
          font-size: 0.85rem;
        }

        .workflow-status {
          margin-bottom: 1rem;
        }

        .advanced-tool-drawer {
          margin-top: 2rem;
          border: 1px solid #e2e8f0;
          border-radius: 0.75rem;
          padding: 1.25rem;
          background: #fff;
          display: grid;
          gap: 1rem;
        }

        .drawer-header {
          display: flex;
          align-items: flex-start;
          justify-content: space-between;
          gap: 1rem;
        }

        .drawer-content {
          display: grid;
          gap: 1rem;
        }

        .drawer-input {
          display: grid;
          gap: 0.5rem;
          font-weight: 600;
        }

        .drawer-input input {
          padding: 0.5rem 0.75rem;
          border-radius: 0.5rem;
          border: 1px solid #cbd5f5;
        }

        .sr-only {
          border: 0;
          clip: rect(0 0 0 0);
          height: 1px;
          margin: -1px;
          overflow: hidden;
          padding: 0;
          position: absolute;
          width: 1px;
        }
      `}</style>

      {activeTool?.id === "verse-research" && (
        <FocusTrapRegion
          active={true}
          initialFocus={() =>
            drawerContainerRef.current?.querySelector<HTMLInputElement>("input") ??
            drawerCloseButtonRef.current ??
            drawerContainerRef.current ??
            document.body
          }
          fallbackFocus={() => drawerCloseButtonRef.current ?? drawerContainerRef.current ?? document.body}
        >
          <aside
            ref={drawerContainerRef}
            className="advanced-tool-drawer"
            role="dialog"
            aria-modal="true"
            aria-labelledby="verse-research-title"
            aria-describedby={verseResearchDescriptionId}
          >
            <div className="drawer-header">
              <div>
                <h3 id="verse-research-title" style={{ margin: 0 }}>Verse research panels</h3>
                <p id={verseResearchDescriptionId} style={{ margin: "0.25rem 0 0", color: "#475569" }}>
                  Inspect contradictions, cross-references, morphology, and commentaries inline while you chat.
                </p>
              </div>
              <button
                type="button"
                onClick={closeActiveTool}
                ref={drawerCloseButtonRef}
                style={{
                  border: "none",
                  background: "transparent",
                  color: "#1d4ed8",
                  cursor: "pointer",
                  fontWeight: 600,
                }}
              >
                Close
              </button>
            </div>
            <div className="drawer-content">
              <label className="drawer-input">
                <span>OSIS reference</span>
                <input
                  type="text"
                  value={drawerOsis}
                  onChange={(event) => setDrawerOsis(event.target.value)}
                  placeholder="John.1.1-5"
                />
              </label>

              {researchFeaturesError ? (
                <p role="alert" style={{ margin: 0, color: "#b91c1c" }}>
                  {researchFeaturesError}
                </p>
              ) : null}

              {researchLoading ? (
                <p>Loading research capabilities…</p>
              ) : !researchEnabled ? (
                <p>
                  Research panels are disabled for this deployment. Visit the verse explorer for the full dashboard, or
                  contact an admin to enable research features.
                </p>
              ) : drawerOsis.trim() ? (
                <ResearchPanels osis={drawerOsis.trim()} features={researchFeatures ?? {}} />
              ) : (
                <p>Enter an OSIS reference above to load the verse research stack.</p>
              )}
            </div>
          </aside>
        </FocusTrapRegion>
      )}

      {error && (
        <div style={{ marginTop: "1rem" }}>
          <ErrorCallout
            message={error.message}
            actions={
              error.suggestions ? (
                <div style={{ display: "flex", flexWrap: "wrap", gap: "0.5rem" }}>
                  {error.suggestions.map((suggestion, index) => (
                    <button
                      key={`${suggestion.action}-${index}`}
                      type="button"
                      onClick={() => handleSuggestionAction(suggestion)}
                      title={suggestion.description ?? undefined}
                    >
                      {suggestion.label}
                    </button>
                  ))}
                </div>
              ) : undefined
            }
          />
        </div>
      )}

      {isRunning && (
        <div style={{ marginTop: "1rem" }}>
          <CopilotSkeleton />
        </div>
      )}

      {result && (
        <WorkflowResultPanel
          result={result}
          onExport={handleCitationExport}
          exporting={isSendingCitations}
          status={citationExportStatus}
          summary={formatEmphasisSummary(mode)}
          workflowId={workflow}
        />
      )}
    </section>
  );
}<|MERGE_RESOLUTION|>--- conflicted
+++ resolved
@@ -1,10 +1,6 @@
 "use client";
 
-<<<<<<< HEAD
-import { FormEvent, useCallback, useEffect, useMemo } from "react";
-=======
 import { FormEvent, useCallback, useEffect, useMemo, useRef, useState } from "react";
->>>>>>> 4f55728d
 import { useRouter } from "next/navigation";
 
 import ErrorCallout from "../components/ErrorCallout";
@@ -166,7 +162,6 @@
   const citationManagerEndpoint = useMemo(() => getCitationManagerEndpoint(), []);
   const [uiMode, setUiMode] = useUiModePreference();
   const isAdvancedUi = uiMode === "advanced";
-<<<<<<< HEAD
   const {
     state: {
       enabled,
@@ -195,21 +190,6 @@
       setDrawerOsis,
     },
   } = useCopilotWorkflowState();
-=======
-  const [enabled, setEnabled] = useState<boolean | null>(null);
-  const [workflow, setWorkflow] = useState<WorkflowId>("verse");
-  const [result, setResult] = useState<CopilotResult | null>(null);
-  const [isRunning, setIsRunning] = useState(false);
-  const [error, setError] = useState<{ message: string; suggestions?: GuardrailSuggestion[] } | null>(null);
-  const [citationExportStatus, setCitationExportStatus] = useState<string | null>(null);
-  const [isSendingCitations, setIsSendingCitations] = useState(false);
-  const [researchFeatures, setResearchFeatures] = useState<ResearchFeatureFlags | null>(null);
-  const [researchFeaturesError, setResearchFeaturesError] = useState<string | null>(null);
-  const [activeTool, setActiveTool] = useState<ActiveToolState | null>(null);
-  const [drawerOsis, setDrawerOsis] = useState<string>("");
-  const drawerContainerRef = useRef<HTMLElement | null>(null);
-  const drawerCloseButtonRef = useRef<HTMLButtonElement | null>(null);
->>>>>>> 4f55728d
   const { addToast } = useToast();
   const copilotHeadingId = "copilot-title";
   const verseResearchDescriptionId = "verse-research-description";
