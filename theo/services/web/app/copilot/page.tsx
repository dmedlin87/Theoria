--- conflicted
+++ resolved
@@ -1,10 +1,6 @@
 "use client";
 
-<<<<<<< HEAD
-import { FormEvent, useEffect, useMemo, useState } from "react";
-=======
 import { FormEvent, useCallback, useEffect, useMemo, useRef, useState } from "react";
->>>>>>> 8e31f4c8
 import { useRouter } from "next/navigation";
 
 import ErrorCallout from "../components/ErrorCallout";
