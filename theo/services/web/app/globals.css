/* Animation utilities */
@import '../styles/animations.css';

* {
  box-sizing: border-box;
}

body {
  margin: 0;
  min-height: 100vh;
  display: flex;
  flex-direction: column;
  font-family: var(--font-sans);
  background: var(--color-app-background);
  color: var(--color-text-primary);
  line-height: 1.6;
  -webkit-font-smoothing: antialiased;
  -moz-osx-font-smoothing: grayscale;
  text-rendering: optimizeLegibility;
}

main {
  flex: 1;
}

a {
  color: var(--color-accent);
  text-decoration: none;
  font-weight: 500;
  transition: color var(--transition-fast);
}

a:hover,
a:focus-visible {
  color: var(--color-accent-hover);
  text-decoration: underline;
}

button,
input,
select,
textarea {
  font: inherit;
  color: inherit;
}

.container {
  width: min(var(--layout-max-width), 100%);
  margin: 0 auto;
  padding: 0 var(--space-3);
}

.site-header {
  position: sticky;
  top: 0;
  z-index: 10;
  backdrop-filter: blur(var(--blur-md));
  -webkit-backdrop-filter: blur(var(--blur-md));
  background: var(--color-nav-surface);
  border-bottom: 1.5px solid var(--color-nav-border);
  box-shadow: var(--shadow-sm);
}

.site-header__content {
  display: flex;
  align-items: center;
  justify-content: space-between;
  padding: var(--space-2) 0;
  gap: var(--space-3);
  min-height: var(--header-height);
}

.brand {
  font-size: 1.25rem;
  font-weight: 700;
  letter-spacing: -0.01em;
  background: linear-gradient(135deg, var(--color-text-primary) 0%, var(--color-accent) 100%);
  -webkit-background-clip: text;
  -webkit-text-fill-color: transparent;
  background-clip: text;
  transition: all var(--transition-base);
}

.brand:hover {
  transform: var(--motion-hover-translate-y-sm);
}

.site-nav {
  display: flex;
  align-items: center;
  gap: var(--space-2);
  flex-wrap: wrap;
}

.nav-link {
  padding: 0.625rem var(--space-2);
  border-radius: var(--radius-full);
  color: var(--color-text-muted);
  font-size: 0.9375rem;
  font-weight: 500;
  transition: all var(--transition-base);
}

.nav-link:hover,
.nav-link:focus-visible {
  background: var(--accent-soft);
  color: var(--accent);
  text-decoration: none;
  transform: var(--motion-hover-translate-y-sm);
  box-shadow: var(--shadow-sm);
}

.mode-banner {
  padding: 1.35rem 0 0.75rem;
  background: linear-gradient(180deg, var(--color-surface-raised) 0%, transparent 85%);
}

.mode-banner .container {
  display: flex;
  justify-content: flex-end;
}

.site-main {
  flex: 1;
  padding: 2.5rem 0 4rem;
}

.site-footer {
  border-top: 1px solid var(--color-border-subtle);
  background: var(--color-surface-raised);
  padding: 1.75rem 0 2.5rem;
}

.site-footer p {
  margin: 0;
  color: var(--text-muted);
  font-size: 0.9rem;
}

.mode-panel {
  width: min(420px, 100%);
  display: grid;
  gap: 1rem;
  padding: 1.25rem 1.5rem;
  border-radius: var(--radius-lg);
  border: 1.5px solid var(--color-border-subtle);
  background: var(--color-surface-raised);
  box-shadow: var(--shadow-md);
  backdrop-filter: blur(var(--blur-sm));
  -webkit-backdrop-filter: blur(var(--blur-sm));
}

.mode-panel__header {
  display: flex;
  align-items: center;
  justify-content: space-between;
  gap: 1rem;
}

.mode-panel__title {
  font-weight: 650;
  color: var(--text);
}

.mode-panel__control {
  min-width: 160px;
}

.mode-panel__select {
  width: 100%;
  padding: 0.625rem 0.875rem;
  border-radius: var(--radius-md);
  border: 1.5px solid var(--color-border-subtle);
  background: var(--color-surface);
  font-size: 0.9375rem;
  color: var(--color-text-primary);
  box-shadow: var(--shadow-sm);
  transition: all var(--transition-base);
  cursor: pointer;
}

.mode-panel__select:focus-visible {
  outline: none;
  border-color: var(--color-accent);
  box-shadow: 0 0 0 3px var(--color-accent-glow), var(--shadow-md);
}

.mode-panel__description {
  margin: 0;
  font-size: 0.92rem;
  color: var(--text-muted);
}

.mode-panel__meta {
  display: grid;
  gap: 0.5rem;
  margin: 0;
  font-size: 0.85rem;
  color: var(--text-muted);
}

.mode-panel__row {
  display: grid;
  gap: 0.2rem;
}

.mode-panel__label {
  font-weight: 600;
  color: var(--text);
}

.mode-panel__value {
  margin: 0;
}

.mode-panel__summary {
  margin: 0;
  font-size: 0.82rem;
  color: var(--color-text-secondary);
}

.mode-panel__help {
  margin: 0;
  font-size: 0.8rem;
  color: var(--color-text-secondary);
}

.mode-panel__details {
  margin: 0;
}

.mode-panel__details-summary {
  cursor: pointer;
  font-weight: 600;
  color: var(--text);
  list-style: none;
}

.mode-panel__details-summary::-webkit-details-marker {
  display: none;
}

.mode-panel__details-summary::after {
  content: "▾";
  display: inline-block;
  margin-left: 0.4rem;
  transition: transform 0.2s ease;
}

.mode-panel__details[open] .mode-panel__details-summary::after {
  transform: rotate(-180deg);
}

.mode-panel__button {
  justify-self: start;
  padding: 0.625rem 1.25rem;
  border-radius: var(--radius-full);
  border: 1.5px solid var(--color-accent);
  background: var(--color-accent-soft);
  color: var(--color-accent);
  font-size: 0.9375rem;
  font-weight: 600;
  cursor: pointer;
  box-shadow: var(--shadow-sm);
  transition: all var(--transition-base);
}

.mode-panel__button:hover,
.mode-panel__button:focus-visible {
  outline: none;
  background: var(--color-accent);
  color: var(--color-text-inverse);
  transform: var(--motion-hover-translate-y-sm);
  box-shadow: var(--shadow-md);
}

.mode-panel__button--secondary {
  background: var(--color-surface);
  border-color: var(--color-border-default);
  color: var(--color-text-secondary);
}

.mode-panel__button--secondary:hover,
.mode-panel__button--secondary:focus-visible {
  background: var(--color-surface-hover);
  border-color: var(--color-border-strong);
  color: var(--color-text-primary);
}

.mode-panel--compact {
  grid-template-columns: 1fr;
}

@media (min-width: 768px) {
  .mode-panel {
    grid-template-columns: repeat(2, minmax(0, 1fr));
    grid-auto-flow: row;
    gap: 1rem;
  }

  .mode-panel--compact {
    grid-template-columns: 1fr;
  }

  .mode-panel__header {
    grid-column: 1 / -1;
  }

  .mode-panel__description {
    margin-top: -0.25rem;
  }

  .mode-panel__meta {
    grid-template-columns: repeat(2, minmax(0, 1fr));
    gap: 0.75rem 1rem;
  }

  .mode-panel__summary {
    grid-column: 1 / -1;
  }

  .mode-panel__help,
  .mode-panel__details,
  .mode-panel__button {
    grid-column: 1 / -1;
  }
}

/* Compact Mode Switcher */
.mode-switcher-compact {
  position: relative;
  width: 100%;
}

.mode-switcher-compact__control {
  display: flex;
  align-items: center;
  gap: var(--space-1-5);
  padding: var(--space-2);
  border-radius: var(--radius-md);
  background: var(--color-surface-raised);
  border: 1px solid var(--color-border-subtle);
  transition: all var(--transition-base);
}

.mode-switcher-compact__control:hover {
  border-color: var(--color-border-default);
  box-shadow: var(--shadow-sm);
}

.mode-switcher-compact__label {
  font-size: 0.8125rem;
  font-weight: 600;
  color: var(--text-muted);
  text-transform: uppercase;
  letter-spacing: 0.05em;
  flex-shrink: 0;
}

.mode-switcher-compact__select {
  flex: 1;
  padding: 0.375rem 0.625rem;
  border-radius: var(--radius-sm);
  border: 1px solid var(--color-border-subtle);
  background: var(--color-surface);
  font-size: 0.875rem;
  font-weight: 500;
  color: var(--color-text-primary);
  cursor: pointer;
  transition: all var(--transition-base);
}

.mode-switcher-compact__select:hover {
  border-color: var(--color-border-default);
}

.mode-switcher-compact__select:focus-visible {
  outline: none;
  border-color: var(--color-accent);
  box-shadow: 0 0 0 2px var(--color-accent-glow);
}

.mode-switcher-compact__info {
  display: flex;
  align-items: center;
  justify-content: center;
  width: 1.5rem;
  height: 1.5rem;
  flex-shrink: 0;
  border-radius: 999px;
  border: 1.5px solid var(--color-border-default);
  background: var(--color-surface);
  color: var(--text-muted);
  font-size: 0.875rem;
  font-weight: 700;
  cursor: pointer;
  transition: all var(--transition-base);
}

.mode-switcher-compact__info:hover,
.mode-switcher-compact__info:focus-visible {
  outline: none;
  border-color: var(--color-accent);
  background: var(--color-accent-soft);
  color: var(--color-accent);
  transform: scale(1.1);
  box-shadow: 0 0 0 2px var(--color-accent-glow);
}

.mode-switcher-compact__summary {
  margin: var(--space-1-5) 0 0;
  padding: 0 var(--space-2);
  font-size: 0.75rem;
  color: var(--text-muted);
  line-height: 1.4;
  font-weight: 500;
}

.mode-switcher-compact__tooltip {
  position: absolute;
  top: calc(100% + var(--space-2));
  left: 0;
  right: 0;
  padding: var(--space-3);
  border-radius: var(--radius-lg);
  background: var(--color-surface-raised);
  border: 1px solid var(--color-border-default);
  box-shadow: var(--shadow-lg);
  z-index: 100;
  animation: tooltip-fade-in 0.2s ease;
}

@keyframes tooltip-fade-in {
  from {
    opacity: 0;
    transform: translateY(-4px);
  }
  to {
    opacity: 1;
    transform: translateY(0);
  }
}

.mode-switcher-compact__tooltip-header {
  display: flex;
  align-items: flex-start;
  justify-content: space-between;
  gap: var(--space-2);
  margin-bottom: var(--space-2);
}

.mode-switcher-compact__tooltip-title {
  margin: 0;
  font-size: 0.9375rem;
  font-weight: 650;
  color: var(--text);
}

.mode-switcher-compact__tooltip-close {
  display: flex;
  align-items: center;
  justify-content: center;
  width: 1.5rem;
  height: 1.5rem;
  flex-shrink: 0;
  border: none;
  background: transparent;
  color: var(--text-muted);
  font-size: 1.5rem;
  line-height: 1;
  cursor: pointer;
  border-radius: var(--radius-sm);
  transition: all var(--transition-fast);
}

.mode-switcher-compact__tooltip-close:hover,
.mode-switcher-compact__tooltip-close:focus-visible {
  outline: none;
  background: var(--color-surface-hover);
  color: var(--text);
}

.mode-switcher-compact__tooltip-desc {
  margin: 0 0 var(--space-2);
  font-size: 0.8125rem;
  color: var(--text-muted);
  line-height: 1.5;
}

.mode-switcher-compact__tooltip-meta {
  display: grid;
  gap: var(--space-1-5);
  margin: 0 0 var(--space-2);
  padding: var(--space-2);
  border-radius: var(--radius-sm);
  background: var(--color-surface);
  border: 1px solid var(--color-border-subtle);
}

.mode-switcher-compact__tooltip-row {
  display: grid;
  gap: var(--space-0-5);
}

.mode-switcher-compact__tooltip-row dt {
  font-size: 0.75rem;
  font-weight: 600;
  color: var(--text);
  text-transform: uppercase;
  letter-spacing: 0.05em;
}

.mode-switcher-compact__tooltip-row dd {
  margin: 0;
  font-size: 0.8125rem;
  color: var(--text-muted);
  line-height: 1.4;
}

.mode-switcher-compact__tooltip-note {
  margin: 0;
  padding-top: var(--space-2);
  border-top: 1px solid var(--color-border-subtle);
  font-size: 0.75rem;
  color: var(--text-muted);
  line-height: 1.5;
}

@media (max-width: 767px) {
  .mode-banner .container {
    justify-content: center;
  }
}

/* UI Mode Toggle */
.ui-mode-toggle {
  border: 1.5px solid var(--color-border-subtle);
  border-radius: var(--radius-lg);
  padding: var(--space-3) var(--space-4);
  background: var(--color-surface-muted);
  display: grid;
  gap: var(--space-2);
}

.ui-mode-toggle__legend {
  padding: 0 var(--space-1-5);
  font-weight: 600;
  color: var(--text);
  background: var(--color-surface);
}

.ui-mode-toggle__buttons {
  display: flex;
  gap: var(--space-2);
  flex-wrap: wrap;
}

.ui-mode-toggle__button {
  padding: var(--space-1-5) var(--space-3);
  border-radius: var(--radius-full);
  border: 1.5px solid var(--color-border-subtle);
  background: var(--color-surface);
  color: var(--text);
  cursor: pointer;
  font-weight: 600;
  font-size: 0.9375rem;
  transition: all var(--transition-base);
}

.ui-mode-toggle__button:hover {
  border-color: var(--color-border-default);
  transform: var(--motion-hover-translate-y-sm);
}

.ui-mode-toggle__button--active {
  border-color: var(--color-accent);
  background: var(--color-accent);
  color: var(--color-text-inverse);
  box-shadow: var(--shadow-sm);
}

.ui-mode-toggle__button--active:hover {
  background: var(--color-accent-hover);
}

.ui-mode-toggle__description {
  margin: 0;
  font-size: 0.875rem;
  color: var(--text-muted);
  line-height: 1.5;
}

/* Search Page Styles */

@keyframes fade-in {
  from {
    opacity: 0;
    transform: translateY(8px);
  }
  to {
    opacity: 1;
    transform: translateY(0);
  }
}

/* Diff Panel Components */

.diff-panel {
  margin: var(--space-3) 0;
  padding: var(--space-3);
  border: 1px solid var(--color-border-subtle);
  border-radius: var(--radius-lg);
  background: var(--color-surface-muted);
}

.diff-panel__header {
  display: flex;
  justify-content: space-between;
  align-items: center;
  gap: var(--space-3);
}

.diff-panel__title {
  margin: 0;
}

.diff-panel__body {
  margin-top: var(--space-2);
  display: grid;
  gap: var(--space-2);
}

.diff-panel__summary {
  margin: 0;
}

.diff-panel__stats {
  margin: 0;
  padding-left: 1.25rem;
}

.diff-panel__unique {
  display: grid;
  gap: var(--space-1-5);
}

.diff-panel__text,
.diff-panel__empty {
  margin: 0;
  color: var(--color-text-secondary);
}

.diff-panel__empty {
  margin-top: var(--space-2);
}

/* Skeleton Loading States */
.skeleton {
  background: linear-gradient(
    90deg,
    var(--color-surface-muted) 0%,
    var(--color-surface-hover) 50%,
    var(--color-surface-muted) 100%
  );
  background-size: 200% 100%;
  animation: shimmer 2s ease-in-out infinite;
  border-radius: var(--radius-md);
}


.skeleton-result-group {
  background: var(--color-surface);
  border-radius: var(--radius-lg);
  padding: var(--space-4);
  border: 1.5px solid var(--color-border-subtle);
}

.skeleton-result-title {
  height: 1.5rem;
  width: 65%;
  margin-bottom: var(--space-2);
}

.skeleton-result-meta {
  height: 1rem;
  width: 40%;
  margin-bottom: var(--space-3);
}

.skeleton-passage {
  height: 4rem;
  margin-bottom: var(--space-2);
}

.skeleton-passage:last-child {
  margin-bottom: 0;
}

.verse-skeleton {
  background: var(--color-surface);
  border: 1.5px solid var(--color-border-subtle);
}

.verse-skeleton__item {
  border: 1px solid var(--color-border-subtle);
  border-radius: var(--radius-md);
  padding: var(--space-3);
  background: var(--color-surface-muted);
}

.verse-skeleton__panel {
  min-width: 0;
}

.copilot-skeleton__section {
  min-width: 0;
}

/* Progressive Loading State */

.hero {
  display: grid;
  gap: 2rem;
  padding: 3.5rem;
  background: var(--surface);
  border-radius: var(--radius-xl);
  box-shadow: var(--shadow-lg);
  border: 1.5px solid var(--color-border-subtle);
  position: relative;
  overflow: hidden;
}

.hero::before {
  content: "";
  position: absolute;
  inset: 0;
  background: linear-gradient(135deg, var(--color-accent-soft) 0%, transparent 60%);
  opacity: 0.5;
  pointer-events: none;
}

.hero h2 {
  margin: 0;
  font-size: clamp(2.25rem, 3vw + 1rem, 3.25rem);
  line-height: 1.15;
  font-weight: 700;
  letter-spacing: -0.02em;
  position: relative;
  z-index: 1;
}

.hero p {
  margin: 0;
  color: var(--color-text-secondary);
  font-size: 1.125rem;
  line-height: 1.6;
  position: relative;
  z-index: 1;
}

.hero-actions {
  display: flex;
  flex-wrap: wrap;
  gap: 1rem;
}

.button {
  display: inline-flex;
  align-items: center;
  justify-content: center;
  gap: 0.5rem;
  padding: 0.875rem 1.75rem;
  border-radius: var(--radius-full);
  background: var(--color-accent);
  color: var(--color-text-inverse);
  font-weight: 600;
  font-size: 1rem;
  border: none;
  cursor: pointer;
  box-shadow: var(--shadow-md), var(--shadow-glow);
  transition: all var(--transition-base);
  position: relative;
  z-index: 1;
}

.button:hover,
.button:focus-visible {
  transform: var(--motion-hover-lift-scale);
  background: var(--color-accent-hover);
  box-shadow: var(--shadow-xl), var(--shadow-glow);
  text-decoration: none;
}

.button.secondary {
  background: var(--color-surface);
  color: var(--color-accent);
  box-shadow: var(--shadow-sm);
  border: 1.5px solid var(--color-border-default);
}

.button.secondary:hover,
.button.secondary:focus-visible {
  background: var(--color-surface-hover);
  border-color: var(--color-accent);
  box-shadow: var(--shadow-md);
}

.feature-grid {
  margin-top: 3rem;
  display: grid;
  gap: 1.5rem;
  grid-template-columns: repeat(auto-fit, minmax(220px, 1fr));
}

.feature-card {
  padding: 2rem;
  background: var(--surface);
  border-radius: var(--radius-lg);
  border: 1.5px solid var(--color-border-subtle);
  box-shadow: var(--shadow-md);
  display: grid;
  gap: 1rem;
  transition: all var(--transition-base);
  position: relative;
}

.feature-card:hover {
  transform: var(--motion-hover-translate-y-lg);
  box-shadow: var(--shadow-lg);
  border-color: var(--color-accent);
}

.feature-card h3 {
  margin: 0;
  font-size: 1.25rem;
  font-weight: 600;
  letter-spacing: -0.01em;
}

.feature-card p {
  margin: 0;
  color: var(--text-muted);
  font-size: 0.98rem;
}

.feature-card a {
  justify-self: start;
  font-weight: 600;
}

section + section {
  margin-top: 3.5rem;
}

@media (max-width: 768px) {
  .site-header__content {
    flex-direction: column;
    align-items: flex-start;
  }

  .hero {
    padding: 2.25rem;
  }

}

.nav-link--primary {
  background: var(--color-accent);
  color: var(--color-text-inverse);
  box-shadow: var(--shadow-md), var(--shadow-glow);
}

.nav-link--primary:hover,
.nav-link--primary:focus-visible {
  background: var(--color-accent-hover);
  color: var(--color-text-inverse);
  transform: var(--motion-hover-translate-y-md);
  box-shadow: var(--shadow-lg), var(--shadow-glow);
}

























.page-header {
  display: grid;
  gap: 0.5rem;
}

.page-header h1 {
  margin: 0;
  font-size: 2.5rem;
  font-weight: 700;
  letter-spacing: -0.02em;
  background: linear-gradient(135deg, var(--color-text-primary) 0%, var(--color-accent) 100%);
  -webkit-background-clip: text;
  -webkit-text-fill-color: transparent;
  background-clip: text;
}

.page-header p {
  margin: 0;
  color: var(--text-muted);
  max-width: 52ch;
}

/* Chat Components */

.chat-message {
  display: grid;
  gap: 0.75rem;
  padding: 1.25rem 1.5rem;
  border-radius: var(--radius-lg);
  border: 1.5px solid var(--color-border-subtle);
  background: var(--color-surface);
  box-shadow: var(--shadow-sm);
  transition: all var(--transition-base);
































.guardrail-actions {
  display: flex;
  flex-wrap: wrap;
  gap: 0.5rem;
}

.guardrail-actions button {
  border-radius: var(--radius-full);
  border: 1.5px solid var(--color-accent);
  background: var(--color-accent-soft);
  color: var(--color-accent);
  padding: 0.5rem 1rem;
  font-size: 0.9375rem;
  font-weight: 600;
  cursor: pointer;
  box-shadow: var(--shadow-sm);
  transition: all var(--transition-base);
}

.guardrail-actions button:hover,
.guardrail-actions button:focus-visible {
  background: var(--color-accent);
  color: var(--color-text-inverse);
  transform: var(--motion-hover-translate-y-sm);
  box-shadow: var(--shadow-md);
  outline: none;
}

/* ==========================================================================
   Utility Classes
   ========================================================================== */

/* Layout Utilities */
.stack-xs {
  display: flex;
  flex-direction: column;
  gap: var(--space-0-5);
}

.stack-sm {
  display: flex;
  flex-direction: column;
  gap: var(--space-1);
}

.stack-md {
  display: flex;
  flex-direction: column;
  gap: var(--space-2);
}

.stack-lg {
  display: flex;
  flex-direction: column;
  gap: var(--space-3);
}

.stack-xl {
  display: flex;
  flex-direction: column;
  gap: var(--space-4);
}

.breadcrumbs {
  display: flex;
  align-items: center;
  gap: var(--space-1);
  font-size: 0.85rem;
  color: var(--color-text-muted);
}

.breadcrumbs__list {
  display: flex;
  align-items: center;
  gap: var(--space-1);
  padding: 0;
  margin: 0;
  list-style: none;
}

.breadcrumbs__item {
  display: flex;
  align-items: center;
  gap: var(--space-1);
}

.breadcrumbs__link {
  display: inline-flex;
  align-items: center;
  gap: var(--space-1);
  color: inherit;
  text-decoration: none;
  transition: color 0.15s ease-in-out;
}

.breadcrumbs__link:hover {
  color: var(--color-accent);
}

.breadcrumbs__current {
  display: inline-flex;
  align-items: center;
  gap: var(--space-1);
  color: var(--color-text-primary);
  font-weight: 600;
}

.breadcrumbs__label {
  display: inline-flex;
  align-items: center;
  gap: var(--space-1);
}

.breadcrumbs__separator {
  color: var(--color-border-default);
}

.breadcrumbs__icon {
  display: inline-flex;
  align-items: center;
}

/* Command palette styles moved to CommandPalette.css */

.virtual-list {
  position: relative;
  overflow-y: auto;
}

.virtual-list__viewport {
  position: relative;
  width: 100%;
}

.virtual-list__item {
  position: absolute;
  top: 0;
  left: 0;
  width: 100%;
  will-change: transform;
}

.search-results__scroller {
  max-height: 70vh;
  padding-right: 0.75rem;
}

.search-results__row {
  padding-bottom: var(--space-3);
}

.search-results__row[data-last="true"] {
  padding-bottom: 0;
}

.verse-mentions__scroller {
  max-height: 60vh;
  padding-right: 0.75rem;
}

.verse-mentions__item {
  padding-bottom: var(--space-2);
}

.verse-mentions__item[data-last="true"] {
  padding-bottom: 0;
}

.document-passages__list {
  max-height: 65vh;
  padding-right: 0.75rem;
  margin-top: 1rem;
}

.document-passages__item {
  background: var(--color-surface);
  padding: 1rem;
  border-radius: 0.5rem;
  margin-bottom: 1rem;
}

.document-passages__item[data-last="true"] {
  margin-bottom: 0;
}

.graph-section-skeleton {
  padding: 1.5rem;
  margin-top: 1.5rem;
}

.graph-section-skeleton__title {
  height: 1.5rem;
  width: 40%;
  margin-bottom: 1rem;
}

.graph-section-skeleton__subtitle {
  height: 1rem;
  width: 65%;
  margin-bottom: 1.5rem;
}

.graph-section-skeleton__canvas {
  height: 360px;
  border-radius: 0.75rem;
}

.geo-panel-skeleton {
  background: var(--color-surface);
  border-radius: 0.75rem;
  padding: 1.25rem;
  box-shadow: var(--shadow-sm);
}

.geo-panel-skeleton__title {
  height: 1.25rem;
  width: 40%;
  margin-bottom: 0.75rem;
}

.geo-panel-skeleton__subtitle {
  height: 1rem;
  width: 55%;
  margin-bottom: 1.25rem;
}

.geo-panel-skeleton__map {
  height: 240px;
  border-radius: 0.75rem;
}

.offline-banner {
  position: fixed;
  bottom: 1.5rem;
  right: 1.5rem;
  background: var(--color-surface-contrast);
  color: var(--color-text-inverse);
  padding: 0.75rem 1.25rem;
  border-radius: 999px;
  box-shadow: var(--shadow-xl);
  z-index: 1200;
  display: flex;
  align-items: center;
  gap: 0.5rem;
}

.page-transition {
  animation: page-fade-in 0.35s ease;
}

@keyframes page-fade-in {
  from {
    opacity: 0;
    transform: translateY(12px);
  }
  to {
    opacity: 1;
    transform: translateY(0);
  }
}

.cluster {
  display: flex;
  flex-wrap: wrap;
  gap: var(--space-2);
}

.cluster-sm {
  display: flex;
  flex-wrap: wrap;
  gap: var(--space-1);
}

.cluster-lg {
  display: flex;
  flex-wrap: wrap;
  gap: var(--space-3);
}

.grid-auto {
  display: grid;
  gap: var(--space-2);
  grid-template-columns: repeat(auto-fit, minmax(min(100%, 280px), 1fr));
}

.grid-2 {
  display: grid;
  gap: var(--space-2);
  grid-template-columns: repeat(auto-fit, minmax(min(100%, 300px), 1fr));
}

.grid-3 {
  display: grid;
  gap: var(--space-2);
  grid-template-columns: repeat(auto-fit, minmax(min(100%, 250px), 1fr));
}

.sidebar-layout {
  display: grid;
  gap: var(--space-4);
  grid-template-columns: 1fr;
}

@media (min-width: 1024px) {
  .sidebar-layout {
    grid-template-columns: minmax(0, 2fr) minmax(0, 1fr);
  }
}

/* Card Components */
.card {
  background: var(--color-surface);
  border: 1.5px solid var(--color-border-subtle);
  border-radius: var(--radius-lg);
  padding: var(--space-3);
  box-shadow: var(--shadow-sm);
  transition: all var(--transition-base);
}

.card:hover {
  box-shadow: var(--shadow-md);
  border-color: var(--color-border-default);
}

.card--interactive:hover {
  transform: var(--motion-hover-translate-y-sm);
  box-shadow: var(--shadow-lg);
  border-color: var(--color-accent);
}

.card--raised {
  box-shadow: var(--shadow-md);
}

.card--flat {
  box-shadow: none;
  border: 1px solid var(--color-border-subtle);
}

.card--accent {
  border-color: var(--color-accent);
  background: var(--color-accent-soft);
}

/* Panel Components */
.panel {
  background: var(--color-surface-muted);
  border: 1.5px solid var(--color-border-subtle);
  border-radius: var(--radius-lg);
  padding: var(--space-4);
}

.panel__header {
  display: flex;
  align-items: center;
  justify-content: space-between;
  gap: var(--space-2);
  margin-bottom: var(--space-3);
}

.panel__title {
  margin: 0;
  font-size: 1.25rem;
  font-weight: 600;
  letter-spacing: -0.01em;
}

.panel__content {
  display: grid;
  gap: var(--space-2);
}

/* Form Components */
.form-field {
  display: grid;
  gap: var(--space-1);
}

.form-label {
  font-weight: 600;
  font-size: 0.9375rem;
  color: var(--color-text-primary);
}

.form-input,
.form-textarea,
.form-select {
  width: 100%;
  padding: 0.75rem 1rem;
  border-radius: var(--radius-md);
  border: 1.5px solid var(--color-border-subtle);
  background: var(--color-surface);
  font-size: 1rem;
  color: var(--color-text-primary);
  box-shadow: var(--shadow-sm);
  transition: all var(--transition-base);
}

.form-textarea {
  resize: vertical;
  min-height: 120px;
  line-height: 1.6;
}

.form-input:focus,
.form-textarea:focus,
.form-select:focus {
  outline: none;
  border-color: var(--color-accent);
  box-shadow: 0 0 0 3px var(--color-accent-glow), var(--shadow-md);
}

.form-input:disabled,
.form-textarea:disabled,
.form-select:disabled {
  opacity: 0.6;
  cursor: not-allowed;
  background: var(--color-surface-muted);
}

.form-hint {
  font-size: 0.875rem;
  color: var(--color-text-muted);
  margin: 0;
}

.form-error {
  font-size: 0.875rem;
  color: var(--color-danger);
  margin: 0;
}

/* Icon Utilities */
.icon {
  display: inline-flex;
  align-items: center;
  justify-content: center;
  flex-shrink: 0;
  line-height: 1;
}

.icon--sm {
  width: 1rem;
  height: 1rem;
}

.icon--md {
  width: 1.25rem;
  height: 1.25rem;
}

.icon--lg {
  width: 1.5rem;
  height: 1.5rem;
}

.form-fieldset {
  border: none;
  padding: 0;
  margin: 0;
}

/* Button Utilities */
.btn {
  display: inline-flex;
  align-items: center;
  justify-content: center;
  gap: 0.5rem;
  padding: 0.75rem 1.5rem;
  border-radius: var(--radius-full);
  border: none;
  font-size: 0.9375rem;
  font-weight: 600;
  cursor: pointer;
  box-shadow: var(--shadow-sm);
  transition: all var(--transition-base);
  text-decoration: none;
}

.btn-primary {
  background: var(--color-accent);
  color: var(--color-text-inverse);
  border: 1.5px solid var(--color-accent);
  box-shadow: var(--shadow-md), var(--shadow-glow);
}

.btn-primary:hover,
.btn-primary:focus-visible {
  background: var(--color-accent-hover);
  border-color: var(--color-accent-hover);
  transform: var(--motion-hover-translate-y-md);
  box-shadow: var(--shadow-lg), var(--shadow-glow);
  text-decoration: none;
}

.btn-secondary {
  background: var(--color-surface);
  color: var(--color-accent);
  border: 1.5px solid var(--color-border-default);
}

.btn-secondary:hover,
.btn-secondary:focus-visible {
  background: var(--color-surface-hover);
  border-color: var(--color-accent);
  transform: var(--motion-hover-translate-y-sm);
  box-shadow: var(--shadow-md);
  text-decoration: none;
}

.btn-ghost {
  background: transparent;
  color: var(--color-accent);
  border: 1.5px solid transparent;
  box-shadow: none;
}

.btn-ghost:hover,
.btn-ghost:focus-visible {
  background: var(--color-accent-soft);
  border-color: var(--color-accent);
  text-decoration: none;
}

.btn-danger {
  background: var(--color-danger);
  color: var(--color-text-inverse);
  border: 1.5px solid var(--color-danger);
}

.btn-danger:hover,
.btn-danger:focus-visible {
  background: var(--color-danger);
  border-color: var(--color-danger);
  transform: var(--motion-hover-translate-y-sm);
  box-shadow: var(--shadow-md);
  text-decoration: none;
}

.btn:disabled,
.btn[disabled] {
  opacity: 0.5;
  cursor: not-allowed;
  transform: none !important;
  box-shadow: var(--shadow-xs);
}

.btn-sm {
  padding: 0.5rem 1rem;
  font-size: 0.875rem;
}

.btn-lg {
  padding: 1rem 2rem;
  font-size: 1.0625rem;
}

/* Badge & Chip Components */
.badge {
  display: inline-flex;
  align-items: center;
  gap: 0.25rem;
  padding: 0.25rem 0.625rem;
  border-radius: var(--radius-full);
  font-size: 0.8125rem;
  font-weight: 600;
  line-height: 1;
}

.badge-primary {
  background: var(--color-accent-soft);
  color: var(--color-accent);
  border: 1px solid var(--color-accent);
}

.badge-secondary {
  background: var(--color-surface-muted);
  color: var(--color-text-secondary);
  border: 1px solid var(--color-border-default);
}

.badge-success {
  background: var(--color-success-bg);
  color: var(--color-positive);
  border: 1px solid var(--color-positive);
}

.badge-warning {
  background: var(--color-warning-bg);
  color: var(--color-warning);
  border: 1px solid var(--color-warning);
}

.badge-danger {
  background: var(--color-danger-bg);
  color: var(--color-danger);
  border: 1px solid var(--color-danger);
}

.chip {
  display: inline-flex;
  align-items: center;
  gap: 0.5rem;
  padding: 0.5rem 1rem;
  border-radius: var(--radius-full);
  background: var(--color-surface);
  border: 1.5px solid var(--color-border-default);
  font-size: 0.875rem;
  font-weight: 500;
  transition: all var(--transition-base);
}

.chip-interactive {
  cursor: pointer;
}

.chip-interactive:hover {
  border-color: var(--color-accent);
  background: var(--color-accent-soft);
  transform: var(--motion-hover-translate-y-sm);
}

.chip-removable {
  padding-right: 0.5rem;
}

.chip__remove {
  display: inline-flex;
  align-items: center;
  justify-content: center;
  width: 1.25rem;
  height: 1.25rem;
  border-radius: 50%;
  background: transparent;
  border: none;
  color: var(--color-text-muted);
  cursor: pointer;
  transition: all var(--transition-fast);
}

.chip__remove:hover {
  background: var(--color-danger);
  color: var(--color-text-inverse);
}

/* Alert Components */
.alert {
  padding: var(--space-3);
  border-radius: var(--radius-lg);
  border: 1.5px solid;
  display: grid;
  gap: var(--space-2);
}

.alert-info {
  background: var(--color-info-bg);
  border-color: var(--color-accent);
  color: var(--color-text-primary);
}

.alert-success {
  background: var(--color-success-bg);
  border-color: var(--color-positive);
  color: var(--color-text-primary);
}

.alert-warning {
  background: var(--color-warning-bg);
  border-color: var(--color-warning);
  color: var(--color-text-primary);
}

.alert-danger {
  background: var(--color-danger-bg);
  border-color: var(--color-danger);
  color: var(--color-text-primary);
}

.alert__title {
  margin: 0;
  font-weight: 600;
  font-size: 1rem;
}

.alert__message {
  margin: 0;
  font-size: 0.9375rem;
}

/* Toast notifications handled by UI toast module */

/* Loading States */
.loading-overlay {
  position: fixed;
  inset: 0;
  display: flex;
  flex-direction: column;
  align-items: center;
  justify-content: center;
  gap: var(--space-2);
  background: var(--color-overlay-light);
  backdrop-filter: blur(var(--blur-sm));
  -webkit-backdrop-filter: blur(var(--blur-sm));
  z-index: 9998;
}

.skeleton {
  background: linear-gradient(90deg, var(--color-surface-muted) 0%, var(--color-surface-hover) 50%, var(--color-surface-muted) 100%);
  background-size: 200% 100%;
  animation: skeleton-loading 1.5s ease-in-out infinite;
  border-radius: var(--radius-md);
}

@keyframes skeleton-loading {
  0% {
    background-position: 200% 0;
  }
  100% {
    background-position: -200% 0;
  }
}

.skeleton-text {
  height: 1rem;
  margin: 0.25rem 0;
}

.skeleton-title {
  height: 1.5rem;
  width: 60%;
  margin-bottom: var(--space-2);
}

.skeleton-avatar {
  width: 3rem;
  height: 3rem;
  border-radius: 50%;
}

.spinner {
  width: 1.25rem;
  height: 1.25rem;
  border: 2px solid var(--color-border-subtle);
  border-top-color: var(--color-accent);
  border-radius: 50%;
  animation: spinner-rotation 0.8s linear infinite;
}

@keyframes spinner-rotation {
  to {
    transform: rotate(360deg);
  }
}

.spinner-lg {
  width: 2rem;
  height: 2rem;
  border-width: 3px;
}

/* Text Utilities */
.text-xs {
  font-size: 0.75rem;
}

.text-sm {
  font-size: 0.875rem;
}

.text-base {
  font-size: 0.9375rem;
}

.text-lg {
  font-size: 1.125rem;
}

.text-xl {
  font-size: 1.25rem;
}

.text-muted {
  color: var(--color-text-muted);
}

.text-secondary {
  color: var(--color-text-secondary);
}

.text-primary {
  color: var(--color-text-primary);
}

.text-accent {
  color: var(--color-accent);
}

.text-success {
  color: var(--color-positive);
}

.text-warning {
  color: var(--color-warning);
}

.text-danger {
  color: var(--color-danger);
}

.font-medium {
  font-weight: 500;
}

.font-semibold {
  font-weight: 600;
}

.font-bold {
  font-weight: 700;
}

/* Spacing Utilities */
.mt-0 { margin-top: 0; }
.mt-1 { margin-top: var(--space-1); }
.mt-2 { margin-top: var(--space-2); }
.mt-3 { margin-top: var(--space-3); }
.mt-4 { margin-top: var(--space-4); }

.mb-0 { margin-bottom: 0; }
.mb-1 { margin-bottom: var(--space-1); }
.mb-2 { margin-bottom: var(--space-2); }
.mb-3 { margin-bottom: var(--space-3); }
.mb-4 { margin-bottom: var(--space-4); }

.p-0 { padding: 0; }
.p-1 { padding: var(--space-1); }
.p-2 { padding: var(--space-2); }
.p-3 { padding: var(--space-3); }
.p-4 { padding: var(--space-4); }

/* Pagination Components */
.pagination-controls {
  display: flex;
  flex-wrap: wrap;
  gap: var(--space-1);
  justify-content: center;
  align-items: center;
}

.pagination-ellipsis {
  display: inline-flex;
  align-items: center;
  padding: 0 var(--space-1);
  color: var(--color-text-muted);
}

.pagination-page {
  min-width: 2.5rem;
}

/* Accessibility Utilities */
.sr-only,
.visually-hidden {
  position: absolute;
  width: 1px;
  height: 1px;
  padding: 0;
  margin: -1px;
  overflow: hidden;
  clip: rect(0, 0, 0, 0);
  white-space: nowrap;
  border: 0;
}

@media (prefers-reduced-motion: reduce) {
  :root {
    --transition-base: 0s;
    --transition-fast: 0s;
    --transition-slow: 0s;
    --transition-spring: 0s;
    --motion-hover-translate-y-sm: none;
    --motion-hover-translate-y-md: none;
    --motion-hover-translate-y-lg: none;
    --motion-hover-translate-x-sm: none;
    --motion-hover-translate-x-lg: none;
    --motion-hover-scale-indicator: none;
    --motion-hover-lift-scale: none;
  }

  *,
  *::before,
  *::after {
    animation-duration: 0.01ms !important;
    animation-iteration-count: 1 !important;
    animation-delay: 0ms !important;
    transition-duration: 0s !important;
    transition-delay: 0s !important;
  }

  .toast-item {
    animation: none !important;
  }

  html:focus-within {
    scroll-behavior: auto;
  }
}

/* Upload Page Components */
.upload-page {
  max-width: 1200px;
  margin: 0 auto;
}

.page-title {
  font-size: 2rem;
  font-weight: 700;
  margin-bottom: var(--space-2);
  color: var(--color-text-primary);
}

.page-description {
  color: var(--color-text-muted);
  margin-bottom: var(--space-4);
  line-height: 1.6;
}

<<<<<<< HEAD
.upload-hero {
  margin-bottom: var(--space-5);
  border-radius: var(--radius-xxl);
  border: 1.5px solid var(--color-border-subtle);
  background: linear-gradient(135deg, var(--color-surface-muted), var(--color-surface));
  padding: var(--space-5);
}

.upload-hero__content {
  max-width: 720px;
  display: grid;
  gap: var(--space-3);
}

.upload-hero__content h2 {
  margin: 0;
  font-size: 1.75rem;
  font-weight: 700;
  color: var(--color-text-primary);
}

.upload-hero__content p {
  margin: 0;
  color: var(--color-text-muted);
  line-height: 1.6;
}

.upload-hero__details {
  margin: 0;
  padding: 0;
  list-style: none;
  display: grid;
  gap: var(--space-2);
  color: var(--color-text-primary);
}

.upload-hero__details li {
  display: flex;
  flex-direction: column;
  gap: var(--space-1);
  background: var(--color-surface);
  border-radius: var(--radius-lg);
  padding: var(--space-3);
  box-shadow: var(--shadow-xs);
}

.upload-hero__details strong {
  font-weight: 650;
}

.upload-hero__cta {
  display: inline-flex;
  align-items: center;
  justify-content: center;
  gap: var(--space-2);
  padding: var(--space-2) var(--space-4);
  border-radius: var(--radius-full);
  background: var(--color-accent);
  color: #fff;
  font-weight: 600;
  text-decoration: none;
  width: fit-content;
  transition: transform var(--transition-base), box-shadow var(--transition-base);
}

.upload-hero__cta:hover,
.upload-hero__cta:focus-visible {
  transform: var(--motion-hover-translate-y-sm);
  box-shadow: var(--shadow-md);
  outline: none;
=======
.upload-status-indicator {
  display: grid;
  gap: var(--space-1);
  margin-bottom: var(--space-4);
}

.upload-status-hint {
  margin: 0;
  color: var(--color-text-subtle);
  font-size: 0.875rem;
>>>>>>> a6f990f1
}

.section-title {
  font-size: 1.5rem;
  font-weight: 600;
  margin-bottom: var(--space-3);
  color: var(--color-text-primary);
}

/* Simple Ingest Form */
.simple-ingest-section {
  margin-bottom: var(--space-4);
}

.simple-ingest-fieldset {
  border: 1.5px solid var(--color-border-default);
  padding: var(--space-4);
  border-radius: var(--radius-lg);
  background: var(--color-surface);
}

.simple-ingest-fieldset:disabled {
  opacity: 0.7;
  cursor: not-allowed;
}

.simple-ingest-legend {
  font-size: 1.125rem;
  font-weight: 600;
  color: var(--color-text-primary);
  padding: 0 var(--space-2);
}

.simple-ingest-details {
  margin-top: var(--space-3);
}

.simple-ingest-summary {
  cursor: pointer;
  font-weight: 600;
  color: var(--color-accent);
  padding: var(--space-2) 0;
  user-select: none;
}

.simple-ingest-summary:hover {
  text-decoration: underline;
}

.simple-ingest-summary:focus-visible {
  outline: 2px solid var(--color-accent);
  outline-offset: 2px;
  border-radius: var(--radius-sm);
}

.post-batch-fieldset {
  border: 1px solid var(--color-border-subtle);
  border-radius: var(--radius-md);
  padding: var(--space-3);
  background: var(--color-surface-muted);
}

.post-batch-fieldset legend {
  padding: 0 var(--space-1);
}

.checkbox-label {
  display: flex;
  align-items: center;
  gap: var(--space-2);
  cursor: pointer;
  font-size: 0.9375rem;
  color: var(--color-text-primary);
}

.checkbox-label input[type="checkbox"] {
  cursor: pointer;
  width: 1.125rem;
  height: 1.125rem;
  accent-color: var(--color-accent);
}

.checkbox-label:hover {
  color: var(--color-text-primary);
}

.simple-ingest-progress {
  margin-bottom: var(--space-4);
  padding: var(--space-3);
  background: var(--color-surface-muted);
  border-radius: var(--radius-md);
  border: 1px solid var(--color-border-subtle);
}

.progress-list {
  padding-left: var(--space-4);
  margin-top: var(--space-2);
  display: grid;
  gap: var(--space-2);
  font-size: 0.9375rem;
  color: var(--color-text-muted);
  line-height: 1.4;
}

/* Manual Upload Section */
.upload-manual-section {
  margin-bottom: var(--space-4);
  border: 1px solid var(--color-border-subtle);
  border-radius: var(--radius-lg);
  padding: var(--space-3);
  background: var(--color-surface);
}

.upload-manual-summary {
  cursor: pointer;
  font-weight: 600;
  font-size: 1.125rem;
  color: var(--color-text-primary);
  padding: var(--space-2);
  user-select: none;
}

.upload-manual-summary:hover {
  color: var(--color-accent);
}

.upload-manual-summary:focus-visible {
  outline: 2px solid var(--color-accent);
  outline-offset: 2px;
  border-radius: var(--radius-sm);
}

.upload-manual-forms {
  margin-top: var(--space-3);
  display: grid;
  gap: var(--space-4);
}

/* Jobs Section */
.upload-jobs-section {
  margin-top: var(--space-5);
}

.jobs-table-wrapper {
  overflow-x: auto;
}

.jobs-table {
  width: 100%;
  border-collapse: collapse;
  min-width: 640px;
}

.jobs-table th {
  text-align: left;
  padding: var(--space-2);
  border-bottom: 1.5px solid var(--color-border-subtle);
  font-weight: 600;
  color: var(--color-text-primary);
  background: var(--color-surface-muted);
}

.jobs-table td {
  padding: var(--space-2);
  border-bottom: 1px solid var(--color-border-subtle);
}

.jobs-table tbody tr:hover {
  background: var(--color-surface-muted);
}

/* Badge and spinner styles are defined earlier in this file - see lines 1673-1873 */

/* Navigation loading spinner */

/* Action button loading spinner */

@media (max-width: 720px) {


  .upload-page {
    padding: var(--space-3);
  }

  .page-title {
    font-size: 1.5rem;
  }

  .section-title {
    font-size: 1.25rem;
  }

  .simple-ingest-fieldset,
  .upload-manual-section {
    padding: var(--space-3);
  }
}
}<|MERGE_RESOLUTION|>--- conflicted
+++ resolved
@@ -1894,7 +1894,6 @@
   line-height: 1.6;
 }
 
-<<<<<<< HEAD
 .upload-hero {
   margin-bottom: var(--space-5);
   border-radius: var(--radius-xxl);
@@ -1965,7 +1964,6 @@
   transform: var(--motion-hover-translate-y-sm);
   box-shadow: var(--shadow-md);
   outline: none;
-=======
 .upload-status-indicator {
   display: grid;
   gap: var(--space-1);
@@ -1976,7 +1974,6 @@
   margin: 0;
   color: var(--color-text-subtle);
   font-size: 0.875rem;
->>>>>>> a6f990f1
 }
 
 .section-title {
