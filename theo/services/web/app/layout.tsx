import type { ReactNode } from "react";

import { DEFAULT_MODE_ID } from "./mode-config";
import { ModeProvider, ModeSwitcher } from "./mode-context";
import "../styles/tokens.css";
import "./theme.css";
import "../styles/utilities.css";
import "./globals.css";
import Link from "next/link";
import { AppShell, type AppShellNavSection } from "./components/AppShell";
import { ToastProvider } from "./components/Toast";
<<<<<<< HEAD
import { WelcomeModal } from "./components/WelcomeModal";
=======
import { ApiConfigProvider } from "./lib/api-config";
import { OnboardingOverlay } from "./components/onboarding/OnboardingOverlay";
>>>>>>> edafcb24

export const metadata = {
  title: "Theoria",
  description: "Research engine for theology",
  manifest: "/manifest.json",
  themeColor: [
    { media: "(prefers-color-scheme: light)", color: "#6366f1" },
    { media: "(prefers-color-scheme: dark)", color: "#4f46e5" }
  ],
  appleWebApp: {
    capable: true,
    statusBarStyle: "default",
    title: "Theoria"
  },
  viewport: {
    width: "device-width",
    initialScale: 1,
    maximumScale: 5,
  }
};

type NavItem = { href: string; label: string; variant?: "primary" };

const NAV_LINKS: NavItem[] = [
  { href: "/chat", label: "Chat", variant: "primary" },
  { href: "/search", label: "Search" },
  { href: "/verse/John.1.1", label: "Verse explorer" },
  { href: "/copilot", label: "Copilot" },
  { href: "/upload", label: "Upload" },
];

const adminLinks: NavItem[] =
  process.env.NEXT_PUBLIC_ENABLE_ADMIN === "true"
    ? [{ href: "/admin/digests", label: "Admin" }]
    : [];

export default function RootLayout({ children }: { children: ReactNode }) {
  const initialMode = DEFAULT_MODE_ID;
  const enableUiV2 = true; // UI v2 enabled - modern AppShell with command palette and sidebar
  const navSections: AppShellNavSection[] = [
    {
      label: "Workspace",
      items: [
        { href: "/chat", label: "Chat studio", match: "/chat" },
        { href: "/copilot", label: "Copilot" },
      ],
    },
    {
      label: "Library",
      items: [
        { href: "/search", label: "Search" },
        { href: "/verse/John.1.1", label: "Verse explorer", match: "/verse" },
      ],
    },
    {
      label: "Corpora",
      items: [{ href: "/upload", label: "Uploads", match: "/upload" }],
    },
    {
      label: "System",
      items: [{ href: "/settings", label: "Settings", match: "/settings" }],
    },
  ];

  if (adminLinks.length > 0) {
    navSections.push({
      label: "Admin",
      items: adminLinks.map((item) => ({
        href: item.href,
        label: item.label,
        match: item.href,
      })),
    });
  }

  const footerMeta = `© ${new Date().getFullYear()} Theoria • UI v2 preview`;

  return (
    <html lang="en">
      <body>
        <a className="skip-link" href="#main-content">
          Skip to main content
        </a>
<<<<<<< HEAD
        <ModeProvider initialMode={initialMode}>
          <ToastProvider>
            <WelcomeModal />
            {enableUiV2 ? (
              <AppShell
                navSections={navSections}
                modeSwitcher={<ModeSwitcher />}
                footerMeta={footerMeta}
              >
                {children}
              </AppShell>
            ) : (
              <>
                <header className="site-header">
                  <div className="container site-header__content">
                    <Link href="/" className="brand">
                      Theoria
                    </Link>
                    <nav className="site-nav" aria-label="Primary">
                      {[...NAV_LINKS, ...adminLinks].map((item) => (
                        <Link
                          key={item.href}
                          href={item.href}
                          prefetch={true}
                          className={
                            item.variant === "primary" ? "nav-link nav-link--primary" : "nav-link"
                          }
                        >
                          {item.label}
                        </Link>
                      ))}
                    </nav>
                  </div>
                </header>
                <section className="mode-banner" aria-label="Research mode selection">
                  <div className="container">
                    <ModeSwitcher />
                  </div>
                </section>
                <main className="site-main" id="main-content">
                  <div className="container">{children}</div>
                </main>
                <footer className="site-footer">
                  <div className="container">
                    <p>Built to help researchers explore theological corpora faster.</p>
                  </div>
                </footer>
              </>
            )}
          </ToastProvider>
        </ModeProvider>
=======
        <ApiConfigProvider>
          <ModeProvider initialMode={initialMode}>
            <ToastProvider>
              {enableUiV2 ? (
                <AppShell
                  navSections={navSections}
                  modeSwitcher={<ModeSwitcher />}
                  footerMeta={footerMeta}
                >
                  <>
                    {children}
                    <OnboardingOverlay />
                  </>
                </AppShell>
              ) : (
                <>
                  <header className="site-header">
                    <div className="container site-header__content">
                      <Link href="/" className="brand">
                        Theoria
                      </Link>
                      <nav className="site-nav" aria-label="Primary">
                        {[...NAV_LINKS, ...adminLinks].map((item) => (
                          <Link
                            key={item.href}
                            href={item.href}
                            prefetch={true}
                            className={
                              item.variant === "primary" ? "nav-link nav-link--primary" : "nav-link"
                            }
                          >
                            {item.label}
                          </Link>
                        ))}
                      </nav>
                    </div>
                  </header>
                  <section className="mode-banner" aria-label="Research mode selection">
                    <div className="container">
                      <ModeSwitcher />
                    </div>
                  </section>
                  <main className="site-main" id="main-content">
                    <div className="container">{children}</div>
                  </main>
                  <footer className="site-footer">
                    <div className="container">
                      <p>Built to help researchers explore theological corpora faster.</p>
                    </div>
                  </footer>
                </>
              )}
            </ToastProvider>
          </ModeProvider>
        </ApiConfigProvider>
>>>>>>> edafcb24
      </body>
    </html>
  );
}<|MERGE_RESOLUTION|>--- conflicted
+++ resolved
@@ -9,12 +9,9 @@
 import Link from "next/link";
 import { AppShell, type AppShellNavSection } from "./components/AppShell";
 import { ToastProvider } from "./components/Toast";
-<<<<<<< HEAD
 import { WelcomeModal } from "./components/WelcomeModal";
-=======
 import { ApiConfigProvider } from "./lib/api-config";
 import { OnboardingOverlay } from "./components/onboarding/OnboardingOverlay";
->>>>>>> edafcb24
 
 export const metadata = {
   title: "Theoria",
@@ -98,62 +95,10 @@
         <a className="skip-link" href="#main-content">
           Skip to main content
         </a>
-<<<<<<< HEAD
-        <ModeProvider initialMode={initialMode}>
-          <ToastProvider>
-            <WelcomeModal />
-            {enableUiV2 ? (
-              <AppShell
-                navSections={navSections}
-                modeSwitcher={<ModeSwitcher />}
-                footerMeta={footerMeta}
-              >
-                {children}
-              </AppShell>
-            ) : (
-              <>
-                <header className="site-header">
-                  <div className="container site-header__content">
-                    <Link href="/" className="brand">
-                      Theoria
-                    </Link>
-                    <nav className="site-nav" aria-label="Primary">
-                      {[...NAV_LINKS, ...adminLinks].map((item) => (
-                        <Link
-                          key={item.href}
-                          href={item.href}
-                          prefetch={true}
-                          className={
-                            item.variant === "primary" ? "nav-link nav-link--primary" : "nav-link"
-                          }
-                        >
-                          {item.label}
-                        </Link>
-                      ))}
-                    </nav>
-                  </div>
-                </header>
-                <section className="mode-banner" aria-label="Research mode selection">
-                  <div className="container">
-                    <ModeSwitcher />
-                  </div>
-                </section>
-                <main className="site-main" id="main-content">
-                  <div className="container">{children}</div>
-                </main>
-                <footer className="site-footer">
-                  <div className="container">
-                    <p>Built to help researchers explore theological corpora faster.</p>
-                  </div>
-                </footer>
-              </>
-            )}
-          </ToastProvider>
-        </ModeProvider>
-=======
         <ApiConfigProvider>
           <ModeProvider initialMode={initialMode}>
             <ToastProvider>
+              <WelcomeModal />
               {enableUiV2 ? (
                 <AppShell
                   navSections={navSections}
@@ -206,7 +151,6 @@
             </ToastProvider>
           </ModeProvider>
         </ApiConfigProvider>
->>>>>>> edafcb24
       </body>
     </html>
   );
