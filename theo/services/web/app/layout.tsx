--- conflicted
+++ resolved
@@ -9,11 +9,8 @@
 import Link from "next/link";
 import { AppShell, type AppShellNavSection } from "./components/AppShell";
 import { ToastProvider } from "./components/Toast";
-<<<<<<< HEAD
 import { ApiConfigProvider } from "./lib/api-config";
-=======
 import { OnboardingOverlay } from "./components/onboarding/OnboardingOverlay";
->>>>>>> bf7262e3
 
 export const metadata = {
   title: "Theoria",
@@ -43,7 +40,6 @@
   { href: "/verse/John.1.1", label: "Verse explorer" },
   { href: "/copilot", label: "Copilot" },
   { href: "/upload", label: "Upload" },
-  { href: "/settings", label: "Settings" },
 ];
 
 const adminLinks: NavItem[] =
@@ -53,7 +49,7 @@
 
 export default function RootLayout({ children }: { children: ReactNode }) {
   const initialMode = DEFAULT_MODE_ID;
-  const enableUiV2 = process.env.NEXT_PUBLIC_ENABLE_UI_V2 === "true";
+  const enableUiV2 = true; // UI v2 enabled - modern AppShell with command palette and sidebar
   const navSections: AppShellNavSection[] = [
     {
       label: "Workspace",
@@ -74,7 +70,7 @@
       items: [{ href: "/upload", label: "Uploads", match: "/upload" }],
     },
     {
-      label: "Configuration",
+      label: "System",
       items: [{ href: "/settings", label: "Settings", match: "/settings" }],
     },
   ];
@@ -98,7 +94,6 @@
         <a className="skip-link" href="#main-content">
           Skip to main content
         </a>
-<<<<<<< HEAD
         <ApiConfigProvider>
           <ModeProvider initialMode={initialMode}>
             <ToastProvider>
@@ -108,7 +103,10 @@
                   modeSwitcher={<ModeSwitcher />}
                   footerMeta={footerMeta}
                 >
-                  {children}
+                  <>
+                    {children}
+                    <OnboardingOverlay />
+                  </>
                 </AppShell>
               ) : (
                 <>
@@ -118,44 +116,21 @@
                         Theoria
                       </Link>
                       <nav className="site-nav" aria-label="Primary">
-=======
-        <ModeProvider initialMode={initialMode}>
-          <ToastProvider>
-            {enableUiV2 ? (
-              <AppShell
-                navSections={navSections}
-                modeSwitcher={<ModeSwitcher />}
-                footerMeta={footerMeta}
-              >
-                <>
-                  {children}
-                  <OnboardingOverlay />
-                </>
-              </AppShell>
-            ) : (
-              <>
-                <header className="site-header">
-                  <div className="container site-header__content">
-                    <Link href="/" className="brand">
-                      Theoria
-                    </Link>
-                    <nav className="site-nav" aria-label="Primary">
->>>>>>> bf7262e3
-                      {[...NAV_LINKS, ...adminLinks].map((item) => (
-                        <Link
-                          key={item.href}
-                          href={item.href}
-                          prefetch={true}
-                          className={
-                            item.variant === "primary" ? "nav-link nav-link--primary" : "nav-link"
-                          }
-                        >
-                          {item.label}
-                        </Link>
-                      ))}
-                    </nav>
-                  </div>
-                </header>
+                        {[...NAV_LINKS, ...adminLinks].map((item) => (
+                          <Link
+                            key={item.href}
+                            href={item.href}
+                            prefetch={true}
+                            className={
+                              item.variant === "primary" ? "nav-link nav-link--primary" : "nav-link"
+                            }
+                          >
+                            {item.label}
+                          </Link>
+                        ))}
+                      </nav>
+                    </div>
+                  </header>
                   <section className="mode-banner" aria-label="Research mode selection">
                     <div className="container">
                       <ModeSwitcher />
