--- conflicted
+++ resolved
@@ -177,22 +177,9 @@
   const showResearchSection = hasReferencedVerses || featureDiscoveryFailed;
 
   return (
-<<<<<<< HEAD
     <div className={styles.container}>
       <header className={styles.header}>
         <div className={styles.headerSummary}>
-=======
-    <div style={{ display: "grid", gap: "2rem", padding: "1.5rem" }}>
-      <Breadcrumbs
-        items={[
-          { label: "Home", href: "/" },
-          { label: "Notebooks" },
-          { label: notebook.title ?? "Notebook" },
-        ]}
-      />
-      <header style={{ display: "flex", flexDirection: "column", gap: "0.75rem" }}>
-        <div style={{ display: "flex", justifyContent: "space-between", gap: "1rem", flexWrap: "wrap" }}>
->>>>>>> 8e31f4c8
           <div>
             <p className={styles.meta}>Notebook ID: {notebook.id}</p>
             <h1 className={styles.title}>{notebook.title}</h1>
