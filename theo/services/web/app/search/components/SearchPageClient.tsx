--- conflicted
+++ resolved
@@ -56,7 +56,6 @@
   SavedSearchFilterChip,
 } from "./filters/types";
 
-<<<<<<< HEAD
 const classNames = (
   ...classes: Array<string | false | null | undefined>
 ) => classes.filter(Boolean).join(" ");
@@ -124,8 +123,6 @@
 const DOMAIN_LABELS = new Map(DOMAIN_OPTIONS.map((option) => [option.value, option.label] as const));
 
 const CUSTOM_PRESET_VALUE = "custom";
-=======
->>>>>>> fef6b71c
 const SAVED_SEARCH_STORAGE_KEY = "theo.search.saved";
 const FILTER_FIELD_KEYS: Array<keyof SearchFilters> = [
   "query",
@@ -1258,26 +1255,14 @@
   );
 
   return (
-<<<<<<< HEAD
     <section className={styles["search-page"]}>
-=======
-    <section className="search-page" aria-labelledby="search-page-heading">
->>>>>>> fef6b71c
       {/* Accessibility: Announce search status */}
       <div role="status" aria-live="polite" aria-atomic="true" className="visually-hidden">
         {isSearching ? "Searching corpus..." : hasSearched && !error && groups.length === 0 ? "No results found" : hasSearched && groups.length > 0 ? `Found ${groups.length} document${groups.length === 1 ? "" : "s"}` : ""}
       </div>
-<<<<<<< HEAD
       <h2>Search</h2>
       <p>Hybrid search with lexical, vector, and OSIS-aware filtering.</p>
       <div className={styles["search-ui-mode-wrapper"]}>
-=======
-      <header className="page-header" style={{ marginBottom: "1rem" }}>
-        <h1 id="search-page-heading">Search</h1>
-        <p>Hybrid search with lexical, vector, and OSIS-aware filtering.</p>
-      </header>
-      <div className="search-ui-mode-wrapper">
->>>>>>> fef6b71c
         <UiModeToggle mode={uiMode} onChange={setUiMode} />
       </div>
 
@@ -1365,13 +1350,8 @@
       </form>
 
       {isAdvancedUi ? (
-<<<<<<< HEAD
         <section aria-label="Saved searches" className={styles["search-saved-section"]}>
           <h3>Saved searches</h3>
-=======
-        <section aria-labelledby="search-saved-heading" className="search-saved-section">
-          <h2 id="search-saved-heading">Saved searches</h2>
->>>>>>> fef6b71c
           {savedSearchContent}
         </section>
       ) : (
