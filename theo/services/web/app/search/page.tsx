"use client";

import Link from "next/link";
import { useRouter, useSearchParams } from "next/navigation";
import {
  FormEvent,
  useCallback,
  useEffect,
  useMemo,
  useRef,
  useState,
  type CSSProperties,
} from "react";

import ErrorCallout from "../components/ErrorCallout";
import UiModeToggle from "../components/UiModeToggle";
import { buildPassageLink, formatAnchor } from "../lib/api";
import { type ErrorDetails, parseErrorResponse } from "../lib/errorUtils";
import type { components } from "../lib/generated/api";
import { emitTelemetry, submitFeedback } from "../lib/telemetry";
import type { FeedbackEventInput } from "../lib/telemetry";
import { usePersistentSort } from "../lib/usePersistentSort";
import { useUiModePreference } from "../lib/useUiModePreference";
import { sortDocumentGroups, SortableDocumentGroup } from "./groupSorting";
import { SortControls } from "./SortControls";
import {
  parseSearchParams,
  serializeSearchParams,
  type SearchFilters,
} from "./searchParams";

const SOURCE_OPTIONS = [
  { label: "Any source", value: "" },
  { label: "PDF", value: "pdf" },
  { label: "Markdown", value: "markdown" },
  { label: "YouTube", value: "youtube" },
  { label: "Transcript", value: "transcript" },
];

const TRADITION_OPTIONS = [
  { label: "Any tradition", value: "" },
  { label: "Anglican Communion", value: "anglican" },
  { label: "Baptist", value: "baptist" },
  { label: "Roman Catholic", value: "catholic" },
  { label: "Eastern Orthodox", value: "orthodox" },
  { label: "Reformed", value: "reformed" },
  { label: "Wesleyan/Methodist", value: "wesleyan" },
];

const DOMAIN_OPTIONS = [
  { label: "Any topic", value: "" },
  { label: "Christology", value: "christology" },
  { label: "Soteriology", value: "soteriology" },
  { label: "Ecclesiology", value: "ecclesiology" },
  { label: "Sacramental Theology", value: "sacramental" },
  { label: "Biblical Theology", value: "biblical-theology" },
  { label: "Christian Ethics", value: "ethics" },
];

const COLLECTION_FACETS = [
  "Dead Sea Scrolls",
  "Nag Hammadi",
  "Church Fathers",
  "Second Temple",
];

const DATASET_FILTERS = [
  {
    label: "Dead Sea Scrolls",
    value: "dss",
    description: "Qumran fragments and related parallels",
  },
  {
    label: "Nag Hammadi Codices",
    value: "nag-hammadi",
    description: "Gnostic corpus for comparative study",
  },
];

const VARIANT_FILTERS = [
  { label: "Disputed readings", value: "disputed" },
  { label: "Harmonized expansions", value: "harmonized" },
  { label: "Orthographic shifts", value: "orthographic" },
];

const DATASET_LABELS = new Map(DATASET_FILTERS.map((option) => [option.value, option.label] as const));
const VARIANT_LABELS = new Map(VARIANT_FILTERS.map((option) => [option.value, option.label] as const));
const SOURCE_LABELS = new Map(SOURCE_OPTIONS.map((option) => [option.value, option.label] as const));
const TRADITION_LABELS = new Map(
  TRADITION_OPTIONS.map((option) => [option.value, option.label] as const),
);
const DOMAIN_LABELS = new Map(DOMAIN_OPTIONS.map((option) => [option.value, option.label] as const));

const CUSTOM_PRESET_VALUE = "custom";
const SAVED_SEARCH_STORAGE_KEY = "theo.search.saved";
const FILTER_FIELD_KEYS: Array<keyof SearchFilters> = [
  "query",
  "osis",
  "collection",
  "author",
  "sourceType",
  "theologicalTradition",
  "topicDomain",
  "collectionFacets",
  "datasetFacets",
  "variantFacets",
  "dateStart",
  "dateEnd",
  "includeVariants",
  "includeDisputed",
  "preset",
];
const VISUALLY_HIDDEN_STYLES: CSSProperties = {
  border: 0,
  clip: "rect(0 0 0 0)",
  height: "1px",
  margin: "-1px",
  overflow: "hidden",
  padding: 0,
  position: "absolute",
  width: "1px",
  whiteSpace: "nowrap",
};
const SAVED_SEARCH_CHIP_CONTAINER_STYLE: CSSProperties = {
  display: "flex",
  flexWrap: "wrap",
  gap: "0.35rem",
  marginTop: "0.35rem",
};
const SAVED_SEARCH_CHIP_STYLE: CSSProperties = {
  background: "#e2e8f0",
  borderRadius: "999px",
  color: "#1e293b",
  display: "inline-flex",
  fontSize: "0.75rem",
  fontWeight: 500,
  lineHeight: 1.2,
  padding: "0.2rem 0.55rem",
};
const EMPTY_FILTERS: SearchFilters = {
  query: "",
  osis: "",
  collection: "",
  author: "",
  sourceType: "",
  theologicalTradition: "",
  topicDomain: "",
  collectionFacets: [],
  datasetFacets: [],
  variantFacets: [],
  dateStart: "",
  dateEnd: "",
  includeVariants: false,
  includeDisputed: false,
  preset: "",
};

type SavedSearchFilterChip = {
  id: string;
  text: string;
};

type FilterDisplay = {
  chips: SavedSearchFilterChip[];
  description: string;
};

function createEmptyFilters(): SearchFilters {
  return {
    ...EMPTY_FILTERS,
    collectionFacets: [],
    datasetFacets: [],
    variantFacets: [],
  };
}

function normalizeBoolean(value: unknown): boolean {
  if (typeof value === "boolean") {
    return value;
  }
  if (typeof value === "number") {
    return value !== 0;
  }
  if (typeof value === "string") {
    const normalized = value.trim().toLowerCase();
    return ["1", "true", "yes", "on"].includes(normalized);
  }
  return false;
}

function normalizeString(value: unknown): string {
  if (typeof value === "string") {
    return value.trim();
  }
  return "";
}

function normalizeStringArray(value: unknown): string[] {
  if (Array.isArray(value)) {
    return value
      .map((item) => (typeof item === "string" ? item.trim() : String(item ?? "")))
      .filter(Boolean);
  }
  if (typeof value === "string") {
    return value
      .split(",")
      .map((item) => item.trim())
      .filter(Boolean);
  }
  return [];
}

function normalizeFiltersFromPartial(filters?: Partial<SearchFilters> | null): SearchFilters {
  const normalized = createEmptyFilters();
  if (!filters) {
    return normalized;
  }

  normalized.query = normalizeString(filters.query);
  normalized.osis = normalizeString(filters.osis);
  normalized.collection = normalizeString(filters.collection);
  normalized.author = normalizeString(filters.author);
  normalized.sourceType = normalizeString(filters.sourceType);
  normalized.theologicalTradition = normalizeString(filters.theologicalTradition);
  normalized.topicDomain = normalizeString(filters.topicDomain);
  normalized.collectionFacets = normalizeStringArray(filters.collectionFacets);
  normalized.datasetFacets = normalizeStringArray(filters.datasetFacets);
  normalized.variantFacets = normalizeStringArray(filters.variantFacets);
  normalized.dateStart = normalizeString(filters.dateStart);
  normalized.dateEnd = normalizeString(filters.dateEnd);
  normalized.includeVariants = normalizeBoolean(filters.includeVariants);
  normalized.includeDisputed = normalizeBoolean(filters.includeDisputed);
  normalized.preset = normalizeString(filters.preset);

  return normalized;
}

function extractFiltersFromLegacySavedSearch(
  raw: Partial<SavedSearch> & Record<string, unknown>,
): SearchFilters {
  const candidateFilters = raw.filters as unknown;
  if (typeof candidateFilters === "string") {
    return normalizeFiltersFromPartial(parseSearchParams(candidateFilters));
  }
  if (candidateFilters && typeof candidateFilters === "object") {
    return normalizeFiltersFromPartial(candidateFilters as Partial<SearchFilters>);
  }

  const queryString = raw.queryString;
  if (typeof queryString === "string" && queryString.trim()) {
    return normalizeFiltersFromPartial(parseSearchParams(queryString));
  }

  const inlineFilters: Partial<SearchFilters> = {};
  FILTER_FIELD_KEYS.forEach((key) => {
    const value = raw[key as keyof typeof raw];
    if (value !== undefined) {
      (inlineFilters as Record<string, unknown>)[key] = value as unknown;
    }
  });

  if (Object.keys(inlineFilters).length > 0) {
    return normalizeFiltersFromPartial(inlineFilters);
  }

  return createEmptyFilters();
}

function normalizeSavedSearchEntry(entry: unknown): SavedSearch | null {
  if (typeof entry === "string" && entry.trim()) {
    const timestamp = Date.now();
    return {
      id: `legacy-${timestamp}`,
      name: "Recovered search",
      filters: normalizeFiltersFromPartial(parseSearchParams(entry)),
      createdAt: timestamp,
    };
  }

  if (!entry || typeof entry !== "object") {
    return null;
  }

  const raw = entry as Partial<SavedSearch> & Record<string, unknown>;
  const filters = extractFiltersFromLegacySavedSearch(raw);
  const createdAtValue = raw.createdAt;
  const createdAt =
    typeof createdAtValue === "number" && Number.isFinite(createdAtValue)
      ? createdAtValue
      : Date.now();
  const rawId = raw.id;
  const id =
    typeof rawId === "string" && rawId.trim()
      ? rawId.trim()
      : `legacy-${createdAt}-${Math.random().toString(36).slice(2, 8)}`;
  const potentialName =
    typeof raw.name === "string" && raw.name.trim()
      ? raw.name.trim()
      : typeof raw.title === "string" && raw.title.trim()
        ? raw.title.trim()
        : "Recovered search";

  return {
    id,
    name: potentialName,
    filters,
    createdAt,
  };
}

function formatSavedSearchFilters(filters: SearchFilters): FilterDisplay {
  const chips: SavedSearchFilterChip[] = [];
  const pushChip = (text: string) => {
    if (text) {
      chips.push({ id: `${chips.length}-${text}`, text });
    }
  };

  if (filters.query) {
    pushChip(`Query: ${filters.query}`);
  }
  if (filters.osis) {
    pushChip(`Passage: ${filters.osis}`);
  }
  if (filters.collection) {
    pushChip(`Collection: ${filters.collection}`);
  }
  if (filters.author) {
    pushChip(`Author: ${filters.author}`);
  }
  if (filters.sourceType) {
    const label = SOURCE_LABELS.get(filters.sourceType) ?? filters.sourceType;
    pushChip(`Source: ${label}`);
  }
  if (filters.theologicalTradition) {
    const label =
      TRADITION_LABELS.get(filters.theologicalTradition) ?? filters.theologicalTradition;
    pushChip(`Tradition: ${label}`);
  }
  if (filters.topicDomain) {
    const label = DOMAIN_LABELS.get(filters.topicDomain) ?? filters.topicDomain;
    pushChip(`Topic: ${label}`);
  }
  if (filters.collectionFacets.length > 0) {
    pushChip(`Collection facets: ${filters.collectionFacets.join(", ")}`);
  }
  if (filters.datasetFacets.length > 0) {
    const labels = filters.datasetFacets.map(
      (value) => DATASET_LABELS.get(value) ?? value,
    );
    pushChip(`Datasets: ${labels.join(", ")}`);
  }
  if (filters.variantFacets.length > 0) {
    const labels = filters.variantFacets.map((value) => VARIANT_LABELS.get(value) ?? value);
    pushChip(`Variant facets: ${labels.join(", ")}`);
  }
  if (filters.dateStart || filters.dateEnd) {
    let range = "";
    if (filters.dateStart && filters.dateEnd) {
      range = `${filters.dateStart}–${filters.dateEnd}`;
    } else if (filters.dateStart) {
      range = `From ${filters.dateStart}`;
    } else if (filters.dateEnd) {
      range = `Until ${filters.dateEnd}`;
    }
    if (range) {
      pushChip(`Date: ${range}`);
    }
  }
  if (filters.includeVariants) {
    pushChip("Variants on");
  }
  if (filters.includeDisputed) {
    pushChip("Disputed readings on");
  }
  if (filters.preset) {
    pushChip(`Preset: ${getPresetLabel(filters.preset)}`);
  }

  const description = chips.map((chip) => chip.text).join("; ");

  return { chips, description };
}

type ModePreset = {
  value: string;
  label: string;
  description: string;
  filters?: Partial<SearchFilters>;
};

const MODE_PRESETS: ModePreset[] = [
  {
    value: CUSTOM_PRESET_VALUE,
    label: "Manual configuration",
    description: "Start with an empty slate and tune filters yourself.",
  },
  {
    value: "scholar",
    label: "Scholarly exegesis",
    description: "Variants + disputed passages with manuscript-heavy sources.",
    filters: {
      includeVariants: true,
      includeDisputed: true,
      collectionFacets: ["Dead Sea Scrolls", "Church Fathers"],
      datasetFacets: ["dss"],
      variantFacets: ["disputed"],
      sourceType: "pdf",
    },
  },
  {
    value: "devotional",
    label: "Devotional overview",
    description: "Focus on canonical material and mainstream commentary.",
    filters: {
      includeVariants: false,
      includeDisputed: false,
      collectionFacets: ["Church Fathers"],
      datasetFacets: [],
      variantFacets: [],
      sourceType: "markdown",
    },
  },
  {
    value: "textual-critical",
    label: "Textual criticism",
    description: "Surface disputed readings and variant apparatus notes.",
    filters: {
      includeVariants: true,
      includeDisputed: true,
      collectionFacets: ["Dead Sea Scrolls", "Second Temple"],
      datasetFacets: ["dss"],
      variantFacets: ["disputed", "harmonized"],
      sourceType: "pdf",
    },
  },
];

function getPresetLabel(value: string): string {
  const preset = MODE_PRESETS.find((item) => item.value === value);
  return preset ? preset.label : value;
}

type SavedSearch = {
  id: string;
  name: string;
  filters: SearchFilters;
  createdAt: number;
};

type SearchResult = components["schemas"]["HybridSearchResult"];

type SearchResponse = components["schemas"]["HybridSearchResponse"];

type DocumentGroup = SortableDocumentGroup & {
  documentId: string;
  passages: SearchResult[];
};

function escapeRegExp(value: string): string {
  return value.replace(/[\^$.*+?()\[\]{}|]/g, "\\$&");
}

function highlightTokens(text: string, tokens: string[]): JSX.Element {
  if (!tokens.length) {
    return <>{text}</>;
  }
  const pattern = new RegExp(`(${tokens.map(escapeRegExp).join("|")})`, "gi");
  const parts = text.split(pattern);
  return (
    <>
      {parts.map((part, index) =>
        tokens.some((token) => token.toLowerCase() === part.toLowerCase()) ? (
          <mark key={`${part}-${index}`}>{part}</mark>
        ) : (
          <span key={`${part}-${index}`}>{part}</span>
        )
      )}
    </>
  );
}

export default function SearchPage(): JSX.Element {
  const router = useRouter();
  const searchParams = useSearchParams();
  const skipNextHydratedSearchRef = useRef(false);
  const [uiMode, setUiMode] = useUiModePreference();
  const isAdvancedUi = uiMode === "advanced";
  const [query, setQuery] = useState("");
  const [osis, setOsis] = useState("");
  const [collection, setCollection] = useState("");
  const [author, setAuthor] = useState("");
  const [sourceType, setSourceType] = useState("");
  const [theologicalTradition, setTheologicalTradition] = useState("");
  const [topicDomain, setTopicDomain] = useState("");
  const [collectionFacets, setCollectionFacets] = useState<string[]>([]);
  const [datasetFacets, setDatasetFacets] = useState<string[]>([]);
  const [variantFacets, setVariantFacets] = useState<string[]>([]);
  const [dateStart, setDateStart] = useState("");
  const [dateEnd, setDateEnd] = useState("");
  const [includeVariants, setIncludeVariants] = useState(false);
  const [includeDisputed, setIncludeDisputed] = useState(false);
  const [presetSelection, setPresetSelection] = useState<string>(CUSTOM_PRESET_VALUE);
  const [groups, setGroups] = useState<DocumentGroup[]>([]);
  const [isSearching, setIsSearching] = useState(false);
  const [error, setError] = useState<ErrorDetails | null>(null);
  const [hasSearched, setHasSearched] = useState(false);
  const [sortKey, setSortKey] = usePersistentSort();
  const [savedSearches, setSavedSearches] = useState<SavedSearch[]>([]);
  const [savedSearchName, setSavedSearchName] = useState("");
  const [diffSelection, setDiffSelection] = useState<string[]>([]);
  const [lastSearchFilters, setLastSearchFilters] = useState<SearchFilters | null>(null);
  const [rerankerName, setRerankerName] = useState<string | null>(null);
  const queryInputRef = useRef<HTMLInputElement | null>(null);
  const osisInputRef = useRef<HTMLInputElement | null>(null);
  const isBeginnerMode = uiMode === "simple";

  const presetIsCustom = presetSelection === CUSTOM_PRESET_VALUE || presetSelection === "";

  const markPresetAsCustom = useCallback(() => {
    setPresetSelection((current) =>
      current === CUSTOM_PRESET_VALUE ? current : CUSTOM_PRESET_VALUE,
    );
  }, []);

  const currentFilters = useMemo<SearchFilters>(
    () => ({
      query: query.trim(),
      osis: osis.trim(),
      collection: collection.trim(),
      author: author.trim(),
      sourceType,
      theologicalTradition: theologicalTradition.trim(),
      topicDomain: topicDomain.trim(),
      collectionFacets,
      datasetFacets,
      variantFacets,
      dateStart: dateStart.trim(),
      dateEnd: dateEnd.trim(),
      includeVariants,
      includeDisputed,
      preset: presetIsCustom ? "" : presetSelection.trim(),
    }),
    [
      author,
      collection,
      collectionFacets,
      datasetFacets,
      variantFacets,
      dateEnd,
      dateStart,
      theologicalTradition,
      topicDomain,
      includeDisputed,
      includeVariants,
      osis,
      presetIsCustom,
      presetSelection,
      query,
      sourceType,
    ],
  );

  const arraysEqual = useCallback((left: string[], right: string[]) => {
    if (left === right) return true;
    if (left.length !== right.length) return false;
    return left.every((value, index) => value === right[index]);
  }, []);

  const updateUrlForFilters = useCallback(
    (filters: SearchFilters) => {
      const currentQuery = searchParams.toString();
      const nextQuery = serializeSearchParams(filters);
      if (currentQuery !== nextQuery) {
        skipNextHydratedSearchRef.current = true;
        router.replace(`/search${nextQuery ? `?${nextQuery}` : ""}`, { scroll: false });
      }
    },
    [router, searchParams],
  );

  const filterChips = useMemo(() => {
    const chips: { label: string; value: string }[] = [];
    if (collection) chips.push({ label: "Collection", value: collection });
    if (author) chips.push({ label: "Author", value: author });
    if (sourceType) chips.push({ label: "Source", value: sourceType });
    if (theologicalTradition)
      chips.push({ label: "Tradition", value: theologicalTradition });
    if (topicDomain) chips.push({ label: "Topic", value: topicDomain });
    collectionFacets.forEach((facet) => chips.push({ label: "Facet", value: facet }));
    datasetFacets.forEach((facet) =>
      chips.push({ label: "Dataset", value: DATASET_LABELS.get(facet) ?? facet }),
    );
    variantFacets.forEach((facet) =>
      chips.push({ label: "Variant", value: VARIANT_LABELS.get(facet) ?? facet }),
    );
    if (dateStart || dateEnd) {
      chips.push({ label: "Date", value: `${dateStart || "…"} – ${dateEnd || "…"}` });
    }
    if (includeVariants) chips.push({ label: "Variants", value: "Included" });
    if (includeDisputed) chips.push({ label: "Disputed", value: "Included" });
    if (!presetIsCustom) {
      const presetLabel =
        MODE_PRESETS.find((candidate) => candidate.value === presetSelection)?.label ??
        presetSelection;
      chips.push({ label: "Preset", value: presetLabel });
    }
    return chips;
  }, [
    author,
    collection,
    collectionFacets,
    datasetFacets,
    variantFacets,
    dateEnd,
    dateStart,
    includeDisputed,
    includeVariants,
    presetIsCustom,
    presetSelection,
    sourceType,
    theologicalTradition,
    topicDomain,
  ]);

  const queryTokens = useMemo(() => {
    return query
      .split(/\s+/)
      .map((token) => token.trim())
      .filter(Boolean);
  }, [query]);

  const runSearch = useCallback(
    async (filters: SearchFilters) => {
      setIsSearching(true);
      setError(null);
      setHasSearched(true);
      setLastSearchFilters(filters);
      setRerankerName(null);

      const perf = typeof performance !== "undefined" ? performance : null;
      const requestStart = perf ? perf.now() : null;
      let retrievalEnd: number | null = null;
      let renderEnd: number | null = null;
      let success = false;

      try {
        const searchQuery = serializeSearchParams(filters);
        const response = await fetch(`/api/search${searchQuery ? `?${searchQuery}` : ""}`, {
          cache: "no-store",
        });
        const rerankerHeader = response.headers.get("x-reranker");
        setRerankerName(
          rerankerHeader && rerankerHeader.trim() ? rerankerHeader.trim() : null,
        );
        retrievalEnd = perf ? perf.now() : null;
        if (!response.ok) {
          const errorDetails = await parseErrorResponse(
            response,
            `Search failed with status ${response.status}`,
          );
          setGroups([]);
          setError(errorDetails);
          renderEnd = perf ? perf.now() : null;
        } else {
          const payload = (await response.json()) as SearchResponse;
          const grouped = new Map<string, DocumentGroup>();
          for (const result of payload.results ?? []) {
            let group = grouped.get(result.document_id);
            if (!group) {
              group = {
                documentId: result.document_id,
                title: result.document_title ?? "Untitled document",
                rank: result.document_rank ?? null,
                score: result.document_score ?? result.score ?? null,
                passages: [],
              } satisfies DocumentGroup;
              grouped.set(result.document_id, group);
            }
            if (group.rank == null && typeof result.document_rank === "number") {
              group.rank = result.document_rank;
            }
            const candidateScore = result.document_score ?? result.score ?? null;
            if (typeof candidateScore === "number") {
              if (typeof group.score !== "number" || candidateScore > group.score) {
                group.score = candidateScore;
              }
            }
            group.passages.push(result);
          }
          const sortedGroups = sortDocumentGroups(Array.from(grouped.values()), sortKey);
          setGroups(sortedGroups);
          renderEnd = perf ? perf.now() : null;
          success = true;
        }
      } catch (fetchError) {
        if (retrievalEnd === null && perf) {
          retrievalEnd = perf.now();
        }
        renderEnd = perf ? perf.now() : null;
        const message =
          fetchError instanceof Error && fetchError.message
            ? fetchError.message
            : "Search failed";
        const traceId =
          typeof fetchError === "object" && fetchError && "traceId" in fetchError
            ? ((fetchError as { traceId?: string | null }).traceId ?? null)
            : null;
        setError({ message, traceId });
        setGroups([]);
      } finally {
        setIsSearching(false);
        if (requestStart !== null) {
          const events: {
            event: string;
            durationMs: number;
            metadata?: Record<string, unknown>;
          }[] = [];
          if (retrievalEnd !== null) {
            events.push({
              event: "search.retrieval",
              durationMs: Math.max(0, retrievalEnd - requestStart),
              metadata: { success },
            });
          }
          if (renderEnd !== null) {
            const renderStart = retrievalEnd ?? requestStart;
            events.push({
              event: "search.results",
              durationMs: Math.max(0, renderEnd - renderStart),
              metadata: { success },
            });
          }
          if (events.length) {
            void emitTelemetry(events, { page: "search" });
          }
        }
      }
    },
    [sortKey],
  );

  const handleSearch = async (event: FormEvent<HTMLFormElement>) => {
    event.preventDefault();
    const filters = currentFilters;

    updateUrlForFilters(filters);
    await runSearch(filters);
  };

  const applyFilters = useCallback(
    (filters: SearchFilters) => {
      setQuery(filters.query);
      setOsis(filters.osis);
      setCollection(filters.collection);
      setAuthor(filters.author);
      setSourceType(filters.sourceType);
      setTheologicalTradition(filters.theologicalTradition);
      setTopicDomain(filters.topicDomain);
      setCollectionFacets([...filters.collectionFacets]);
      setDatasetFacets([...filters.datasetFacets]);
      setVariantFacets([...filters.variantFacets]);
      setDateStart(filters.dateStart);
      setDateEnd(filters.dateEnd);
      setIncludeVariants(filters.includeVariants);
      setIncludeDisputed(filters.includeDisputed);
      setPresetSelection(filters.preset ? filters.preset : CUSTOM_PRESET_VALUE);
    },
    [author, collection, collectionFacets, datasetFacets, includeDisputed, includeVariants, sourceType, theologicalTradition, topicDomain, variantFacets, dateEnd, dateStart, presetIsCustom, presetSelection],
  );

  const handleShowErrorDetails = useCallback((traceId: string | null) => {
    const detailMessage = traceId
      ? `Trace ID: ${traceId}`
      : "No additional trace information is available.";
    window.alert(detailMessage);
  }, []);

  const handleRetrySearch = useCallback(() => {
    if (lastSearchFilters) {
      void runSearch(lastSearchFilters);
    }
  }, [lastSearchFilters, runSearch]);

  const handlePassageClick = useCallback(
    (result: SearchResult) => {
      const queryValue = (
        lastSearchFilters?.query ?? currentFilters.query ?? ""
      ).trim();
      const rerankScore =
        typeof result.reranker_score === "number" ? result.reranker_score : undefined;
      const passageScore =
        typeof result.score === "number" ? result.score : undefined;
      const retrieverScore =
        typeof result.retriever_score === "number" ? result.retriever_score : undefined;
      const payload = {
        action: "click",
        documentId: result.document_id,
        passageId: result.id,
        ...(typeof result.rank === "number" ? { rank: result.rank } : {}),
        ...(typeof rerankScore === "number"
          ? { score: rerankScore }
          : typeof passageScore === "number"
          ? { score: passageScore }
          : {}),
        ...(typeof retrieverScore === "number" ? { confidence: retrieverScore } : {}),
        ...(queryValue ? { query: queryValue } : {}),
      } satisfies FeedbackEventInput;
      void submitFeedback(payload);
    },
    [currentFilters.query, lastSearchFilters],
  );

  const handlePresetChange = useCallback(
    (value: string) => {
      if (value === CUSTOM_PRESET_VALUE) {
      setPresetSelection(CUSTOM_PRESET_VALUE);
      return;
    }
    setPresetSelection(value);
    const presetConfig = MODE_PRESETS.find((candidate) => candidate.value === value);
    const nextFilters: SearchFilters = {
      ...currentFilters,
      ...(presetConfig?.filters ?? {}),
      collectionFacets: presetConfig?.filters?.collectionFacets
        ? [...presetConfig.filters.collectionFacets]
        : [...currentFilters.collectionFacets],
      datasetFacets: presetConfig?.filters?.datasetFacets
        ? [...presetConfig.filters.datasetFacets]
        : [...currentFilters.datasetFacets],
      variantFacets: presetConfig?.filters?.variantFacets
        ? [...presetConfig.filters.variantFacets]
        : [...currentFilters.variantFacets],
      preset: value,
    };
    applyFilters(nextFilters);
    updateUrlForFilters(nextFilters);
    void runSearch(nextFilters);
    },
    [applyFilters, currentFilters, runSearch, updateUrlForFilters],
  );

  const toggleFacet = useCallback(
    (facet: string) => {
      setCollectionFacets((current) => {
        const next = current.includes(facet)
          ? current.filter((value) => value !== facet)
          : [...current, facet];
        markPresetAsCustom();
        return next;
      });
    },
    [markPresetAsCustom],
  );

  const toggleDatasetFacet = useCallback(
    (facet: string) => {
      setDatasetFacets((current) => {
        const next = current.includes(facet)
          ? current.filter((value) => value !== facet)
          : [...current, facet];
        markPresetAsCustom();
        return next;
      });
    },
    [markPresetAsCustom],
  );

  const toggleVariantFacet = useCallback(
    (facet: string) => {
      setVariantFacets((current) => {
        const next = current.includes(facet)
          ? current.filter((value) => value !== facet)
          : [...current, facet];
        markPresetAsCustom();
        return next;
      });
    },
    [markPresetAsCustom],
  );

  const handleSavedSearchSubmit = useCallback(
    (event: FormEvent<HTMLFormElement>) => {
      event.preventDefault();
      const trimmedName = savedSearchName.trim();
      if (!trimmedName) return;

      const filtersToPersist: SearchFilters = {
        ...currentFilters,
        collectionFacets: [...currentFilters.collectionFacets],
        datasetFacets: [...currentFilters.datasetFacets],
        variantFacets: [...currentFilters.variantFacets],
      };
      const nextSearch: SavedSearch = {
        id: crypto.randomUUID?.() ?? `${Date.now()}`,
        name: trimmedName,
        filters: filtersToPersist,
        createdAt: Date.now(),
      };
      setSavedSearches((current) => {
        const existingIndex = current.findIndex((item) => item.name === trimmedName);
        if (existingIndex >= 0) {
          const updated = [...current];
          updated[existingIndex] = nextSearch;
          return updated;
        }
        return [...current, nextSearch].sort((a, b) => b.createdAt - a.createdAt);
      });
      setSavedSearchName("");
    },
    [currentFilters, savedSearchName],
  );

  const handleApplySavedSearch = useCallback(
    async (saved: SavedSearch) => {
      applyFilters(saved.filters);
      updateUrlForFilters(saved.filters);
      await runSearch(saved.filters);
    },
    [applyFilters, runSearch, updateUrlForFilters],
  );

  const handleDeleteSavedSearch = useCallback((id: string) => {
    setSavedSearches((current) => current.filter((saved) => saved.id !== id));
  }, []);

  const handleExportGroup = useCallback(
    (group: DocumentGroup) => {
      const filtersSnapshot: SearchFilters = {
        ...currentFilters,
        collectionFacets: [...currentFilters.collectionFacets],
        datasetFacets: [...currentFilters.datasetFacets],
        variantFacets: [...currentFilters.variantFacets],
      };
      const exportPayload = {
        exportedAt: new Date().toISOString(),
        queryString: serializeSearchParams(filtersSnapshot),
        filters: filtersSnapshot,
        dataset: {
          datasets: [...filtersSnapshot.datasetFacets],
          variants: [...filtersSnapshot.variantFacets],
        },
        group,
      };
      const blob = new Blob([JSON.stringify(exportPayload, null, 2)], {
        type: "application/json",
      });
      const url = URL.createObjectURL(blob);
      const link = document.createElement("a");
      link.href = url;
      link.download = `${group.title.replace(/[^a-z0-9]+/gi, "_") || "search"}.json`;
      document.body.appendChild(link);
      link.click();
      document.body.removeChild(link);
      URL.revokeObjectURL(url);
    },
    [currentFilters],
  );

  const handleToggleDiffGroup = useCallback((groupId: string) => {
    setDiffSelection((current) => {
      const exists = current.includes(groupId);
      if (exists) {
        return current.filter((id) => id !== groupId);
      }
      if (current.length >= 2) {
        const lastSelected = current[current.length - 1];
        return lastSelected ? [lastSelected, groupId] : [groupId];
      }
      return [...current, groupId];
    });
  }, []);

  const clearDiffSelection = useCallback(() => setDiffSelection([]), []);

  const diffSummary = useMemo(() => {
    if (diffSelection.length < 2) {
      return null;
    }
    const [firstId, secondId] = diffSelection;
    const first = groups.find((group) => group.documentId === firstId);
    const second = groups.find((group) => group.documentId === secondId);
    if (!first || !second) {
      return null;
    }
    const firstPassages = new Set(first.passages.map((passage) => passage.id));
    const secondPassages = new Set(second.passages.map((passage) => passage.id));

    const uniqueToFirst = first.passages
      .filter((passage) => !secondPassages.has(passage.id))
      .map((passage) => passage.id);
    const uniqueToSecond = second.passages
      .filter((passage) => !firstPassages.has(passage.id))
      .map((passage) => passage.id);

    return {
      first,
      second,
      uniqueToFirst,
      uniqueToSecond,
      shared: first.passages.length + second.passages.length - uniqueToFirst.length - uniqueToSecond.length,
    };
  }, [diffSelection, groups]);

  const activePreset = useMemo(() => {
    const value = presetIsCustom ? CUSTOM_PRESET_VALUE : presetSelection;
    return MODE_PRESETS.find((candidate) => candidate.value === value);
  }, [presetIsCustom, presetSelection]);

  const advancedFilterControls = (
    <div style={{ display: "grid", gap: "0.75rem" }}>
      <div>
        <label style={{ display: "block" }}>
          Mode preset
          <select
            name="preset"
            value={presetIsCustom ? CUSTOM_PRESET_VALUE : presetSelection}
            onChange={(event) => handlePresetChange(event.target.value)}
            style={{ width: "100%" }}
          >
            {MODE_PRESETS.map((option) => (
              <option key={option.value} value={option.value}>
                {option.label}
              </option>
            ))}
          </select>
        </label>
        {activePreset?.description && (
          <p style={{ margin: "0.35rem 0 0", fontSize: "0.85rem", color: "#555" }}>
            {activePreset.description}
          </p>
        )}
      </div>
      <label style={{ display: "block" }}>
        Collection
        <input
          name="collection"
          type="text"
          value={collection}
          onChange={(event) => {
            setCollection(event.target.value);
            markPresetAsCustom();
          }}
          placeholder="Gospels"
          style={{ width: "100%" }}
        />
      </label>
      <label style={{ display: "block" }}>
        Author
        <input
          name="author"
          type="text"
          value={author}
          onChange={(event) => {
            setAuthor(event.target.value);
            markPresetAsCustom();
          }}
          placeholder="Jane Doe"
          style={{ width: "100%" }}
        />
      </label>
      <label style={{ display: "block" }}>
        Source type
        <select
          name="source_type"
          value={sourceType}
          onChange={(event) => {
            setSourceType(event.target.value);
            markPresetAsCustom();
          }}
          style={{ width: "100%" }}
        >
          {SOURCE_OPTIONS.map((option) => (
            <option key={option.value || "any"} value={option.value}>
              {option.label}
            </option>
          ))}
        </select>
      </label>
      <label style={{ display: "block" }}>
        Theological tradition
        <select
          name="theological_tradition"
          value={theologicalTradition}
          onChange={(event) => {
            setTheologicalTradition(event.target.value);
            markPresetAsCustom();
          }}
          style={{ width: "100%" }}
        >
          {TRADITION_OPTIONS.map((option) => (
            <option key={option.value || "any"} value={option.value}>
              {option.label}
            </option>
          ))}
        </select>
      </label>
      <label style={{ display: "block" }}>
        Topic domain
        <select
          name="topic_domain"
          value={topicDomain}
          onChange={(event) => {
            setTopicDomain(event.target.value);
            markPresetAsCustom();
          }}
          style={{ width: "100%" }}
        >
          {DOMAIN_OPTIONS.map((option) => (
            <option key={option.value || "any"} value={option.value}>
              {option.label}
            </option>
          ))}
        </select>
      </label>
      <fieldset
        style={{
          border: "1px solid #e2e8f0",
          borderRadius: "0.5rem",
          padding: "0.75rem",
        }}
      >
        <legend style={{ padding: "0 0.35rem" }}>Collection facets</legend>
        <div style={{ display: "flex", flexWrap: "wrap", gap: "0.75rem" }}>
          {COLLECTION_FACETS.map((facet) => (
            <label key={facet} style={{ display: "flex", alignItems: "center", gap: "0.35rem" }}>
              <input
                type="checkbox"
                checked={collectionFacets.includes(facet)}
                onChange={() => toggleFacet(facet)}
              />
              {facet}
            </label>
          ))}
        </div>
      </fieldset>
      <fieldset
        style={{
          border: "1px solid #e2e8f0",
          borderRadius: "0.5rem",
          padding: "0.75rem",
        }}
      >
        <legend style={{ padding: "0 0.35rem" }}>Dataset facets</legend>
        <div style={{ display: "grid", gap: "0.5rem" }}>
          {DATASET_FILTERS.map((dataset) => {
            const isActive = datasetFacets.includes(dataset.value);
            return (
              <label
                key={dataset.value}
                style={{ display: "grid", gap: "0.1rem", alignItems: "flex-start" }}
              >
                <span style={{ display: "flex", alignItems: "center", gap: "0.35rem" }}>
                  <input
                    type="checkbox"
                    checked={isActive}
                    onChange={() => toggleDatasetFacet(dataset.value)}
                  />
                  <strong>{dataset.label}</strong>
                </span>
                <span style={{ fontSize: "0.8rem", color: "#4b5563", marginLeft: "1.75rem" }}>
                  {dataset.description}
                </span>
              </label>
            );
          })}
        </div>
      </fieldset>
      <fieldset
        style={{
          border: "1px solid #e2e8f0",
          borderRadius: "0.5rem",
          padding: "0.75rem",
        }}
      >
        <legend style={{ padding: "0 0.35rem" }}>Variant focus</legend>
        <div style={{ display: "flex", flexWrap: "wrap", gap: "0.75rem" }}>
          {VARIANT_FILTERS.map((variant) => (
            <label
              key={variant.value}
              style={{ display: "flex", alignItems: "center", gap: "0.35rem" }}
            >
              <input
                type="checkbox"
                checked={variantFacets.includes(variant.value)}
                onChange={() => toggleVariantFacet(variant.value)}
              />
              {variant.label}
            </label>
          ))}
        </div>
      </fieldset>
      <div style={{ display: "flex", flexWrap: "wrap", gap: "0.75rem" }}>
        <label style={{ display: "block" }}>
          Date from
          <input
            type="date"
            name="date_start"
            value={dateStart}
            onChange={(event) => {
              setDateStart(event.target.value);
              markPresetAsCustom();
            }}
            style={{ width: "100%" }}
          />
        </label>
        <label style={{ display: "block" }}>
          Date to
          <input
            type="date"
            name="date_end"
            value={dateEnd}
            onChange={(event) => {
              setDateEnd(event.target.value);
              markPresetAsCustom();
            }}
            style={{ width: "100%" }}
          />
        </label>
      </div>
      <div style={{ display: "flex", flexWrap: "wrap", gap: "1rem" }}>
        <label style={{ display: "flex", alignItems: "center", gap: "0.35rem" }}>
          <input
            type="checkbox"
            name="variants"
            checked={includeVariants}
            onChange={(event) => {
              setIncludeVariants(event.target.checked);
              markPresetAsCustom();
            }}
          />
          Include textual variants
        </label>
        <label style={{ display: "flex", alignItems: "center", gap: "0.35rem" }}>
          <input
            type="checkbox"
            name="disputed"
            checked={includeDisputed}
            onChange={(event) => {
              setIncludeDisputed(event.target.checked);
              markPresetAsCustom();
            }}
          />
          Include disputed readings
        </label>
      </div>
    </div>
  );

  const handleGuidedPassageChip = (): void => {
    osisInputRef.current?.focus();
    setOsis((current) => (current ? current : "John.1.1-5"));
  };

  const handleGuidedTopicChip = (): void => {
    queryInputRef.current?.focus();
    setQuery((current) => (current ? current : "atonement theology"));
  };

  useEffect(() => {
    try {
      const stored = localStorage.getItem(SAVED_SEARCH_STORAGE_KEY);
      if (stored) {
        const parsed = JSON.parse(stored) as unknown;
        if (Array.isArray(parsed)) {
          const normalized = parsed
            .map((entry) => normalizeSavedSearchEntry(entry))
            .filter((entry): entry is SavedSearch => entry !== null)
            .sort((a, b) => b.createdAt - a.createdAt);
          setSavedSearches(normalized);
        } else {
          const normalized = normalizeSavedSearchEntry(parsed);
          if (normalized) {
            setSavedSearches([normalized]);
          }
        }
      }
    } catch (storageError) {
      console.error("Failed to load saved searches", storageError);
    }
  }, []);

  useEffect(() => {
    localStorage.setItem(SAVED_SEARCH_STORAGE_KEY, JSON.stringify(savedSearches));
  }, [savedSearches]);

  useEffect(() => {
    const filters = parseSearchParams(searchParams);
    setQuery((current) => (current === filters.query ? current : filters.query));
    setOsis((current) => (current === filters.osis ? current : filters.osis));
    setCollection((current) => (current === filters.collection ? current : filters.collection));
    setAuthor((current) => (current === filters.author ? current : filters.author));
    setSourceType((current) => (current === filters.sourceType ? current : filters.sourceType));
    setTheologicalTradition((current) =>
      current === filters.theologicalTradition ? current : filters.theologicalTradition,
    );
    setTopicDomain((current) => (current === filters.topicDomain ? current : filters.topicDomain));
    setCollectionFacets((current) =>
      arraysEqual(current, filters.collectionFacets) ? current : filters.collectionFacets,
    );
    setDatasetFacets((current) =>
      arraysEqual(current, filters.datasetFacets) ? current : filters.datasetFacets,
    );
    setVariantFacets((current) =>
      arraysEqual(current, filters.variantFacets) ? current : filters.variantFacets,
    );
    setDateStart((current) => (current === filters.dateStart ? current : filters.dateStart));
    setDateEnd((current) => (current === filters.dateEnd ? current : filters.dateEnd));
    setIncludeVariants((current) =>
      current === filters.includeVariants ? current : filters.includeVariants,
    );
    setIncludeDisputed((current) =>
      current === filters.includeDisputed ? current : filters.includeDisputed,
    );
    setPresetSelection((current) => {
      const nextValue = filters.preset ? filters.preset : CUSTOM_PRESET_VALUE;
      return current === nextValue ? current : nextValue;
    });

    if (skipNextHydratedSearchRef.current) {
      skipNextHydratedSearchRef.current = false;
      return;
    }

    const hasFilters =
      Boolean(
        filters.query ||
          filters.osis ||
          filters.collection ||
          filters.author ||
          filters.sourceType ||
          filters.theologicalTradition ||
          filters.topicDomain ||
          filters.dateStart ||
          filters.dateEnd ||
          filters.preset,
      ) ||
      filters.collectionFacets.length > 0 ||
      filters.datasetFacets.length > 0 ||
      filters.variantFacets.length > 0 ||
      filters.includeVariants ||
      filters.includeDisputed;
    if (!hasFilters) {
      setHasSearched(false);
      setGroups([]);
      setError(null);
      setIsSearching(false);
      return;
    }

    void runSearch(filters);
  }, [arraysEqual, runSearch, searchParams]);

  useEffect(() => {
    setGroups((currentGroups) => sortDocumentGroups(currentGroups, sortKey));
  }, [sortKey]);

  useEffect(() => {
    setDiffSelection((current) =>
      current.filter((id) => groups.some((group) => group.documentId === id)),
    );
  }, [groups]);

  const savedSearchContent = (
    <>
      <form
        onSubmit={handleSavedSearchSubmit}
        style={{ display: "flex", gap: "0.75rem", flexWrap: "wrap" }}
      >
        <input
          type="text"
          value={savedSearchName}
          onChange={(event) => setSavedSearchName(event.target.value)}
          placeholder="Name this search"
          style={{ flex: "1 1 220px", minWidth: "200px" }}
        />
        <button type="submit" disabled={!savedSearchName.trim()}>
          Save current filters
        </button>
      </form>
      {savedSearches.length === 0 ? (
        <p style={{ marginTop: "0.75rem", fontSize: "0.9rem", color: "#555" }}>
          No saved searches yet. Configure filters and click save to store a preset.
        </p>
      ) : (
        <ul
          style={{
            listStyle: "none",
            padding: 0,
            margin: "0.75rem 0 0",
            display: "grid",
            gap: "0.5rem",
          }}
        >
          {savedSearches.map((saved) => (
            <li
              key={saved.id}
              style={{
                display: "flex",
                flexWrap: "wrap",
                gap: "0.5rem",
                alignItems: "center",
                justifyContent: "space-between",
                border: "1px solid #e2e8f0",
                borderRadius: "0.5rem",
                padding: "0.5rem 0.75rem",
              }}
            >
              <div>
                <strong>{saved.name}</strong>
                <p style={{ margin: "0.25rem 0 0", fontSize: "0.85rem", color: "#555" }}>
                  {serializeSearchParams(saved.filters)}
                </p>
              </div>
              <div style={{ display: "flex", gap: "0.5rem" }}>
                <button type="button" onClick={() => void handleApplySavedSearch(saved)}>
                  Run
                </button>
                <button type="button" onClick={() => handleDeleteSavedSearch(saved.id)}>
                  Delete
                </button>
              </div>
            </li>
          ))}
        </ul>
      )}
    </>
  );

  return (
    <section>
      <h2>Search</h2>
      <p>Hybrid search with lexical, vector, and OSIS-aware filtering.</p>
      <div style={{ margin: "1.5rem 0" }}>
        <UiModeToggle mode={uiMode} onChange={setUiMode} />
      </div>

      <form
        onSubmit={handleSearch}
        aria-label="Search corpus"
        style={{ marginBottom: "1.5rem", display: "grid", gap: "1rem" }}
      >
        <div style={{ display: "grid", gap: "0.75rem" }}>
          <div
            aria-label="Guided search suggestions"
            style={{ display: "flex", gap: "0.5rem", flexWrap: "wrap" }}
          >
            <button
              type="button"
              onClick={handleGuidedPassageChip}
              style={{
                border: "1px solid #cbd5f5",
                background: "#eef2ff",
                color: "#312e81",
                borderRadius: "999px",
                padding: "0.25rem 0.75rem",
                fontSize: "0.85rem",
                fontWeight: 600,
                cursor: "pointer",
              }}
            >
              Search by passage
            </button>
            <button
              type="button"
              onClick={handleGuidedTopicChip}
              style={{
                border: "1px solid #cbd5f5",
                background: "#eef2ff",
                color: "#312e81",
                borderRadius: "999px",
                padding: "0.25rem 0.75rem",
                fontSize: "0.85rem",
                fontWeight: 600,
                cursor: "pointer",
              }}
            >
              Search by topic
            </button>
          </div>
          <label style={{ display: "block" }}>
            Query
            <input
              name="q"
              type="text"
              value={query}
              onChange={(event) => setQuery(event.target.value)}
              placeholder="Search corpus"
              style={{ width: "100%" }}
              ref={queryInputRef}
            />
          </label>
          <label style={{ display: "block" }}>
            OSIS reference
            <input
              name="osis"
              type="text"
              value={osis}
              onChange={(event) => setOsis(event.target.value)}
              placeholder="John.1.1-5"
              style={{ width: "100%" }}
              ref={osisInputRef}
            />
          </label>
        </div>

        {isBeginnerMode && (
          <p style={{ margin: 0, color: "#475569" }}>
            Simple mode shows only the essentials. Use the advanced panel when you need presets, saved searches, or guardrail filters.
          </p>
        )}

        {isAdvancedUi ? (
          <div>{advancedFilterControls}</div>
        ) : (
          <details
            style={{
              border: "1px solid #cbd5f5",
              borderRadius: "0.75rem",
              padding: "0.75rem 1rem",
              background: "#f8fafc",
            }}
          >
            <summary style={{ cursor: "pointer", fontWeight: 600 }}>Advanced</summary>
            <p style={{ margin: "0.75rem 0", fontSize: "0.9rem", color: "#475569" }}>
              Expand to tune presets, guardrail filters, and dataset facets. Saved search tools live here too.
            </p>
            {advancedFilterControls}
          </details>
        )}

        <button type="submit" style={{ marginTop: "0.5rem" }} disabled={isSearching}>
          {isSearching ? "Searching." : "Search"}
        </button>
      </form>

      {isAdvancedUi ? (
        <section aria-label="Saved searches" style={{ margin: "2rem 0" }}>
          <h3 style={{ marginBottom: "0.75rem" }}>Saved searches</h3>
          {savedSearchContent}
        </section>
      ) : (
        <details
          style={{
            border: "1px solid #cbd5f5",
            borderRadius: "0.75rem",
            padding: "0.75rem 1rem",
            background: "#f8fafc",
            margin: "2rem 0",
          }}
        >
          <summary style={{ cursor: "pointer", fontWeight: 600 }}>Saved searches</summary>
          <p style={{ margin: "0.75rem 0", fontSize: "0.9rem", color: "#475569" }}>
            Expand to store or recall presets. Saved searches remember every active filter.
          </p>
<<<<<<< HEAD
          {savedSearchContent}
        </details>
      )}
=======
        ) : (
          <ul style={{ listStyle: "none", padding: 0, margin: "0.75rem 0 0", display: "grid", gap: "0.5rem" }}>
            {savedSearches.map((saved) => {
              const filterDisplay = formatSavedSearchFilters(saved.filters);
              const filtersDescriptionId = `saved-search-${saved.id}-filters`;
              const runButtonLabel = filterDisplay.description
                ? `Run saved search ${saved.name} with filters: ${filterDisplay.description}`
                : `Run saved search ${saved.name}`;
              return (
                <li
                  key={saved.id}
                  style={{
                    display: "flex",
                    flexWrap: "wrap",
                    gap: "0.5rem",
                    alignItems: "center",
                    justifyContent: "space-between",
                    border: "1px solid #e2e8f0",
                    borderRadius: "0.5rem",
                    padding: "0.5rem 0.75rem",
                  }}
                >
                  <div style={{ position: "relative", flex: "1 1 auto", minWidth: "200px" }}>
                    <strong>{saved.name}</strong>
                    {filterDisplay.chips.length > 0 ? (
                      <>
                        <span id={filtersDescriptionId} style={VISUALLY_HIDDEN_STYLES}>
                          Active filters: {filterDisplay.description}
                        </span>
                        <div style={SAVED_SEARCH_CHIP_CONTAINER_STYLE} aria-hidden="true">
                          {filterDisplay.chips.map((chip) => (
                            <span key={chip.id} style={SAVED_SEARCH_CHIP_STYLE}>
                              {chip.text}
                            </span>
                          ))}
                        </div>
                      </>
                    ) : (
                      <p style={{ margin: "0.25rem 0 0", fontSize: "0.85rem", color: "#555" }}>
                        No filters stored with this search.
                      </p>
                    )}
                  </div>
                  <div style={{ display: "flex", gap: "0.5rem" }}>
                    <button
                      type="button"
                      onClick={() => void handleApplySavedSearch(saved)}
                      aria-label={runButtonLabel}
                      aria-describedby={
                        filterDisplay.chips.length > 0 ? filtersDescriptionId : undefined
                      }
                    >
                      Run
                    </button>
                    <button type="button" onClick={() => handleDeleteSavedSearch(saved.id)}>
                      Delete
                    </button>
                  </div>
                </li>
              );
            })}
          </ul>
        )}
      </section>
>>>>>>> 85c645ec

      <div style={{ margin: "1.5rem 0" }}>
        <SortControls value={sortKey} onChange={setSortKey} />
      </div>

      {rerankerName && (
        <div style={{ marginBottom: "1rem" }}>
          <span
            style={{
              display: "inline-flex",
              alignItems: "center",
              gap: "0.35rem",
              background: "#ecfdf5",
              color: "#047857",
              borderRadius: "999px",
              padding: "0.25rem 0.75rem",
              fontSize: "0.85rem",
              fontWeight: 600,
            }}
          >
            <span
              aria-hidden="true"
              style={{
                display: "inline-block",
                width: "0.5rem",
                height: "0.5rem",
                borderRadius: "999px",
                background: "#10b981",
              }}
            />
            Reranked by {rerankerName}
          </span>
        </div>
      )}

      {filterChips.length > 0 && (
        <div style={{ display: "flex", gap: "0.5rem", flexWrap: "wrap", marginBottom: "1rem" }}>
          {filterChips.map((chip) => (
            <span
              key={`${chip.label}-${chip.value}`}
              style={{
                background: "#e8eef9",
                borderRadius: "999px",
                padding: "0.25rem 0.75rem",
                fontSize: "0.85rem",
              }}
            >
              <strong>{chip.label}:</strong> {chip.value}
            </span>
          ))}
        </div>
      )}

      {diffSelection.length > 0 && (
        <aside
          style={{
            margin: "1.5rem 0",
            padding: "1rem",
            border: "1px solid #cbd5f5",
            borderRadius: "0.75rem",
            background: "#f4f7ff",
          }}
        >
          <div style={{ display: "flex", justifyContent: "space-between", alignItems: "center", gap: "1rem" }}>
            <h3 style={{ margin: 0 }}>Diff workspace</h3>
            <button type="button" onClick={clearDiffSelection}>
              Clear selection
            </button>
          </div>
          {diffSummary ? (
            <div style={{ marginTop: "0.75rem" }}>
              <p style={{ margin: "0 0 0.5rem" }}>
                Comparing <strong>{diffSummary.first.title}</strong> and <strong>{diffSummary.second.title}</strong>
              </p>
              <ul style={{ margin: 0, paddingLeft: "1.25rem" }}>
                <li>{diffSummary.first.passages.length} passages in first group ({diffSummary.uniqueToFirst.length} unique)</li>
                <li>{diffSummary.second.passages.length} passages in second group ({diffSummary.uniqueToSecond.length} unique)</li>
                <li>{diffSummary.shared} overlapping passages across both groups</li>
              </ul>
              {(diffSummary.uniqueToFirst.length > 0 || diffSummary.uniqueToSecond.length > 0) && (
                <div style={{ marginTop: "0.75rem", display: "grid", gap: "0.5rem" }}>
                  {diffSummary.uniqueToFirst.length > 0 && (
                    <p style={{ margin: 0 }}>
                      Unique to {diffSummary.first.title}: {diffSummary.uniqueToFirst.join(", ")}
                    </p>
                  )}
                  {diffSummary.uniqueToSecond.length > 0 && (
                    <p style={{ margin: 0 }}>
                      Unique to {diffSummary.second.title}: {diffSummary.uniqueToSecond.join(", ")}
                    </p>
                  )}
                </div>
              )}
            </div>
          ) : (
            <p style={{ marginTop: "0.75rem" }}>
              Select another group to compare. Up to two result groups can be diffed at once.
            </p>
          )}
        </aside>
      )}

      {isSearching && <p role="status">Searching.</p>}
      {error && (
        <div style={{ marginTop: "1rem" }}>
          <ErrorCallout
            message={error.message}
            traceId={error.traceId}
            onRetry={handleRetrySearch}
            onShowDetails={handleShowErrorDetails}
          />
        </div>
      )}
      {!isSearching && hasSearched && !error && groups.length === 0 && (
        <p>No results found for the current query.</p>
      )}

      <div style={{ display: "grid", gap: "1rem" }}>
        {groups.map((group) => {
          const isSelectedForDiff = diffSelection.includes(group.documentId);
          const diffLabel = isSelectedForDiff
            ? "Remove from diff"
            : diffSelection.length >= 2
            ? "Replace in diff"
            : "Add to diff";
          return (
            <article
              key={group.documentId}
              style={{
                background: "#fff",
                borderRadius: "0.75rem",
                padding: "1.25rem",
                border: isSelectedForDiff ? "2px solid #3b82f6" : "1px solid #e2e8f0",
              }}
            >
              <header style={{ display: "flex", justifyContent: "space-between", alignItems: "flex-start", gap: "1rem" }}>
                <div>
                  <h3 style={{ margin: "0 0 0.25rem" }}>{group.title}</h3>
                  {typeof group.rank === "number" && (
                    <p style={{ margin: 0 }}>Document rank #{group.rank}</p>
                  )}
                  {typeof group.score === "number" && (
                    <p style={{ margin: "0.25rem 0 0", fontSize: "0.85rem", color: "#555" }}>
                      Document score {group.score.toFixed(2)}
                    </p>
                  )}
                </div>
                <div style={{ display: "flex", gap: "0.5rem", flexWrap: "wrap" }}>
                  <button type="button" onClick={() => handleExportGroup(group)}>
                    Export JSON
                  </button>
                  <button type="button" onClick={() => handleToggleDiffGroup(group.documentId)}>
                    {diffLabel}
                  </button>
                </div>
              </header>
              <ul style={{ listStyle: "none", padding: 0, margin: "1rem 0 0", display: "grid", gap: "0.75rem" }}>
                {group.passages.map((result) => {
                  const anchorDescription = formatAnchor({
                    page_no: result.page_no ?? null,
                    t_start: result.t_start ?? null,
                    t_end: result.t_end ?? null,
                  });
                  return (
                    <li key={result.id} style={{ border: "1px solid #e2e8f0", borderRadius: "0.5rem", padding: "0.75rem" }}>
                      <div>
                        <div style={{ display: "flex", justifyContent: "space-between", alignItems: "center", gap: "1rem" }}>
                          <div>
                            {anchorDescription && <p style={{ margin: "0 0 0.25rem" }}>{anchorDescription}</p>}
                            {result.osis_ref && <p style={{ margin: 0 }}>OSIS: {result.osis_ref}</p>}
                          </div>
                          <Link
                            href={buildPassageLink(result.document_id, result.id, {
                              pageNo: result.page_no ?? null,
                              tStart: result.t_start ?? null,
                            })}
                            onClick={() => handlePassageClick(result)}
                            style={{ whiteSpace: "nowrap" }}
                          >
                            Open passage
                          </Link>
                        </div>
                        <p style={{ marginTop: "0.5rem" }}>{result.snippet}</p>
                        {Array.isArray(result.highlights) && result.highlights.length > 0 && (
                          <div style={{ marginTop: "0.75rem", display: "grid", gap: "0.5rem" }}>
                            {result.highlights.map((highlight) => (
                              <p
                                key={highlight}
                                style={{
                                  margin: 0,
                                  fontSize: "0.9rem",
                                  background: "#f6f8fb",
                                  padding: "0.5rem",
                                  borderRadius: "0.5rem",
                                }}
                              >
                                {highlightTokens(highlight, queryTokens)}
                              </p>
                            ))}
                          </div>
                        )}
                        {typeof result.score === "number" && (
                          <p style={{ marginTop: "0.5rem", fontSize: "0.85rem", color: "#555" }}>
                            Passage score {result.score.toFixed(2)}
                          </p>
                        )}
                      </div>
                    </li>
                  );
                })}
              </ul>
            </article>
          );
        })}
      </div>
    </section>
  );
}<|MERGE_RESOLUTION|>--- conflicted
+++ resolved
@@ -1553,11 +1553,11 @@
           <p style={{ margin: "0.75rem 0", fontSize: "0.9rem", color: "#475569" }}>
             Expand to store or recall presets. Saved searches remember every active filter.
           </p>
-<<<<<<< HEAD
+
           {savedSearchContent}
         </details>
       )}
-=======
+
         ) : (
           <ul style={{ listStyle: "none", padding: 0, margin: "0.75rem 0 0", display: "grid", gap: "0.5rem" }}>
             {savedSearches.map((saved) => {
@@ -1622,7 +1622,7 @@
           </ul>
         )}
       </section>
->>>>>>> 85c645ec
+
 
       <div style={{ margin: "1.5rem 0" }}>
         <SortControls value={sortKey} onChange={setSortKey} />
