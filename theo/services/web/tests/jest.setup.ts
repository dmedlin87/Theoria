--- conflicted
+++ resolved
@@ -34,11 +34,7 @@
   globalThis.Request = UndiciRequest as unknown as typeof globalThis.Request;
 }
 if (!globalThis.Response) {
-<<<<<<< HEAD
   globalThis.Response = UndiciResponse as unknown as typeof globalThis.Response;
-=======
-  const { Response } = require("undici");
-  globalThis.Response = Response as unknown as typeof globalThis.Response;
 }
 
 if (typeof globalThis.ResizeObserver === "undefined") {
@@ -49,5 +45,4 @@
   }
   // eslint-disable-next-line @typescript-eslint/no-explicit-any
   (globalThis as any).ResizeObserver = ResizeObserver;
->>>>>>> 8e31f4c8
 }