--- conflicted
+++ resolved
@@ -10,18 +10,10 @@
       reporter: ["text", "lcov"],
       reportsDirectory: "coverage",
       thresholds: {
-<<<<<<< HEAD
-        statements: 82,
-        lines: 82,
-        functions: 80,
-        branches: 75,
-        perFile: true,
-=======
         lines: 80,
         functions: 80,
         statements: 80,
         branches: 80,
->>>>>>> 9b3a3bb5
       },
       all: true,
       include: ["app/**/*.{ts,tsx}", "components/**/*.{ts,tsx}", "lib/**/*.{ts,tsx}"],
