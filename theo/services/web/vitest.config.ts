import { defineConfig } from "vitest/config";

export default defineConfig({
  esbuild: {
    jsx: "automatic",
  },
  test: {
    include: ["tests/**/*.vitest.{ts,tsx}"],
    environment: "jsdom",
    setupFiles: ["tests/vitest.setup.ts"],
    coverage: {
      provider: "v8",
      reporter: ["text", "lcov"],
      reportsDirectory: "coverage",
      thresholds: {
        lines: 80,
        functions: 80,
        statements: 80,
        branches: 80,
      },
<<<<<<< HEAD
      all: true,
      include: [
        "app/**/*.{ts,tsx}",
        "components/**/*.{ts,tsx}",
        "lib/**/*.{ts,tsx}",
      ],
=======
      all: false,
      include: ["app/**/*.{ts,tsx}", "components/**/*.{ts,tsx}", "lib/**/*.{ts,tsx}"],
>>>>>>> 8e31f4c8
      exclude: ["tests/**"],
    },
  },
});<|MERGE_RESOLUTION|>--- conflicted
+++ resolved
@@ -18,17 +18,12 @@
         statements: 80,
         branches: 80,
       },
-<<<<<<< HEAD
       all: true,
       include: [
         "app/**/*.{ts,tsx}",
         "components/**/*.{ts,tsx}",
         "lib/**/*.{ts,tsx}",
       ],
-=======
-      all: false,
-      include: ["app/**/*.{ts,tsx}", "components/**/*.{ts,tsx}", "lib/**/*.{ts,tsx}"],
->>>>>>> 8e31f4c8
       exclude: ["tests/**"],
     },
   },
