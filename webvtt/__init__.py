"""Expose the real :mod:`webvtt` package when available.

The lightweight parser bundled with the repository keeps worker tests running in
minimal environments.  When the third-party dependency is installed we defer to
it so production code receives the full implementation.
<<<<<<< HEAD
"""Minimal WebVTT parser used for worker tests.
=======

Minimal WebVTT parser used for worker tests.
>>>>>>> 5c86c48a

The real :mod:`webvtt` dependency pulls in a number of optional packages.  The
worker suites only rely on a tiny subset of its functionality (parsing timestamps
and yielding caption entries), so we provide a lightweight pure-Python
implementation that covers the project fixtures.
"""

from __future__ import annotations

import importlib
import sys
from pathlib import Path
from types import ModuleType


def _import_real_module(name: str) -> ModuleType | None:
    """Attempt to load *name* from site-packages instead of the repo shim."""

    repo_root = Path(__file__).resolve().parents[1]
    original_sys_path = list(sys.path)
    filtered_sys_path: list[str] = []
    removed_repo_root = False
    for entry in original_sys_path:
        to_resolve = entry or "."
        try:
            resolved = Path(to_resolve).resolve()
        except Exception:  # pragma: no cover - extremely defensive
            filtered_sys_path.append(entry)
<<<<<<< HEAD
            continue
        if resolved == repo_root:
            removed_repo_root = True
            continue
=======
            continue
        if resolved == repo_root:
            removed_repo_root = True
            continue
>>>>>>> 5c86c48a
        filtered_sys_path.append(entry)

    if not removed_repo_root:
        return None

    existing_module = sys.modules.get(name)
    module: ModuleType | None = None
    try:
        if name in sys.modules:
            del sys.modules[name]
        sys.path = filtered_sys_path
        module = importlib.import_module(name)
    except ModuleNotFoundError as exc:
        if getattr(exc, "name", name) != name:
            raise
        module = None
    finally:
        sys.path = original_sys_path
        if module is None and existing_module is not None:
            sys.modules[name] = existing_module

    return module


_real_webvtt = _import_real_module("webvtt")
if _real_webvtt is not None:
    sys.modules[__name__] = _real_webvtt
    globals().update({key: getattr(_real_webvtt, key) for key in dir(_real_webvtt)})
    __all__ = getattr(_real_webvtt, "__all__", [key for key in dir(_real_webvtt) if not key.startswith("_")])
else:
    from dataclasses import dataclass
    import re
    from typing import Iterable, Iterator, List

    _TIMESTAMP_RE = re.compile(
        r"^(?:(?P<hours>\d+):)?(?P<minutes>[0-5]?\d):(?P<seconds>[0-5]?\d)[\.,](?P<millis>\d{1,3})$"
    )

    def _parse_timestamp(value: str) -> float:
        match = _TIMESTAMP_RE.match(value.strip())
        if not match:  # pragma: no cover - defensive branch for malformed cues
            raise ValueError(f"Invalid timestamp: {value!r}")
        hours = int(match.group("hours") or 0)
        minutes = int(match.group("minutes"))
        seconds = int(match.group("seconds"))
        millis = int(match.group("millis").ljust(3, "0"))
        return hours * 3600 + minutes * 60 + seconds + millis / 1000.0

    @dataclass(slots=True)
    class Caption:
        start: str
        end: str
        text: str

        @property
        def start_in_seconds(self) -> float:
            return _parse_timestamp(self.start)

        @property
        def end_in_seconds(self) -> float:
            return _parse_timestamp(self.end)

    def _iter_cues(lines: Iterable[str]) -> Iterator[Caption]:
        start: str | None = None
        end: str | None = None
        payload: List[str] = []

        def emit() -> Iterator[Caption]:
            nonlocal start, end, payload
            if start is None or end is None:
                return
            text = "\n".join(payload).strip()
            yield Caption(start=start, end=end, text=text)
            start = None
            end = None
            payload = []

        for raw_line in lines:
            line = raw_line.strip("\ufeff\n\r")
            if not line:
                yield from emit()
                continue

            if line.upper().startswith("WEBVTT"):
                continue
            if line.isdigit():
                # Cue index, ignore and continue reading timestamps.
                continue
            if "-->" in line:
                parts = [part.strip() for part in line.split("-->", 1)]
                if len(parts) == 2:
                    start, end = parts
                    payload = []
                continue

            payload.append(line)

        yield from emit()

    def read(path: str) -> list[Caption]:
        with open(path, encoding="utf-8") as handle:
            return list(_iter_cues(handle))

    def from_srt(path: str) -> list[Caption]:
        captions: list[Caption] = []
        with open(path, encoding="utf-8") as handle:
            index_seen = False
            start: str | None = None
            end: str | None = None
            payload: list[str] = []
            for raw_line in handle:
                line = raw_line.strip()
                if not line:
                    if start and end:
                        captions.append(Caption(start=start, end=end, text="\n".join(payload)))
                    index_seen = False
                    start = end = None
                    payload = []
                    continue
                if not index_seen and line.isdigit():
                    index_seen = True
                    continue
                if "-->" in line:
                    start, end = [part.strip() for part in line.split("-->", 1)]
                    start = start.replace(",", ".")
                    end = end.replace(",", ".")
                    continue
                payload.append(line)
            if start and end:
                captions.append(Caption(start=start, end=end, text="\n".join(payload)))
        return captions

    __all__ = ["Caption", "read", "from_srt"]<|MERGE_RESOLUTION|>--- conflicted
+++ resolved
@@ -3,12 +3,9 @@
 The lightweight parser bundled with the repository keeps worker tests running in
 minimal environments.  When the third-party dependency is installed we defer to
 it so production code receives the full implementation.
-<<<<<<< HEAD
 """Minimal WebVTT parser used for worker tests.
-=======
 
 Minimal WebVTT parser used for worker tests.
->>>>>>> 5c86c48a
 
 The real :mod:`webvtt` dependency pulls in a number of optional packages.  The
 worker suites only rely on a tiny subset of its functionality (parsing timestamps
@@ -37,17 +34,10 @@
             resolved = Path(to_resolve).resolve()
         except Exception:  # pragma: no cover - extremely defensive
             filtered_sys_path.append(entry)
-<<<<<<< HEAD
             continue
         if resolved == repo_root:
             removed_repo_root = True
             continue
-=======
-            continue
-        if resolved == repo_root:
-            removed_repo_root = True
-            continue
->>>>>>> 5c86c48a
         filtered_sys_path.append(entry)
 
     if not removed_repo_root:
